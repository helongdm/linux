// SPDX-License-Identifier: GPL-2.0-only
//
// Driver for Cadence QSPI Controller
//
// Copyright Altera Corporation (C) 2012-2014. All rights reserved.
// Copyright Intel Corporation (C) 2019-2020. All rights reserved.
// Copyright (C) 2020 Texas Instruments Incorporated - http://www.ti.com

#include <linux/clk.h>
#include <linux/completion.h>
#include <linux/delay.h>
#include <linux/dma-mapping.h>
#include <linux/dmaengine.h>
#include <linux/err.h>
#include <linux/errno.h>
#include <linux/firmware/xlnx-zynqmp.h>
#include <linux/interrupt.h>
#include <linux/io.h>
#include <linux/iopoll.h>
#include <linux/jiffies.h>
#include <linux/kernel.h>
#include <linux/log2.h>
#include <linux/module.h>
#include <linux/of_device.h>
#include <linux/of_gpio.h>
#include <linux/of.h>
#include <linux/platform_device.h>
#include <linux/pm_runtime.h>
#include <linux/reset.h>
#include <linux/sched.h>
#include <linux/spi/spi.h>
#include <linux/spi/spi-mem.h>
#include <linux/timer.h>
#include <linux/workqueue.h>

#define CQSPI_NAME			"cadence-qspi"
#define CQSPI_MAX_CHIPSELECT		16

/* Quirks */
#define CQSPI_NEEDS_WR_DELAY		BIT(0)
#define CQSPI_DISABLE_DAC_MODE		BIT(1)
#define CQSPI_SUPPORT_EXTERNAL_DMA	BIT(2)
<<<<<<< HEAD
=======
#define CQSPI_NO_SUPPORT_WR_COMPLETION	BIT(3)
#define CQSPI_SLOW_SRAM		BIT(4)
>>>>>>> d82b0891

/* Capabilities */
#define CQSPI_SUPPORTS_OCTAL		BIT(0)

#define CQSPI_OP_WIDTH(part) ((part).nbytes ? ilog2((part).buswidth) : 0)

struct cqspi_st;

struct cqspi_flash_pdata {
	struct cqspi_st	*cqspi;
	u32		clk_rate;
	u32		read_delay;
	u32		tshsl_ns;
	u32		tsd2d_ns;
	u32		tchsh_ns;
	u32		tslch_ns;
	bool		dtr;
	u8		cs;
};

struct cqspi_st {
	struct platform_device	*pdev;
	struct spi_master	*master;
	struct clk		*clk;
	unsigned int		sclk;

	void __iomem		*iobase;
	void __iomem		*ahb_base;
	resource_size_t		ahb_size;
	struct completion	transfer_complete;

	struct dma_chan		*rx_chan;
	struct completion	rx_dma_complete;
	dma_addr_t		mmap_phys_base;

	int			current_cs;
	unsigned long		master_ref_clk_hz;
	bool			is_decoded_cs;
	u32			fifo_depth;
	u32			fifo_width;
	u32			num_chipselect;
	bool			rclk_en;
	u32			trigger_address;
	u32			wr_delay;
	bool			use_direct_mode;
	struct cqspi_flash_pdata f_pdata[CQSPI_MAX_CHIPSELECT];
	bool			use_dma_read;
	u32			pd_dev_id;
<<<<<<< HEAD
=======
	bool			wr_completion;
	bool			slow_sram;
>>>>>>> d82b0891
	bool			extra_dummy;
	bool			clk_tuned;
	u8			dll_mode;
	struct completion	tuning_complete;
	struct spi_mem_op	tuning_op;
	int			gpio;
};

struct cqspi_driver_platdata {
	u32 hwcaps_mask;
	u8 quirks;
	int (*indirect_read_dma)(struct cqspi_flash_pdata *f_pdata,
				 u_char *rxbuf, loff_t from_addr, size_t n_rx);
	u32 (*get_dma_status)(struct cqspi_st *cqspi);
	int (*device_reset)(struct cqspi_st *cqspi, u8 reset_type);
};

/* Operation timeout value */
#define CQSPI_TIMEOUT_MS			500
#define CQSPI_READ_TIMEOUT_MS			10
#define CQSPI_TUNING_TIMEOUT_MS			5000
#define CQSPI_TUNING_PERIODICITY_MS		300000
<<<<<<< HEAD

/* Instruction type */
#define CQSPI_INST_TYPE_SINGLE			0
#define CQSPI_INST_TYPE_DUAL			1
#define CQSPI_INST_TYPE_QUAD			2
#define CQSPI_INST_TYPE_OCTAL			3
=======
>>>>>>> d82b0891

#define CQSPI_DUMMY_CLKS_PER_BYTE		8
#define CQSPI_DUMMY_BYTES_MAX			4
#define CQSPI_DUMMY_CLKS_MAX			31

#define CQSPI_STIG_DATA_LEN_MAX			8

/* Register map */
#define CQSPI_REG_CONFIG			0x00
#define CQSPI_REG_CONFIG_ENABLE_MASK		BIT(0)
#define CQSPI_REG_CONFIG_PHY_ENABLE_MASK	BIT(3)
#define CQSPI_REG_CONFIG_ENB_DIR_ACC_CTRL	BIT(7)
#define CQSPI_REG_CONFIG_DECODE_MASK		BIT(9)
#define CQSPI_REG_CONFIG_CHIPSELECT_LSB		10
#define CQSPI_REG_CONFIG_DMA_MASK		BIT(15)
#define CQSPI_REG_CONFIG_BAUD_LSB		19
#define CQSPI_REG_CONFIG_DTR_PROTO		BIT(24)
#define CQSPI_REG_CONFIG_DUAL_OPCODE		BIT(30)
#define CQSPI_REG_CONFIG_IDLE_LSB		31
#define CQSPI_REG_CONFIG_CHIPSELECT_MASK	0xF
#define CQSPI_REG_CONFIG_BAUD_MASK		0xF

#define CQSPI_REG_RD_INSTR			0x04
#define CQSPI_REG_RD_INSTR_OPCODE_LSB		0
#define CQSPI_REG_RD_INSTR_TYPE_INSTR_LSB	8
#define CQSPI_REG_RD_INSTR_TYPE_ADDR_LSB	12
#define CQSPI_REG_RD_INSTR_TYPE_DATA_LSB	16
#define CQSPI_REG_RD_INSTR_MODE_EN_LSB		20
#define CQSPI_REG_RD_INSTR_DUMMY_LSB		24
#define CQSPI_REG_RD_INSTR_TYPE_INSTR_MASK	0x3
#define CQSPI_REG_RD_INSTR_TYPE_ADDR_MASK	0x3
#define CQSPI_REG_RD_INSTR_TYPE_DATA_MASK	0x3
#define CQSPI_REG_RD_INSTR_DUMMY_MASK		0x1F

#define CQSPI_REG_WR_INSTR			0x08
#define CQSPI_REG_WR_INSTR_OPCODE_LSB		0
#define CQSPI_REG_WR_INSTR_TYPE_ADDR_LSB	12
#define CQSPI_REG_WR_INSTR_TYPE_DATA_LSB	16

#define CQSPI_REG_DELAY				0x0C
#define CQSPI_REG_DELAY_TSLCH_LSB		0
#define CQSPI_REG_DELAY_TCHSH_LSB		8
#define CQSPI_REG_DELAY_TSD2D_LSB		16
#define CQSPI_REG_DELAY_TSHSL_LSB		24
#define CQSPI_REG_DELAY_TSLCH_MASK		0xFF
#define CQSPI_REG_DELAY_TCHSH_MASK		0xFF
#define CQSPI_REG_DELAY_TSD2D_MASK		0xFF
#define CQSPI_REG_DELAY_TSHSL_MASK		0xFF

#define CQSPI_REG_READCAPTURE			0x10
#define CQSPI_REG_READCAPTURE_BYPASS_LSB	0
#define CQSPI_REG_READCAPTURE_DELAY_LSB		1
#define CQSPI_REG_READCAPTURE_DELAY_MASK	0xF
#define CQSPI_REG_READCAPTURE_DQS_ENABLE	BIT(8)

#define CQSPI_REG_SIZE				0x14
#define CQSPI_REG_SIZE_ADDRESS_LSB		0
#define CQSPI_REG_SIZE_PAGE_LSB			4
#define CQSPI_REG_SIZE_BLOCK_LSB		16
#define CQSPI_REG_SIZE_ADDRESS_MASK		0xF
#define CQSPI_REG_SIZE_PAGE_MASK		0xFFF
#define CQSPI_REG_SIZE_BLOCK_MASK		0x3F

#define CQSPI_REG_SRAMPARTITION			0x18
#define CQSPI_REG_INDIRECTTRIGGER		0x1C

#define CQSPI_REG_DMA				0x20
#define CQSPI_REG_DMA_SINGLE_LSB		0
#define CQSPI_REG_DMA_BURST_LSB			8
#define CQSPI_REG_DMA_SINGLE_MASK		0xFF
#define CQSPI_REG_DMA_BURST_MASK		0xFF

#define CQSPI_REG_REMAP				0x24
#define CQSPI_REG_MODE_BIT			0x28

#define CQSPI_REG_SDRAMLEVEL			0x2C
#define CQSPI_REG_SDRAMLEVEL_RD_LSB		0
#define CQSPI_REG_SDRAMLEVEL_WR_LSB		16
#define CQSPI_REG_SDRAMLEVEL_RD_MASK		0xFFFF
#define CQSPI_REG_SDRAMLEVEL_WR_MASK		0xFFFF

#define CQSPI_REG_WR_COMPLETION_CTRL		0x38
#define CQSPI_REG_WR_DISABLE_AUTO_POLL		BIT(14)
#define CQSPI_REG_WRCOMPLETION_POLLCNT_MASK	0xFF0000
#define CQSPI_REG_WRCOMPLETION_POLLCNY_LSB	16

#define CQSPI_REG_IRQSTATUS			0x40
#define CQSPI_REG_IRQMASK			0x44
#define CQSPI_REG_VERSAL_ECO			0x48

#define CQSPI_REG_INDIRECTRD			0x60
#define CQSPI_REG_INDIRECTRD_START_MASK		BIT(0)
#define CQSPI_REG_INDIRECTRD_CANCEL_MASK	BIT(1)
#define CQSPI_REG_INDIRECTRD_DONE_MASK		BIT(5)

#define CQSPI_REG_INDIRECTRDWATERMARK		0x64
#define CQSPI_REG_INDIRECTRDSTARTADDR		0x68
#define CQSPI_REG_INDIRECTRDBYTES		0x6C

#define CQSPI_REG_CMDCTRL			0x90
#define CQSPI_REG_CMDCTRL_EXECUTE_MASK		BIT(0)
#define CQSPI_REG_CMDCTRL_INPROGRESS_MASK	BIT(1)
#define CQSPI_REG_CMDCTRL_DUMMY_LSB		7
#define CQSPI_REG_CMDCTRL_WR_BYTES_LSB		12
#define CQSPI_REG_CMDCTRL_WR_EN_LSB		15
#define CQSPI_REG_CMDCTRL_ADD_BYTES_LSB		16
#define CQSPI_REG_CMDCTRL_ADDR_EN_LSB		19
#define CQSPI_REG_CMDCTRL_RD_BYTES_LSB		20
#define CQSPI_REG_CMDCTRL_RD_EN_LSB		23
#define CQSPI_REG_CMDCTRL_OPCODE_LSB		24
#define CQSPI_REG_CMDCTRL_WR_BYTES_MASK		0x7
#define CQSPI_REG_CMDCTRL_ADD_BYTES_MASK	0x3
#define CQSPI_REG_CMDCTRL_RD_BYTES_MASK		0x7
#define CQSPI_REG_CMDCTRL_DUMMY_MASK		0x1F

#define CQSPI_REG_INDIRECTWR			0x70
#define CQSPI_REG_INDIRECTWR_START_MASK		BIT(0)
#define CQSPI_REG_INDIRECTWR_CANCEL_MASK	BIT(1)
#define CQSPI_REG_INDIRECTWR_DONE_MASK		BIT(5)

#define CQSPI_REG_INDIRECTWRWATERMARK		0x74
#define CQSPI_REG_INDIRECTWRSTARTADDR		0x78
#define CQSPI_REG_INDIRECTWRBYTES		0x7C

#define CQSPI_REG_INDTRIG_ADDRRANGE		0x80

#define CQSPI_REG_CMDADDRESS			0x94
#define CQSPI_REG_CMDREADDATALOWER		0xA0
#define CQSPI_REG_CMDREADDATAUPPER		0xA4
#define CQSPI_REG_CMDWRITEDATALOWER		0xA8
#define CQSPI_REG_CMDWRITEDATAUPPER		0xAC

#define CQSPI_REG_POLLING_STATUS		0xB0
#define CQSPI_REG_POLLING_STATUS_DUMMY_LSB	16

#define CQSPI_REG_PHY_CONFIG			0xB4
#define CQSPI_REG_PHY_CONFIG_RESYNC_FLD_MASK	0x80000000
#define CQSPI_REG_PHY_CONFIG_RESET_FLD_MASK	0x40000000
#define CQSPI_REG_PHY_CONFIG_TX_DLL_DLY_LSB	16

#define CQSPI_REG_PHY_MASTER_CTRL		0xB8
#define CQSPI_REG_DLL_LOWER			0xBC
#define CQSPI_REG_DLL_LOWER_LPBK_LOCK_MASK	0x8000
#define CQSPI_REG_DLL_LOWER_DLL_LOCK_MASK	0x1

#define CQSPI_REG_DLL_OBSVBLE_UPPER		0xC0
#define CQSPI_REG_DLL_UPPER_RX_FLD_MASK		0x7F

#define CQSPI_REG_OP_EXT_LOWER			0xE0
#define CQSPI_REG_OP_EXT_READ_LSB		24
#define CQSPI_REG_OP_EXT_WRITE_LSB		16
#define CQSPI_REG_OP_EXT_STIG_LSB		0

#define CQSPI_REG_VERSAL_DMA_SRC_ADDR		0x1000

#define CQSPI_REG_VERSAL_DMA_DST_ADDR		0x1800
#define CQSPI_REG_VERSAL_DMA_DST_SIZE		0x1804

#define CQSPI_REG_VERSAL_DMA_DST_CTRL		0x180C

#define CQSPI_REG_VERSAL_DMA_DST_I_STS		0x1814
#define CQSPI_REG_VERSAL_DMA_DST_I_EN		0x1818
#define CQSPI_REG_VERSAL_DMA_DST_I_DIS		0x181C
#define CQSPI_REG_VERSAL_DMA_DST_DONE_MASK	BIT(1)
#define CQSPI_REG_VERSAL_DMA_DST_ALL_I_DIS_MASK	0xFE

#define CQSPI_REG_VERSAL_DMA_DST_ADDR_MSB	0x1828

#define CQSPI_REG_VERSAL_DMA_DST_CTRL_VAL	0xF43FFA00
#define CQSPI_REG_VERSAL_ADDRRANGE_WIDTH_VAL	0x6

/* Interrupt status bits */
#define CQSPI_REG_IRQ_MODE_ERR			BIT(0)
#define CQSPI_REG_IRQ_UNDERFLOW			BIT(1)
#define CQSPI_REG_IRQ_IND_COMP			BIT(2)
#define CQSPI_REG_IRQ_IND_RD_REJECT		BIT(3)
#define CQSPI_REG_IRQ_WR_PROTECTED_ERR		BIT(4)
#define CQSPI_REG_IRQ_ILLEGAL_AHB_ERR		BIT(5)
#define CQSPI_REG_IRQ_WATERMARK			BIT(6)
#define CQSPI_REG_IRQ_IND_SRAM_FULL		BIT(12)

#define CQSPI_IRQ_MASK_RD		(CQSPI_REG_IRQ_WATERMARK	| \
					 CQSPI_REG_IRQ_IND_SRAM_FULL	| \
					 CQSPI_REG_IRQ_IND_COMP)

#define CQSPI_IRQ_MASK_WR		(CQSPI_REG_IRQ_IND_COMP		| \
					 CQSPI_REG_IRQ_WATERMARK	| \
					 CQSPI_REG_IRQ_UNDERFLOW)

#define CQSPI_IRQ_STATUS_MASK		0x1FFFF
#define CQSPI_DMA_UNALIGN		0x3

#define CQSPI_REG_VERSAL_DMA_VAL		0x602
#define CQSPI_VERSAL_MIO_NODE_ID_12	0x14108027
#define CQSPI_RESET_TYPE_HWPIN		0
#define CQSPI_READ_ID_LEN		6
#define TERA_MACRO			1000000000000ULL
#define VERSAL_OSPI_RESET		0xc10402e
#define SILICON_VER_MASK		0xFF
#define SILICON_VER_1			0x10
#define CQSPI_DLL_MODE_MASTER		0
#define CQSPI_DLL_MODE_BYPASS		1
#define TAP_GRAN_SEL_MIN_FREQ		120000000
#define CQSPI_TX_TAP_MASTER		0x1E
#define CQSPI_MAX_DLL_TAPS		127

#define CQSPI_CS_LOWER			0
#define CQSPI_CS_UPPER			1

static unsigned int read_timeout_ms = CQSPI_READ_TIMEOUT_MS;
module_param(read_timeout_ms, uint, 0644);
MODULE_PARM_DESC(read_timeout_ms, "Read transfer timeout in msec");

static int cqspi_wait_for_bit(void __iomem *reg, const u32 mask, bool clr)
{
	u32 val;

	return readl_relaxed_poll_timeout(reg, val,
					  (((clr ? ~val : val) & mask) == mask),
					  10, CQSPI_TIMEOUT_MS * 1000);
}

static bool cqspi_is_idle(struct cqspi_st *cqspi)
{
	u32 reg = readl(cqspi->iobase + CQSPI_REG_CONFIG);

	return reg & (1UL << CQSPI_REG_CONFIG_IDLE_LSB);
}

static u32 cqspi_get_rd_sram_level(struct cqspi_st *cqspi)
{
	u32 reg = readl(cqspi->iobase + CQSPI_REG_SDRAMLEVEL);

	reg >>= CQSPI_REG_SDRAMLEVEL_RD_LSB;
	return reg & CQSPI_REG_SDRAMLEVEL_RD_MASK;
}

static u32 cqspi_get_versal_dma_status(struct cqspi_st *cqspi)
{
	u32 dma_status;

	dma_status = readl(cqspi->iobase +
					   CQSPI_REG_VERSAL_DMA_DST_I_STS);
	writel(dma_status, cqspi->iobase +
		   CQSPI_REG_VERSAL_DMA_DST_I_STS);

	return dma_status & CQSPI_REG_VERSAL_DMA_DST_DONE_MASK;
}

static irqreturn_t cqspi_irq_handler(int this_irq, void *dev)
{
	struct cqspi_st *cqspi = dev;
	unsigned int irq_status;
	struct device *device = &cqspi->pdev->dev;
	const struct cqspi_driver_platdata *ddata;

	ddata = of_device_get_match_data(device);

	/* Read interrupt status */
	irq_status = readl(cqspi->iobase + CQSPI_REG_IRQSTATUS);

	/* Clear interrupt */
	writel(irq_status, cqspi->iobase + CQSPI_REG_IRQSTATUS);

	if (cqspi->use_dma_read && ddata && ddata->get_dma_status) {
		if (ddata->get_dma_status(cqspi)) {
			complete(&cqspi->transfer_complete);
			return IRQ_HANDLED;
		}
	}

<<<<<<< HEAD
	irq_status &= CQSPI_IRQ_MASK_RD | CQSPI_IRQ_MASK_WR;
=======
	else if (!cqspi->slow_sram)
		irq_status &= CQSPI_IRQ_MASK_RD | CQSPI_IRQ_MASK_WR;
	else
		irq_status &= CQSPI_REG_IRQ_WATERMARK | CQSPI_IRQ_MASK_WR;
>>>>>>> d82b0891

	if (irq_status)
		complete(&cqspi->transfer_complete);

	return IRQ_HANDLED;
}

static unsigned int cqspi_calc_rdreg(const struct spi_mem_op *op)
{
	u32 rdreg = 0;

	rdreg |= CQSPI_OP_WIDTH(op->cmd) << CQSPI_REG_RD_INSTR_TYPE_INSTR_LSB;
	rdreg |= CQSPI_OP_WIDTH(op->addr) << CQSPI_REG_RD_INSTR_TYPE_ADDR_LSB;
	rdreg |= CQSPI_OP_WIDTH(op->data) << CQSPI_REG_RD_INSTR_TYPE_DATA_LSB;

	return rdreg;
}

static unsigned int cqspi_calc_dummy(const struct spi_mem_op *op)
{
	unsigned int dummy_clk;

	if (!op->dummy.nbytes)
		return 0;

	dummy_clk = op->dummy.nbytes * (8 / op->dummy.buswidth);
	if (op->cmd.dtr)
		dummy_clk /= 2;

	return dummy_clk;
}

static int cqspi_wait_idle(struct cqspi_st *cqspi)
{
	const unsigned int poll_idle_retry = 3;
	unsigned int count = 0;
	unsigned long timeout;

	timeout = jiffies + msecs_to_jiffies(CQSPI_TIMEOUT_MS);
	while (1) {
		/*
		 * Read few times in succession to ensure the controller
		 * is indeed idle, that is, the bit does not transition
		 * low again.
		 */
		if (cqspi_is_idle(cqspi))
			count++;
		else
			count = 0;

		if (count >= poll_idle_retry)
			return 0;

		if (time_after(jiffies, timeout)) {
			/* Timeout, in busy mode. */
			dev_err(&cqspi->pdev->dev,
				"QSPI is still busy after %dms timeout.\n",
				CQSPI_TIMEOUT_MS);
			return -ETIMEDOUT;
		}

		cpu_relax();
	}
}

static int cqspi_exec_flash_cmd(struct cqspi_st *cqspi, unsigned int reg)
{
	void __iomem *reg_base = cqspi->iobase;
	int ret;

	/* Write the CMDCTRL without start execution. */
	writel(reg, reg_base + CQSPI_REG_CMDCTRL);
	/* Start execute */
	reg |= CQSPI_REG_CMDCTRL_EXECUTE_MASK;
	writel(reg, reg_base + CQSPI_REG_CMDCTRL);

	/* Polling for completion. */
	ret = cqspi_wait_for_bit(reg_base + CQSPI_REG_CMDCTRL,
				 CQSPI_REG_CMDCTRL_INPROGRESS_MASK, 1);
	if (ret) {
		dev_err(&cqspi->pdev->dev,
			"Flash command execution timed out.\n");
		return ret;
	}

	/* Polling QSPI idle status. */
	return cqspi_wait_idle(cqspi);
}

static int cqspi_setup_opcode_ext(struct cqspi_flash_pdata *f_pdata,
				  const struct spi_mem_op *op,
				  unsigned int shift)
{
	struct cqspi_st *cqspi = f_pdata->cqspi;
	void __iomem *reg_base = cqspi->iobase;
	unsigned int reg;
	u8 ext;

	if (op->cmd.nbytes != 2)
		return -EINVAL;

	/* Opcode extension is the LSB. */
	ext = op->cmd.opcode & 0xff;

	reg = readl(reg_base + CQSPI_REG_OP_EXT_LOWER);
	reg &= ~(0xff << shift);
	reg |= ext << shift;
	writel(reg, reg_base + CQSPI_REG_OP_EXT_LOWER);

	return 0;
}

static int cqspi_enable_dtr(struct cqspi_flash_pdata *f_pdata,
			    const struct spi_mem_op *op, unsigned int shift)
{
	struct cqspi_st *cqspi = f_pdata->cqspi;
	void __iomem *reg_base = cqspi->iobase;
	unsigned int reg;
	int ret;

	reg = readl(reg_base + CQSPI_REG_CONFIG);

	/*
	 * We enable dual byte opcode here. The callers have to set up the
	 * extension opcode based on which type of operation it is.
	 */
	if (op->cmd.dtr) {
		reg |= CQSPI_REG_CONFIG_DTR_PROTO;
		reg |= CQSPI_REG_CONFIG_DUAL_OPCODE;

		/* Set up command opcode extension. */
		ret = cqspi_setup_opcode_ext(f_pdata, op, shift);
		if (ret)
			return ret;
	} else {
		reg &= ~CQSPI_REG_CONFIG_DTR_PROTO;
		reg &= ~CQSPI_REG_CONFIG_DUAL_OPCODE;
	}

	writel(reg, reg_base + CQSPI_REG_CONFIG);

	return cqspi_wait_idle(cqspi);
}

static int cqspi_command_read(struct cqspi_flash_pdata *f_pdata,
			      const struct spi_mem_op *op)
{
	struct cqspi_st *cqspi = f_pdata->cqspi;
	void __iomem *reg_base = cqspi->iobase;
	u8 *rxbuf = op->data.buf.in;
	u8 opcode;
	size_t n_rx = op->data.nbytes;
	unsigned int rdreg;
	unsigned int reg;
	unsigned int dummy_clk;
	size_t read_len;
	int status;

	status = cqspi_enable_dtr(f_pdata, op, CQSPI_REG_OP_EXT_STIG_LSB);
	if (status)
		return status;

	if (!n_rx || n_rx > CQSPI_STIG_DATA_LEN_MAX || !rxbuf) {
		dev_err(&cqspi->pdev->dev,
			"Invalid input argument, len %zu rxbuf 0x%p\n",
			n_rx, rxbuf);
		return -EINVAL;
	}

	if (op->cmd.dtr)
		opcode = op->cmd.opcode >> 8;
	else
		opcode = op->cmd.opcode;

	reg = opcode << CQSPI_REG_CMDCTRL_OPCODE_LSB;

	if (op->addr.nbytes) {
		reg |= (0x1 << CQSPI_REG_CMDCTRL_ADDR_EN_LSB);
		reg |= ((op->addr.nbytes - 1) &
			CQSPI_REG_CMDCTRL_ADD_BYTES_MASK) <<
			CQSPI_REG_CMDCTRL_ADD_BYTES_LSB;
		writel(op->addr.val, reg_base + CQSPI_REG_CMDADDRESS);
	}

<<<<<<< HEAD
	rdreg = cqspi_calc_rdreg(f_pdata);
=======
	rdreg = cqspi_calc_rdreg(op);
>>>>>>> d82b0891
	writel(rdreg, reg_base + CQSPI_REG_RD_INSTR);

	dummy_clk = cqspi_calc_dummy(op);
	if (dummy_clk > CQSPI_DUMMY_CLKS_MAX)
		return -EOPNOTSUPP;

	if (cqspi->extra_dummy)
		dummy_clk++;

	if (dummy_clk)
		reg |= (dummy_clk & CQSPI_REG_CMDCTRL_DUMMY_MASK)
		     << CQSPI_REG_CMDCTRL_DUMMY_LSB;

	reg |= (0x1 << CQSPI_REG_CMDCTRL_RD_EN_LSB);

	/* 0 means 1 byte. */
	reg |= (((n_rx - 1) & CQSPI_REG_CMDCTRL_RD_BYTES_MASK)
		<< CQSPI_REG_CMDCTRL_RD_BYTES_LSB);
	status = cqspi_exec_flash_cmd(cqspi, reg);
	if (status)
		return status;

	reg = readl(reg_base + CQSPI_REG_CMDREADDATALOWER);

	/* Put the read value into rx_buf */
	read_len = (n_rx > 4) ? 4 : n_rx;
	memcpy(rxbuf, &reg, read_len);
	rxbuf += read_len;

	if (n_rx > 4) {
		reg = readl(reg_base + CQSPI_REG_CMDREADDATAUPPER);

		read_len = n_rx - read_len;
		memcpy(rxbuf, &reg, read_len);
	}

	return 0;
}

static int cqspi_setdlldelay(struct spi_mem *mem, const struct spi_mem_op *op)
{
	struct cqspi_st *cqspi = spi_master_get_devdata(mem->spi->master);
	struct platform_device *pdev = cqspi->pdev;
	struct cqspi_flash_pdata *f_pdata;
	int i;
	u8 j;
	int ret;
	u8 *id = op->data.buf.in;
	bool rxtapfound = false;
	u8 min_rxtap = 0;
	u8 max_rxtap = 0;
	u8 avg_rxtap;
	bool id_matched;
	u32 txtap = 0;
	u8 max_tap;
	s8 max_windowsize = -1;
	u8 windowsize;
	u8 dummy_incr;
	u8 dummy_flag = 0;
	u8 count;
	u64 tera_macro = TERA_MACRO;
	u8 max_index = 0, min_index = 0;
	unsigned int reg;

	reg = readl(cqspi->iobase + CQSPI_REG_CONFIG);
	reg &= CQSPI_REG_CONFIG_ENABLE_MASK;
	if (!reg)
		return 0;

	f_pdata = &cqspi->f_pdata[mem->spi->chip_select];
	max_tap = (do_div(tera_macro, cqspi->master_ref_clk_hz) / 160);

	if (cqspi->dll_mode == CQSPI_DLL_MODE_MASTER) {
		/* Drive DLL reset bit to low */
		writel(0, cqspi->iobase + CQSPI_REG_PHY_CONFIG);

		/* Set initial delay value */
		writel(0x4, cqspi->iobase + CQSPI_REG_PHY_MASTER_CTRL);

		/* Set DLL reset bit */
		writel(CQSPI_REG_PHY_CONFIG_RESET_FLD_MASK,
		       cqspi->iobase + CQSPI_REG_PHY_CONFIG);

		/* Check for loopback lock */
		ret = cqspi_wait_for_bit(cqspi->iobase + CQSPI_REG_DLL_LOWER,
					 CQSPI_REG_DLL_LOWER_LPBK_LOCK_MASK, 0);
		if (ret) {
			dev_err(&pdev->dev,
				"Loopback lock bit error (%i)\n", ret);
			return ret;
		}

		/* Re-synchronize slave DLLs */
		writel(CQSPI_REG_PHY_CONFIG_RESET_FLD_MASK,
		       cqspi->iobase + CQSPI_REG_PHY_CONFIG);
		writel(CQSPI_REG_PHY_CONFIG_RESET_FLD_MASK |
		       CQSPI_REG_PHY_CONFIG_RESYNC_FLD_MASK,
		       cqspi->iobase + CQSPI_REG_PHY_CONFIG);

		txtap = CQSPI_TX_TAP_MASTER <<
			CQSPI_REG_PHY_CONFIG_TX_DLL_DLY_LSB;
		max_tap = CQSPI_MAX_DLL_TAPS;
	}

	cqspi->extra_dummy = false;
	for (dummy_incr = 0; dummy_incr <= 1; dummy_incr++) {
		if (dummy_incr)
			cqspi->extra_dummy = true;
		for (i = 0; i <= max_tap; i++) {
			writel((txtap | i |
			       CQSPI_REG_PHY_CONFIG_RESET_FLD_MASK),
			       cqspi->iobase + CQSPI_REG_PHY_CONFIG);
			writel((CQSPI_REG_PHY_CONFIG_RESYNC_FLD_MASK | txtap |
			       i | CQSPI_REG_PHY_CONFIG_RESET_FLD_MASK),
			       cqspi->iobase + CQSPI_REG_PHY_CONFIG);
			if (cqspi->dll_mode == CQSPI_DLL_MODE_MASTER) {
				ret = cqspi_wait_for_bit(cqspi->iobase +
							 CQSPI_REG_DLL_LOWER,
					CQSPI_REG_DLL_LOWER_DLL_LOCK_MASK, 0);
				if (ret)
					return ret;
			}

			count = 0;
			do {
				count += 1;
				ret = cqspi_command_read(f_pdata, op);
				if (ret < 0) {
					dev_err(&pdev->dev,
						"error %d reading JEDEC ID\n", ret);
					return ret;
				}

				id_matched = true;
				for (j = 0; j < op->data.nbytes; j++) {
					if (mem->device_id[j] != id[j]) {
						id_matched = false;
						break;
					}
				}
			} while (id_matched && (count <= 10));

			if (id_matched && !rxtapfound) {
				if (cqspi->dll_mode == CQSPI_DLL_MODE_MASTER) {
					min_rxtap = readl(cqspi->iobase +
							  CQSPI_REG_DLL_OBSVBLE_UPPER) &
							  CQSPI_REG_DLL_UPPER_RX_FLD_MASK;
					max_rxtap = min_rxtap;
					max_index = i;
					min_index = i;
				} else {
					min_rxtap = i;
					max_rxtap = i;
				}
				rxtapfound = true;
			}

			if (id_matched && rxtapfound) {
				if (cqspi->dll_mode == CQSPI_DLL_MODE_MASTER) {
					max_rxtap = readl(cqspi->iobase +
							  CQSPI_REG_DLL_OBSVBLE_UPPER) &
							  CQSPI_REG_DLL_UPPER_RX_FLD_MASK;
					max_index = i;
				} else {
					max_rxtap = i;
				}
			}
			if ((!id_matched || i == max_tap) && rxtapfound) {
				windowsize = max_rxtap - min_rxtap + 1;
				if (windowsize > max_windowsize) {
					dummy_flag = dummy_incr;
					max_windowsize = windowsize;
					if (cqspi->dll_mode ==
					    CQSPI_DLL_MODE_MASTER)
						avg_rxtap = (max_index +
							     min_index);
					else
						avg_rxtap = (max_rxtap +
							     min_rxtap);
					avg_rxtap /= 2;
				}

				if (windowsize >= 3)
					i = max_tap;

				rxtapfound = false;
			}
		}
		if (!dummy_incr) {
			rxtapfound = false;
			min_rxtap = 0;
			max_rxtap = 0;
		}
	}
	if (!dummy_flag)
		cqspi->extra_dummy = false;

	if (max_windowsize < 3)
		return -EINVAL;

	writel((txtap | avg_rxtap | CQSPI_REG_PHY_CONFIG_RESET_FLD_MASK),
	       cqspi->iobase + CQSPI_REG_PHY_CONFIG);
	writel((CQSPI_REG_PHY_CONFIG_RESYNC_FLD_MASK | txtap | avg_rxtap |
	       CQSPI_REG_PHY_CONFIG_RESET_FLD_MASK),
	       cqspi->iobase + CQSPI_REG_PHY_CONFIG);
	if (cqspi->dll_mode == CQSPI_DLL_MODE_MASTER) {
		ret = cqspi_wait_for_bit(cqspi->iobase + CQSPI_REG_DLL_LOWER,
					 CQSPI_REG_DLL_LOWER_DLL_LOCK_MASK, 0);
		if (ret)
			return ret;
	}

	cqspi->clk_tuned = true;

	return 0;
}

static void cqspi_setup_ddrmode(struct cqspi_st *cqspi)
{
	u32 reg;

	reg = readl(cqspi->iobase + CQSPI_REG_CONFIG);
	reg &= ~CQSPI_REG_CONFIG_ENABLE_MASK;
	writel(reg, cqspi->iobase + CQSPI_REG_CONFIG);

	reg = readl(cqspi->iobase + CQSPI_REG_CONFIG);
	reg |= (CQSPI_REG_CONFIG_PHY_ENABLE_MASK);
	writel(reg, cqspi->iobase + CQSPI_REG_CONFIG);

	/* Program POLL_CNT */
	reg = readl(cqspi->iobase + CQSPI_REG_WR_COMPLETION_CTRL);
	reg &= ~CQSPI_REG_WRCOMPLETION_POLLCNT_MASK;
	reg |= (0x3 << CQSPI_REG_WRCOMPLETION_POLLCNY_LSB);
	writel(reg, cqspi->iobase + CQSPI_REG_WR_COMPLETION_CTRL);

	reg = readl(cqspi->iobase + CQSPI_REG_READCAPTURE);
	reg |= CQSPI_REG_READCAPTURE_DQS_ENABLE;
	writel(reg, cqspi->iobase + CQSPI_REG_READCAPTURE);

	reg = readl(cqspi->iobase + CQSPI_REG_CONFIG);
	reg |= CQSPI_REG_CONFIG_ENABLE_MASK;
	writel(reg, cqspi->iobase + CQSPI_REG_CONFIG);
}

static void cqspi_setup_sdrmode(struct cqspi_st *cqspi)
{
	u32 reg;

	reg = readl(cqspi->iobase + CQSPI_REG_CONFIG);
	reg &= ~CQSPI_REG_CONFIG_ENABLE_MASK;
	writel(reg, cqspi->iobase + CQSPI_REG_CONFIG);

	reg &= ~CQSPI_REG_CONFIG_DTR_PROTO;
	reg &= ~CQSPI_REG_CONFIG_DUAL_OPCODE;
	reg &= ~CQSPI_REG_CONFIG_PHY_ENABLE_MASK;
	writel(reg, cqspi->iobase + CQSPI_REG_CONFIG);

	/* Program POLL_CNT */
	reg = readl(cqspi->iobase + CQSPI_REG_WR_COMPLETION_CTRL);
	reg &= ~CQSPI_REG_WRCOMPLETION_POLLCNT_MASK;
	reg |= (1 << CQSPI_REG_WRCOMPLETION_POLLCNY_LSB);
	writel(reg, cqspi->iobase + CQSPI_REG_WR_COMPLETION_CTRL);

	reg = readl(cqspi->iobase + CQSPI_REG_READCAPTURE);
	reg &= ~CQSPI_REG_READCAPTURE_DQS_ENABLE;
	reg |= (1 & CQSPI_REG_READCAPTURE_DELAY_MASK)
		<< CQSPI_REG_READCAPTURE_DELAY_LSB;
	writel(reg, cqspi->iobase + CQSPI_REG_READCAPTURE);

	writel(CQSPI_REG_PHY_CONFIG_RESET_FLD_MASK,
	       cqspi->iobase + CQSPI_REG_PHY_CONFIG);

	reg = readl(cqspi->iobase + CQSPI_REG_CONFIG);
	reg |= CQSPI_REG_CONFIG_ENABLE_MASK;
	writel(reg, cqspi->iobase + CQSPI_REG_CONFIG);

	cqspi->clk_tuned = false;
	cqspi->extra_dummy = false;
}

static void cqspi_periodictuning(struct work_struct *work)
{
	struct delayed_work *d = to_delayed_work(work);
	struct spi_mem *mem = container_of(d, struct spi_mem, complete_work);
	struct cqspi_st *cqspi = spi_master_get_devdata(mem->spi->master);
	int ret;
	u8 buf[CQSPI_READ_ID_LEN];

	if (!mem->request_completion.done)
		wait_for_completion(&mem->request_completion);

	reinit_completion(&cqspi->tuning_complete);
	cqspi->tuning_op.data.buf.in = buf;
	cqspi->tuning_op.data.nbytes = CQSPI_READ_ID_LEN;
	ret = cqspi_setdlldelay(mem, &cqspi->tuning_op);
	complete_all(&cqspi->tuning_complete);
	if (ret) {
		dev_err(&cqspi->pdev->dev,
			"Setting dll delay error (%i)\n", ret);
	} else {
		schedule_delayed_work(&mem->complete_work,
				      msecs_to_jiffies(CQSPI_TUNING_PERIODICITY_MS));
	}
}

static int cqspi_setup_edgemode(struct spi_mem *mem,
				const struct spi_mem_op *op)
{
	struct cqspi_st *cqspi = spi_master_get_devdata(mem->spi->master);
	int ret;

	if (cqspi->clk_tuned)
		return 0;

	memcpy(&cqspi->tuning_op, op, sizeof(struct spi_mem_op));

	cqspi_setup_ddrmode(cqspi);

<<<<<<< HEAD
=======
	cqspi->f_pdata[mem->spi->chip_select].dtr = true;

>>>>>>> d82b0891
	ret = cqspi_setdlldelay(mem, op);
	if (ret)
		return ret;

	complete_all(&cqspi->tuning_complete);
	INIT_DELAYED_WORK(&mem->complete_work, cqspi_periodictuning);
	schedule_delayed_work(&mem->complete_work,
			      msecs_to_jiffies(CQSPI_TUNING_PERIODICITY_MS));

	return 0;
}

static int cqspi_command_write(struct cqspi_flash_pdata *f_pdata,
			       const struct spi_mem_op *op)
{
	struct cqspi_st *cqspi = f_pdata->cqspi;
	void __iomem *reg_base = cqspi->iobase;
	u8 opcode;
	const u8 *txbuf = op->data.buf.out;
	size_t n_tx = op->data.nbytes;
	unsigned int reg;
	unsigned int data;
	size_t write_len;
	int ret;

	ret = cqspi_enable_dtr(f_pdata, op, CQSPI_REG_OP_EXT_STIG_LSB);
	if (ret)
		return ret;

	if (n_tx > CQSPI_STIG_DATA_LEN_MAX || (n_tx && !txbuf)) {
		dev_err(&cqspi->pdev->dev,
			"Invalid input argument, cmdlen %zu txbuf 0x%p\n",
			n_tx, txbuf);
		return -EINVAL;
	}

	reg = cqspi_calc_rdreg(op);
	writel(reg, reg_base + CQSPI_REG_RD_INSTR);

	if (op->cmd.dtr)
		opcode = op->cmd.opcode >> 8;
	else
		opcode = op->cmd.opcode;

	reg = opcode << CQSPI_REG_CMDCTRL_OPCODE_LSB;

	if (op->addr.nbytes) {
		reg |= (0x1 << CQSPI_REG_CMDCTRL_ADDR_EN_LSB);
		reg |= ((op->addr.nbytes - 1) &
			CQSPI_REG_CMDCTRL_ADD_BYTES_MASK)
			<< CQSPI_REG_CMDCTRL_ADD_BYTES_LSB;

		writel(op->addr.val, reg_base + CQSPI_REG_CMDADDRESS);
	}

	if (n_tx) {
		reg |= (0x1 << CQSPI_REG_CMDCTRL_WR_EN_LSB);
		reg |= ((n_tx - 1) & CQSPI_REG_CMDCTRL_WR_BYTES_MASK)
			<< CQSPI_REG_CMDCTRL_WR_BYTES_LSB;
		data = 0;
		write_len = (n_tx > 4) ? 4 : n_tx;
		memcpy(&data, txbuf, write_len);
		txbuf += write_len;
		writel(data, reg_base + CQSPI_REG_CMDWRITEDATALOWER);

		if (n_tx > 4) {
			data = 0;
			write_len = n_tx - 4;
			memcpy(&data, txbuf, write_len);
			writel(data, reg_base + CQSPI_REG_CMDWRITEDATAUPPER);
		}
	}

	return cqspi_exec_flash_cmd(cqspi, reg);
}

static int cqspi_read_setup(struct cqspi_flash_pdata *f_pdata,
			    const struct spi_mem_op *op)
{
	struct cqspi_st *cqspi = f_pdata->cqspi;
	void __iomem *reg_base = cqspi->iobase;
	unsigned int dummy_clk = 0;
	unsigned int reg;
	int ret;
	u8 opcode;

	ret = cqspi_enable_dtr(f_pdata, op, CQSPI_REG_OP_EXT_READ_LSB);
	if (ret)
		return ret;

	if (op->cmd.dtr)
		opcode = op->cmd.opcode >> 8;
	else
		opcode = op->cmd.opcode;

	reg = opcode << CQSPI_REG_RD_INSTR_OPCODE_LSB;
	reg |= cqspi_calc_rdreg(op);

	/* Setup dummy clock cycles */
	dummy_clk = cqspi_calc_dummy(op);

	if (dummy_clk > CQSPI_DUMMY_CLKS_MAX)
		return -EOPNOTSUPP;

	if (cqspi->extra_dummy)
		dummy_clk++;

	if (dummy_clk)
		reg |= (dummy_clk & CQSPI_REG_RD_INSTR_DUMMY_MASK)
		       << CQSPI_REG_RD_INSTR_DUMMY_LSB;

	writel(reg, reg_base + CQSPI_REG_RD_INSTR);

	/* Set address width */
	reg = readl(reg_base + CQSPI_REG_SIZE);
	reg &= ~CQSPI_REG_SIZE_ADDRESS_MASK;
	reg |= (op->addr.nbytes - 1);
	writel(reg, reg_base + CQSPI_REG_SIZE);
	return 0;
}

static int cqspi_indirect_read_execute(struct cqspi_flash_pdata *f_pdata,
				       u8 *rxbuf, loff_t from_addr,
				       const size_t n_rx)
{
	struct cqspi_st *cqspi = f_pdata->cqspi;
	struct device *dev = &cqspi->pdev->dev;
	void __iomem *reg_base = cqspi->iobase;
	void __iomem *ahb_base = cqspi->ahb_base;
	unsigned int remaining = n_rx;
	unsigned int mod_bytes = n_rx % 4;
	unsigned int bytes_to_read = 0;
	u8 *rxbuf_end = rxbuf + n_rx;
	u8 *rxbuf_start = rxbuf;
	int ret = 0;
	u8 extra_bytes = 0;
	u32 req_bytes;
	u32 threshold_val;
	bool is_unaligned_cnt = false;

	if (n_rx % 2)
		is_unaligned_cnt = true;

	writel(from_addr, reg_base + CQSPI_REG_INDIRECTRDSTARTADDR);
	if (f_pdata->dtr && (from_addr % 2) != 0) {
		mod_bytes += 1;
		if (!is_unaligned_cnt)
			extra_bytes = 2;
	}

	if (f_pdata->dtr && (from_addr % 2) != 0)
		writel(from_addr - 1, reg_base + CQSPI_REG_INDIRECTRDSTARTADDR);

	req_bytes = remaining + is_unaligned_cnt + extra_bytes;
	writel(req_bytes, reg_base + CQSPI_REG_INDIRECTRDBYTES);

	/* Clear all interrupts. */
	writel(CQSPI_IRQ_STATUS_MASK, reg_base + CQSPI_REG_IRQSTATUS);

<<<<<<< HEAD
	writel(CQSPI_IRQ_MASK_RD, reg_base + CQSPI_REG_IRQMASK);
=======
	/*
	 * On SoCFPGA platform reading the SRAM is slow due to
	 * hardware limitation and causing read interrupt storm to CPU,
	 * so enabling only watermark interrupt to disable all read
	 * interrupts later as we want to run "bytes to read" loop with
	 * all the read interrupts disabled for max performance.
	 */

	if (!cqspi->slow_sram)
		writel(CQSPI_IRQ_MASK_RD, reg_base + CQSPI_REG_IRQMASK);
	else
		writel(CQSPI_REG_IRQ_WATERMARK, reg_base + CQSPI_REG_IRQMASK);
>>>>>>> d82b0891
	threshold_val = readl(reg_base + CQSPI_REG_INDIRECTRDWATERMARK);

	reinit_completion(&cqspi->transfer_complete);
	writel(CQSPI_REG_INDIRECTRD_START_MASK,
	       reg_base + CQSPI_REG_INDIRECTRD);

	while (remaining > 0) {
		if (!wait_for_completion_timeout(&cqspi->transfer_complete,
						 msecs_to_jiffies(read_timeout_ms)))
			ret = -ETIMEDOUT;

<<<<<<< HEAD
=======
		/*
		 * Disable all read interrupts until
		 * we are out of "bytes to read"
		 */
		if (cqspi->slow_sram)
			writel(0x0, reg_base + CQSPI_REG_IRQMASK);

>>>>>>> d82b0891
		if (req_bytes > (threshold_val + cqspi->fifo_width))
			bytes_to_read = threshold_val + cqspi->fifo_width;
		else
			bytes_to_read = req_bytes;

		if (ret && bytes_to_read == 0) {
			dev_err(dev, "Indirect read timeout, no bytes\n");
			goto failrd;
		}

		while (bytes_to_read != 0) {
			unsigned int word_remain = round_down(remaining, 4);
			unsigned int bytes_read = 0;

			bytes_to_read = bytes_to_read > remaining ?
					remaining : bytes_to_read;
			bytes_to_read = round_down(bytes_to_read, 4);
			/* Read 4 byte word chunks then single bytes */
			if (bytes_to_read) {
				u8 offset = 0;

				if (f_pdata->dtr && ((from_addr % 2) != 0) &&
				    rxbuf == rxbuf_start) {
					unsigned int temp = ioread32(ahb_base);

					temp >>= 8;
					memcpy(rxbuf, &temp, 3);
					bytes_to_read -= 3;
					offset = 3;
					bytes_read += 3;
				}
				if (bytes_to_read >= 4) {
					ioread32_rep(ahb_base, rxbuf + offset,
						     (bytes_to_read / 4));
					bytes_read += (bytes_to_read / 4) * 4;
				}
			} else if (!word_remain && mod_bytes) {
				unsigned int temp = ioread32(ahb_base);

				if (f_pdata->dtr && ((from_addr % 2) != 0) &&
				    rxbuf == rxbuf_start)
					temp >>= 8;

				bytes_to_read = min(remaining, mod_bytes);
				bytes_read = min((unsigned int)
						    (rxbuf_end - rxbuf),
						     bytes_to_read);
				memcpy(rxbuf, &temp, bytes_read);
			}
			rxbuf += bytes_read;
			remaining -= bytes_read;
			req_bytes -= bytes_read;
			bytes_to_read = cqspi_get_rd_sram_level(cqspi);
			bytes_to_read *= cqspi->fifo_width;
		}

		if (remaining > 0) {
			reinit_completion(&cqspi->transfer_complete);
			if (cqspi->slow_sram)
				writel(CQSPI_REG_IRQ_WATERMARK, reg_base + CQSPI_REG_IRQMASK);
		}
	}

	/* Check indirect done status */
	ret = cqspi_wait_for_bit(reg_base + CQSPI_REG_INDIRECTRD,
				 CQSPI_REG_INDIRECTRD_DONE_MASK, 0);
	if (ret) {
		dev_err(dev, "Indirect read completion error (%i)\n", ret);
		goto failrd;
	}

	/* Disable interrupt */
	writel(0, reg_base + CQSPI_REG_IRQMASK);

	/* Clear indirect completion status */
	writel(CQSPI_REG_INDIRECTRD_DONE_MASK, reg_base + CQSPI_REG_INDIRECTRD);

	return 0;

failrd:
	/* Disable interrupt */
	writel(0, reg_base + CQSPI_REG_IRQMASK);

	/* Cancel the indirect read */
	writel(CQSPI_REG_INDIRECTWR_CANCEL_MASK,
	       reg_base + CQSPI_REG_INDIRECTRD);
	return ret;
}

static int cqspi_versal_device_reset(struct cqspi_st *cqspi, u8 reset_type)
{
	struct platform_device *pdev = cqspi->pdev;
	int ret;
	enum of_gpio_flags flags;

	if (reset_type == CQSPI_RESET_TYPE_HWPIN) {
		cqspi->gpio = of_get_named_gpio_flags(pdev->dev.of_node,
						      "reset-gpios", 0, &flags);
		if (!gpio_is_valid(cqspi->gpio))
			return -EIO;
		ret = devm_gpio_request_one(&pdev->dev, cqspi->gpio, flags,
					    "flash-reset");
		if (ret) {
			dev_err(&pdev->dev,
				"failed to get reset-gpios: %d\n", ret);
			return -EIO;
		}

		/* Request for PIN */
		zynqmp_pm_pinctrl_request(CQSPI_VERSAL_MIO_NODE_ID_12);

		/* Enable hysteresis in cmos receiver */
		zynqmp_pm_pinctrl_set_config(CQSPI_VERSAL_MIO_NODE_ID_12,
					     PM_PINCTRL_CONFIG_SCHMITT_CMOS,
					     PM_PINCTRL_INPUT_TYPE_SCHMITT);

		/* Set the direction as output and enable the output */
		gpio_direction_output(cqspi->gpio, 1);

		/* Disable Tri-state */
		zynqmp_pm_pinctrl_set_config(CQSPI_VERSAL_MIO_NODE_ID_12,
					     PM_PINCTRL_CONFIG_TRI_STATE,
					     PM_PINCTRL_TRI_STATE_DISABLE);
		udelay(1);

		/* Set value 0 to pin */
		gpio_set_value(cqspi->gpio, 0);
		udelay(10);

		/* Set value 1 to pin */
		gpio_set_value(cqspi->gpio, 1);
		udelay(35);
	} else {
		ret = -EINVAL;
	}

	return ret;
}

static int cqspi_versal_indirect_read_dma(struct cqspi_flash_pdata *f_pdata,
					  u_char *rxbuf, loff_t from_addr,
					  size_t n_rx)
{
	struct cqspi_st *cqspi = f_pdata->cqspi;
	struct device *dev = &cqspi->pdev->dev;
	void __iomem *reg_base = cqspi->iobase;
	u32 phy_reg, rd_instr, addr_width;
	u32 reg, bytes_to_dma;
	loff_t addr = from_addr;
	void *buf = rxbuf;
	dma_addr_t dma_addr;
	u8 bytes_rem;
	int ret = 0;

	bytes_rem = n_rx % 4;
	bytes_to_dma = (n_rx - bytes_rem);

	if (!bytes_to_dma || (f_pdata->dtr && ((from_addr % 2) != 0))) {
		bytes_to_dma = 0;
		bytes_rem = n_rx;
		goto nondmard;
	}

	/* Issue controller reset */
	if (cqspi->dll_mode != CQSPI_DLL_MODE_MASTER) {
		phy_reg = readl(cqspi->iobase + CQSPI_REG_PHY_CONFIG);
		rd_instr = readl(cqspi->iobase + CQSPI_REG_RD_INSTR);
		addr_width = readl(cqspi->iobase + CQSPI_REG_SIZE);
		zynqmp_pm_reset_assert(VERSAL_OSPI_RESET,
				       PM_RESET_ACTION_ASSERT);
	}

	ret = zynqmp_pm_ospi_mux_select(cqspi->pd_dev_id, PM_OSPI_MUX_SEL_DMA);
	if (ret)
		return ret;

	if (cqspi->dll_mode != CQSPI_DLL_MODE_MASTER) {
		zynqmp_pm_reset_assert(VERSAL_OSPI_RESET,
				       PM_RESET_ACTION_RELEASE);
		reg = readl(reg_base + CQSPI_REG_CONFIG);
		reg &= ~CQSPI_REG_CONFIG_ENABLE_MASK;
		writel(reg, reg_base + CQSPI_REG_CONFIG);
		writel(cqspi->fifo_depth / 2, cqspi->iobase +
		       CQSPI_REG_SRAMPARTITION);

		/* Load indirect trigger address. */
		writel(cqspi->trigger_address,
		       cqspi->iobase + CQSPI_REG_INDIRECTTRIGGER);

		/* Program read watermark -- 1/2 of the FIFO. */
		writel(cqspi->fifo_depth * cqspi->fifo_width / 2,
		       cqspi->iobase + CQSPI_REG_INDIRECTRDWATERMARK);
		/* Program write watermark -- 1/8 of the FIFO. */
		writel(cqspi->fifo_depth * cqspi->fifo_width / 8,
		       cqspi->iobase + CQSPI_REG_INDIRECTWRWATERMARK);

		/* Disable direct access controller */
		if (!cqspi->use_direct_mode)
			reg &= ~CQSPI_REG_CONFIG_ENB_DIR_ACC_CTRL;

		reg |= CQSPI_REG_CONFIG_ENABLE_MASK;
		writel(reg, cqspi->iobase + CQSPI_REG_CONFIG);
		cqspi->current_cs = -1;
		cqspi->sclk = 0;
		if (f_pdata->dtr) {
			cqspi_setup_ddrmode(cqspi);
			writel(CQSPI_REG_PHY_CONFIG_RESYNC_FLD_MASK | phy_reg,
			       cqspi->iobase + CQSPI_REG_PHY_CONFIG);
		}

		writel(rd_instr, cqspi->iobase + CQSPI_REG_RD_INSTR);
		writel(addr_width, cqspi->iobase + CQSPI_REG_SIZE);
	}

	reg = readl(cqspi->iobase + CQSPI_REG_CONFIG);
	reg |= CQSPI_REG_CONFIG_DMA_MASK;
	writel(reg, cqspi->iobase + CQSPI_REG_CONFIG);

	dma_addr = dma_map_single(dev, rxbuf, bytes_to_dma, DMA_FROM_DEVICE);
	if (dma_mapping_error(dev, dma_addr)) {
		dev_err(dev, "dma mapping failed\n");
		return -ENOMEM;
	}

	writel(from_addr, reg_base + CQSPI_REG_INDIRECTRDSTARTADDR);
	writel(bytes_to_dma, reg_base + CQSPI_REG_INDIRECTRDBYTES);
	writel(CQSPI_REG_VERSAL_ADDRRANGE_WIDTH_VAL,
	       reg_base + CQSPI_REG_INDTRIG_ADDRRANGE);

	/* Clear all interrupts. */
	writel(CQSPI_IRQ_STATUS_MASK, reg_base + CQSPI_REG_IRQSTATUS);

	/* Enable DMA done interrupt */
	writel(CQSPI_REG_VERSAL_DMA_DST_DONE_MASK,
	       reg_base + CQSPI_REG_VERSAL_DMA_DST_I_EN);

	/* Default DMA periph configuration */
	writel(CQSPI_REG_VERSAL_DMA_VAL, reg_base + CQSPI_REG_DMA);

	/* Configure DMA Dst address */
	writel(lower_32_bits(dma_addr),
	       reg_base + CQSPI_REG_VERSAL_DMA_DST_ADDR);
	writel(upper_32_bits(dma_addr),
	       reg_base + CQSPI_REG_VERSAL_DMA_DST_ADDR_MSB);

	/* Configure DMA Src address */
	writel(cqspi->trigger_address, reg_base +
	       CQSPI_REG_VERSAL_DMA_SRC_ADDR);

	/* Set DMA destination size */
	writel(bytes_to_dma, reg_base + CQSPI_REG_VERSAL_DMA_DST_SIZE);

	/* Set DMA destination control */
	writel(CQSPI_REG_VERSAL_DMA_DST_CTRL_VAL,
	       reg_base + CQSPI_REG_VERSAL_DMA_DST_CTRL);

	writel(CQSPI_REG_INDIRECTRD_START_MASK,
	       reg_base + CQSPI_REG_INDIRECTRD);

	reinit_completion(&cqspi->transfer_complete);

	if (!wait_for_completion_timeout(&cqspi->transfer_complete,
					 msecs_to_jiffies(read_timeout_ms))) {
		ret = -ETIMEDOUT;
		goto failrd;
	}

	/* Disable DMA interrupt */
	writel(0x0, cqspi->iobase + CQSPI_REG_VERSAL_DMA_DST_I_DIS);

	/* Clear indirect completion status */
	writel(CQSPI_REG_INDIRECTRD_DONE_MASK,
	       cqspi->iobase + CQSPI_REG_INDIRECTRD);
	dma_unmap_single(dev, dma_addr, bytes_to_dma, DMA_FROM_DEVICE);

	reg = readl(cqspi->iobase + CQSPI_REG_CONFIG);
	reg &= ~CQSPI_REG_CONFIG_DMA_MASK;
	writel(reg, cqspi->iobase + CQSPI_REG_CONFIG);

	ret = zynqmp_pm_ospi_mux_select(cqspi->pd_dev_id,
					PM_OSPI_MUX_SEL_LINEAR);
	if (ret)
		return ret;

nondmard:
	if (bytes_rem) {
		addr += bytes_to_dma;
		buf += bytes_to_dma;
		ret = cqspi_indirect_read_execute(f_pdata, buf, addr,
						  bytes_rem);
		if (ret)
			return ret;
	}

	return 0;

failrd:
	/* Disable DMA interrupt */
	writel(0x0, reg_base + CQSPI_REG_VERSAL_DMA_DST_I_DIS);

	/* Cancel the indirect read */
	writel(CQSPI_REG_INDIRECTWR_CANCEL_MASK,
	       reg_base + CQSPI_REG_INDIRECTRD);

	dma_unmap_single(dev, dma_addr, bytes_to_dma, DMA_FROM_DEVICE);

	reg = readl(cqspi->iobase + CQSPI_REG_CONFIG);
	reg &= ~CQSPI_REG_CONFIG_DMA_MASK;
	writel(reg, cqspi->iobase + CQSPI_REG_CONFIG);

	zynqmp_pm_ospi_mux_select(cqspi->pd_dev_id, PM_OSPI_MUX_SEL_LINEAR);

	return ret;
}

static int cqspi_write_setup(struct cqspi_flash_pdata *f_pdata,
			     const struct spi_mem_op *op)
{
	unsigned int reg;
	int ret;
	struct cqspi_st *cqspi = f_pdata->cqspi;
	void __iomem *reg_base = cqspi->iobase;
	u8 opcode;

	ret = cqspi_enable_dtr(f_pdata, op, CQSPI_REG_OP_EXT_WRITE_LSB);
	if (ret)
		return ret;

	if (op->cmd.dtr)
		opcode = op->cmd.opcode >> 8;
	else
		opcode = op->cmd.opcode;

	/* Set opcode. */
	reg = opcode << CQSPI_REG_WR_INSTR_OPCODE_LSB;
	reg |= CQSPI_OP_WIDTH(op->data) << CQSPI_REG_WR_INSTR_TYPE_DATA_LSB;
	reg |= CQSPI_OP_WIDTH(op->addr) << CQSPI_REG_WR_INSTR_TYPE_ADDR_LSB;
	writel(reg, reg_base + CQSPI_REG_WR_INSTR);
	reg = cqspi_calc_rdreg(op);
	writel(reg, reg_base + CQSPI_REG_RD_INSTR);

	/*
	 * SPI NAND flashes require the address of the status register to be
	 * passed in the Read SR command. Also, some SPI NOR flashes like the
	 * cypress Semper flash expect a 4-byte dummy address in the Read SR
	 * command in DTR mode.
	 *
	 * But this controller does not support address phase in the Read SR
	 * command when doing auto-HW polling. So, disable write completion
	 * polling on the controller's side. spinand and spi-nor will take
	 * care of polling the status register.
	 */
	if (cqspi->wr_completion) {
		reg = readl(reg_base + CQSPI_REG_WR_COMPLETION_CTRL);
		reg |= CQSPI_REG_WR_DISABLE_AUTO_POLL;
		writel(reg, reg_base + CQSPI_REG_WR_COMPLETION_CTRL);
	}

	reg = readl(reg_base + CQSPI_REG_SIZE);
	reg &= ~CQSPI_REG_SIZE_ADDRESS_MASK;
	reg |= (op->addr.nbytes - 1);
	writel(reg, reg_base + CQSPI_REG_SIZE);
	return 0;
}

static int cqspi_indirect_write_execute(struct cqspi_flash_pdata *f_pdata,
					loff_t to_addr, const u8 *txbuf,
					const size_t n_tx)
{
	struct cqspi_st *cqspi = f_pdata->cqspi;
	struct device *dev = &cqspi->pdev->dev;
	void __iomem *reg_base = cqspi->iobase;
	unsigned int remaining = n_tx;
	unsigned int write_bytes;
	int ret;
	u8 unaligned_bytes = 0;

	if (f_pdata->dtr && ((n_tx % 2) != 0))
		unaligned_bytes = 1;

	writel(to_addr, reg_base + CQSPI_REG_INDIRECTWRSTARTADDR);
	writel(remaining + unaligned_bytes,
	       reg_base + CQSPI_REG_INDIRECTWRBYTES);

	/* Clear all interrupts. */
	writel(CQSPI_IRQ_STATUS_MASK, reg_base + CQSPI_REG_IRQSTATUS);

	writel(CQSPI_IRQ_MASK_WR, reg_base + CQSPI_REG_IRQMASK);

	reinit_completion(&cqspi->transfer_complete);
	writel(CQSPI_REG_INDIRECTWR_START_MASK,
	       reg_base + CQSPI_REG_INDIRECTWR);
	/*
	 * As per 66AK2G02 TRM SPRUHY8F section 11.15.5.3 Indirect Access
	 * Controller programming sequence, couple of cycles of
	 * QSPI_REF_CLK delay is required for the above bit to
	 * be internally synchronized by the QSPI module. Provide 5
	 * cycles of delay.
	 */
	if (cqspi->wr_delay)
		ndelay(cqspi->wr_delay);

	while (remaining > 0) {
		size_t write_words, mod_bytes;

		write_bytes = remaining;
		write_words = write_bytes / 4;
		mod_bytes = write_bytes % 4;
		/* Write 4 bytes at a time then single bytes. */
		if (write_words) {
			iowrite32_rep(cqspi->ahb_base, txbuf, write_words);
			txbuf += (write_words * 4);
		}
		if (mod_bytes) {
			unsigned int temp = 0xFFFFFFFF;

			memcpy(&temp, txbuf, mod_bytes + unaligned_bytes);
			iowrite32(temp, cqspi->ahb_base);
			txbuf += mod_bytes;
		}

		if (!wait_for_completion_timeout(&cqspi->transfer_complete,
						 msecs_to_jiffies(CQSPI_TIMEOUT_MS))) {
			dev_err(dev, "Indirect write timeout\n");
			ret = -ETIMEDOUT;
			goto failwr;
		}

		remaining -= write_bytes;

		if (remaining > 0)
			reinit_completion(&cqspi->transfer_complete);
	}

	/* Check indirect done status */
	ret = cqspi_wait_for_bit(reg_base + CQSPI_REG_INDIRECTWR,
				 CQSPI_REG_INDIRECTWR_DONE_MASK, 0);
	if (ret) {
		dev_err(dev, "Indirect write completion error (%i)\n", ret);
		goto failwr;
	}

	/* Disable interrupt. */
	writel(0, reg_base + CQSPI_REG_IRQMASK);

	/* Clear indirect completion status */
	writel(CQSPI_REG_INDIRECTWR_DONE_MASK, reg_base + CQSPI_REG_INDIRECTWR);

	cqspi_wait_idle(cqspi);

	return 0;

failwr:
	/* Disable interrupt. */
	writel(0, reg_base + CQSPI_REG_IRQMASK);

	/* Cancel the indirect write */
	writel(CQSPI_REG_INDIRECTWR_CANCEL_MASK,
	       reg_base + CQSPI_REG_INDIRECTWR);
	return ret;
}

static void cqspi_chipselect(struct cqspi_flash_pdata *f_pdata)
{
	struct cqspi_st *cqspi = f_pdata->cqspi;
	void __iomem *reg_base = cqspi->iobase;
	unsigned int chip_select = f_pdata->cs;
	unsigned int reg;

	reg = readl(reg_base + CQSPI_REG_CONFIG);
	if (cqspi->is_decoded_cs) {
		reg |= CQSPI_REG_CONFIG_DECODE_MASK;
	} else {
		reg &= ~CQSPI_REG_CONFIG_DECODE_MASK;

		/* Convert CS if without decoder.
		 * CS0 to 4b'1110
		 * CS1 to 4b'1101
		 * CS2 to 4b'1011
		 * CS3 to 4b'0111
		 */
		chip_select = 0xF & ~(1 << chip_select);
	}

	reg &= ~(CQSPI_REG_CONFIG_CHIPSELECT_MASK
		 << CQSPI_REG_CONFIG_CHIPSELECT_LSB);
	reg |= (chip_select & CQSPI_REG_CONFIG_CHIPSELECT_MASK)
	    << CQSPI_REG_CONFIG_CHIPSELECT_LSB;
	writel(reg, reg_base + CQSPI_REG_CONFIG);
}

static unsigned int calculate_ticks_for_ns(const unsigned int ref_clk_hz,
					   const unsigned int ns_val)
{
	unsigned int ticks;

	ticks = ref_clk_hz / 1000;	/* kHz */
	ticks = DIV_ROUND_UP(ticks * ns_val, 1000000);

	return ticks;
}

static void cqspi_delay(struct cqspi_flash_pdata *f_pdata)
{
	struct cqspi_st *cqspi = f_pdata->cqspi;
	void __iomem *iobase = cqspi->iobase;
	const unsigned int ref_clk_hz = cqspi->master_ref_clk_hz;
	unsigned int tshsl, tchsh, tslch, tsd2d;
	unsigned int reg;
	unsigned int tsclk;

	/* calculate the number of ref ticks for one sclk tick */
	tsclk = DIV_ROUND_UP(ref_clk_hz, cqspi->sclk);

	tshsl = calculate_ticks_for_ns(ref_clk_hz, f_pdata->tshsl_ns);
	/* this particular value must be at least one sclk */
	if (tshsl < tsclk)
		tshsl = tsclk;

	tchsh = calculate_ticks_for_ns(ref_clk_hz, f_pdata->tchsh_ns);
	tslch = calculate_ticks_for_ns(ref_clk_hz, f_pdata->tslch_ns);
	tsd2d = calculate_ticks_for_ns(ref_clk_hz, f_pdata->tsd2d_ns);

	reg = (tshsl & CQSPI_REG_DELAY_TSHSL_MASK)
	       << CQSPI_REG_DELAY_TSHSL_LSB;
	reg |= (tchsh & CQSPI_REG_DELAY_TCHSH_MASK)
		<< CQSPI_REG_DELAY_TCHSH_LSB;
	reg |= (tslch & CQSPI_REG_DELAY_TSLCH_MASK)
		<< CQSPI_REG_DELAY_TSLCH_LSB;
	reg |= (tsd2d & CQSPI_REG_DELAY_TSD2D_MASK)
		<< CQSPI_REG_DELAY_TSD2D_LSB;
	writel(reg, iobase + CQSPI_REG_DELAY);
}

static void cqspi_config_baudrate_div(struct cqspi_st *cqspi)
{
	const unsigned int ref_clk_hz = cqspi->master_ref_clk_hz;
	void __iomem *reg_base = cqspi->iobase;
	u32 reg, div;

	/* Recalculate the baudrate divisor based on QSPI specification. */
	div = DIV_ROUND_UP(ref_clk_hz, 2 * cqspi->sclk) - 1;

	reg = readl(reg_base + CQSPI_REG_CONFIG);
	reg &= ~(CQSPI_REG_CONFIG_BAUD_MASK << CQSPI_REG_CONFIG_BAUD_LSB);
	reg |= (div & CQSPI_REG_CONFIG_BAUD_MASK) << CQSPI_REG_CONFIG_BAUD_LSB;
	writel(reg, reg_base + CQSPI_REG_CONFIG);
}

static void cqspi_readdata_capture(struct cqspi_st *cqspi,
				   const bool bypass,
				   const unsigned int delay)
{
	void __iomem *reg_base = cqspi->iobase;
	unsigned int reg;

	reg = readl(reg_base + CQSPI_REG_READCAPTURE);

	if (bypass)
		reg |= (1 << CQSPI_REG_READCAPTURE_BYPASS_LSB);
	else
		reg &= ~(1 << CQSPI_REG_READCAPTURE_BYPASS_LSB);

	reg &= ~(CQSPI_REG_READCAPTURE_DELAY_MASK
		 << CQSPI_REG_READCAPTURE_DELAY_LSB);

	reg |= (delay & CQSPI_REG_READCAPTURE_DELAY_MASK)
		<< CQSPI_REG_READCAPTURE_DELAY_LSB;

	writel(reg, reg_base + CQSPI_REG_READCAPTURE);
}

static void cqspi_controller_enable(struct cqspi_st *cqspi, bool enable)
{
	void __iomem *reg_base = cqspi->iobase;
	unsigned int reg;

	reg = readl(reg_base + CQSPI_REG_CONFIG);

	if (enable)
		reg |= CQSPI_REG_CONFIG_ENABLE_MASK;
	else
		reg &= ~CQSPI_REG_CONFIG_ENABLE_MASK;

	writel(reg, reg_base + CQSPI_REG_CONFIG);
}

static void cqspi_configure(struct cqspi_flash_pdata *f_pdata,
			    unsigned long sclk)
{
	struct cqspi_st *cqspi = f_pdata->cqspi;
	int switch_cs = (cqspi->current_cs != f_pdata->cs);
	int switch_ck = (cqspi->sclk != sclk);

	if (switch_cs || switch_ck)
		cqspi_controller_enable(cqspi, 0);

	/* Switch chip select. */
	if (switch_cs) {
		cqspi->current_cs = f_pdata->cs;
		cqspi_chipselect(f_pdata);
	}

	/* Setup baudrate divisor and delays */
	if (switch_ck) {
		cqspi->sclk = sclk;
		cqspi_config_baudrate_div(cqspi);
		cqspi_delay(f_pdata);
		cqspi_readdata_capture(cqspi, !cqspi->rclk_en,
				       f_pdata->read_delay);
	}

	if (switch_cs || switch_ck)
		cqspi_controller_enable(cqspi, 1);
}

static ssize_t cqspi_write(struct cqspi_flash_pdata *f_pdata,
			   const struct spi_mem_op *op)
{
	struct cqspi_st *cqspi = f_pdata->cqspi;
	loff_t to = op->addr.val;
	size_t len = op->data.nbytes;
	const u_char *buf = op->data.buf.out;
	int ret;

	ret = cqspi_write_setup(f_pdata, op);
	if (ret)
		return ret;

	/*
	 * Some flashes like the Cypress Semper flash expect a dummy 4-byte
	 * address (all 0s) with the read status register command in DTR mode.
	 * But this controller does not support sending dummy address bytes to
	 * the flash when it is polling the write completion register in DTR
	 * mode. So, we can not use direct mode when in DTR mode for writing
	 * data.
	 */
	if (!op->cmd.dtr && cqspi->use_direct_mode &&
	    ((to + len) <= cqspi->ahb_size)) {
		memcpy_toio(cqspi->ahb_base + to, buf, len);
		return cqspi_wait_idle(cqspi);
	}

	return cqspi_indirect_write_execute(f_pdata, to, buf, len);
}

static void cqspi_rx_dma_callback(void *param)
{
	struct cqspi_st *cqspi = param;

	complete(&cqspi->rx_dma_complete);
}

static int cqspi_direct_read_execute(struct cqspi_flash_pdata *f_pdata,
				     u_char *buf, loff_t from, size_t len)
{
	struct cqspi_st *cqspi = f_pdata->cqspi;
	struct device *dev = &cqspi->pdev->dev;
	enum dma_ctrl_flags flags = DMA_CTRL_ACK | DMA_PREP_INTERRUPT;
	dma_addr_t dma_src = (dma_addr_t)cqspi->mmap_phys_base + from;
	int ret = 0;
	struct dma_async_tx_descriptor *tx;
	dma_cookie_t cookie;
	dma_addr_t dma_dst;
	struct device *ddev;

	if (!cqspi->rx_chan || !virt_addr_valid(buf)) {
		memcpy_fromio(buf, cqspi->ahb_base + from, len);
		return 0;
	}

	ddev = cqspi->rx_chan->device->dev;
	dma_dst = dma_map_single(ddev, buf, len, DMA_FROM_DEVICE);
	if (dma_mapping_error(ddev, dma_dst)) {
		dev_err(dev, "dma mapping failed\n");
		return -ENOMEM;
	}
	tx = dmaengine_prep_dma_memcpy(cqspi->rx_chan, dma_dst, dma_src,
				       len, flags);
	if (!tx) {
		dev_err(dev, "device_prep_dma_memcpy error\n");
		ret = -EIO;
		goto err_unmap;
	}

	tx->callback = cqspi_rx_dma_callback;
	tx->callback_param = cqspi;
	cookie = tx->tx_submit(tx);
	reinit_completion(&cqspi->rx_dma_complete);

	ret = dma_submit_error(cookie);
	if (ret) {
		dev_err(dev, "dma_submit_error %d\n", cookie);
		ret = -EIO;
		goto err_unmap;
	}

	dma_async_issue_pending(cqspi->rx_chan);
	if (!wait_for_completion_timeout(&cqspi->rx_dma_complete,
					 msecs_to_jiffies(max_t(size_t, len, 500)))) {
		dmaengine_terminate_sync(cqspi->rx_chan);
		dev_err(dev, "DMA wait_for_completion_timeout\n");
		ret = -ETIMEDOUT;
		goto err_unmap;
	}

err_unmap:
	dma_unmap_single(ddev, dma_dst, len, DMA_FROM_DEVICE);

	return ret;
}

static ssize_t cqspi_read(struct cqspi_flash_pdata *f_pdata,
			  const struct spi_mem_op *op)
{
	struct cqspi_st *cqspi = f_pdata->cqspi;
	struct device *dev = &cqspi->pdev->dev;
	const struct cqspi_driver_platdata *ddata;
	loff_t from = op->addr.val;
	size_t len = op->data.nbytes;
	u_char *buf = op->data.buf.in;
	u64 dma_align = (u64)(uintptr_t)buf;
	int ret;

	ddata = of_device_get_match_data(dev);
<<<<<<< HEAD
	ret = cqspi_set_protocol(f_pdata, op);
	if (ret)
		return ret;
=======
>>>>>>> d82b0891

	ret = cqspi_read_setup(f_pdata, op);
	if (ret)
		return ret;

	if (cqspi->use_direct_mode && ((from + len) <= cqspi->ahb_size))
		return cqspi_direct_read_execute(f_pdata, buf, from, len);

	if (cqspi->use_dma_read && ddata && ddata->indirect_read_dma &&
	    virt_addr_valid(buf) && ((dma_align & CQSPI_DMA_UNALIGN) == 0))
		return ddata->indirect_read_dma(f_pdata, buf, from, len);

	return cqspi_indirect_read_execute(f_pdata, buf, from, len);
}

static int cqspi_mem_process(struct spi_mem *mem, const struct spi_mem_op *op)
{
	struct cqspi_st *cqspi = spi_master_get_devdata(mem->spi->master);
	struct cqspi_flash_pdata *f_pdata;

	f_pdata = &cqspi->f_pdata[mem->spi->chip_select];
	cqspi_configure(f_pdata, mem->spi->max_speed_hz);

	if (op->data.dir == SPI_MEM_DATA_IN && op->data.buf.in) {
		if (!op->addr.nbytes)
			return cqspi_command_read(f_pdata, op);

		return cqspi_read(f_pdata, op);
	}

	if (!op->addr.nbytes || !op->data.buf.out)
		return cqspi_command_write(f_pdata, op);

	return cqspi_write(f_pdata, op);
}

static int cqspi_exec_mem_op(struct spi_mem *mem, const struct spi_mem_op *op)
{
	struct cqspi_st *cqspi = spi_master_get_devdata(mem->spi->master);
	struct cqspi_flash_pdata *f_pdata;
	int ret;

	f_pdata = &cqspi->f_pdata[mem->spi->chip_select];

	if (mem->spi->master->flags & SPI_MASTER_U_PAGE)
		f_pdata->cs = CQSPI_CS_UPPER;
	else
		f_pdata->cs = CQSPI_CS_LOWER;

	if (op->cmd.dtr &&
	    (!op->addr.nbytes || op->addr.dtr) &&
	    (!op->data.nbytes || op->data.dtr)) {
		ret = cqspi_setup_edgemode(mem, op);
		if (ret)
			return ret;
	} else {
		if (cqspi->clk_tuned)
			cqspi_setup_sdrmode(cqspi);
	}

	if (f_pdata->dtr && !cqspi->tuning_complete.done &&
	    !wait_for_completion_timeout(&cqspi->tuning_complete,
		msecs_to_jiffies(CQSPI_TUNING_TIMEOUT_MS))) {
		return -ETIMEDOUT;
	}

	ret = cqspi_mem_process(mem, op);
	if (ret)
		dev_err(&mem->spi->dev, "operation failed with %d\n", ret);

	return ret;
}

static bool cqspi_supports_mem_op(struct spi_mem *mem,
				  const struct spi_mem_op *op)
{
	bool all_true, all_false;

	/*
	 * op->dummy.dtr is required for converting nbytes into ncycles.
	 * Also, don't check the dtr field of the op phase having zero nbytes.
	 */
	all_true = op->cmd.dtr &&
		   (!op->addr.nbytes || op->addr.dtr) &&
		   (!op->dummy.nbytes || op->dummy.dtr) &&
		   (!op->data.nbytes || op->data.dtr);

	all_false = !op->cmd.dtr && !op->addr.dtr && !op->dummy.dtr &&
		    !op->data.dtr;

	if (all_true) {
		/* Right now we only support 8-8-8 DTR mode. */
		if (op->cmd.nbytes && op->cmd.buswidth != 8)
			return false;
		if (op->addr.nbytes && op->addr.buswidth != 8)
			return false;
		if (op->data.nbytes && op->data.buswidth != 8)
			return false;
	} else if (!all_false) {
		/* Mixed DTR modes are not supported. */
		return false;
	}

	return spi_mem_default_supports_op(mem, op);
}

static int cqspi_of_get_flash_pdata(struct platform_device *pdev,
				    struct cqspi_flash_pdata *f_pdata,
				    struct device_node *np)
{
	if (of_property_read_u32(np, "cdns,read-delay", &f_pdata->read_delay)) {
		dev_err(&pdev->dev, "couldn't determine read-delay\n");
		return -ENXIO;
	}

	if (of_property_read_u32(np, "cdns,tshsl-ns", &f_pdata->tshsl_ns)) {
		dev_err(&pdev->dev, "couldn't determine tshsl-ns\n");
		return -ENXIO;
	}

	if (of_property_read_u32(np, "cdns,tsd2d-ns", &f_pdata->tsd2d_ns)) {
		dev_err(&pdev->dev, "couldn't determine tsd2d-ns\n");
		return -ENXIO;
	}

	if (of_property_read_u32(np, "cdns,tchsh-ns", &f_pdata->tchsh_ns)) {
		dev_err(&pdev->dev, "couldn't determine tchsh-ns\n");
		return -ENXIO;
	}

	if (of_property_read_u32(np, "cdns,tslch-ns", &f_pdata->tslch_ns)) {
		dev_err(&pdev->dev, "couldn't determine tslch-ns\n");
		return -ENXIO;
	}

	if (of_property_read_u32(np, "spi-max-frequency", &f_pdata->clk_rate)) {
		dev_err(&pdev->dev, "couldn't determine spi-max-frequency\n");
		return -ENXIO;
	}

	return 0;
}

static int cqspi_of_get_pdata(struct cqspi_st *cqspi)
{
	struct device *dev = &cqspi->pdev->dev;
	struct device_node *np = dev->of_node;
	u32 id[2];

	cqspi->is_decoded_cs = of_property_read_bool(np, "cdns,is-decoded-cs");

	if (of_property_read_u32(np, "cdns,fifo-depth", &cqspi->fifo_depth)) {
		dev_err(dev, "couldn't determine fifo-depth\n");
		return -ENXIO;
	}

	if (of_property_read_u32(np, "cdns,fifo-width", &cqspi->fifo_width)) {
		dev_err(dev, "couldn't determine fifo-width\n");
		return -ENXIO;
	}

	if (of_property_read_u32(np, "cdns,trigger-address",
				 &cqspi->trigger_address)) {
		dev_err(dev, "couldn't determine trigger-address\n");
		return -ENXIO;
	}

	if (of_property_read_u32(np, "num-cs", &cqspi->num_chipselect))
		cqspi->num_chipselect = CQSPI_MAX_CHIPSELECT;

	cqspi->rclk_en = of_property_read_bool(np, "cdns,rclk-en");

	if (!of_property_read_u32_array(np, "power-domains", id,
					ARRAY_SIZE(id)))
		cqspi->pd_dev_id = id[1];

	return 0;
}

static void cqspi_controller_init(struct cqspi_st *cqspi)
{
	u32 reg;

	cqspi_controller_enable(cqspi, 0);

	/* Configure the remap address register, no remap */
	writel(0, cqspi->iobase + CQSPI_REG_REMAP);

	/* Reset the Delay lines */
	writel(CQSPI_REG_PHY_CONFIG_RESET_FLD_MASK,
	       cqspi->iobase + CQSPI_REG_PHY_CONFIG);

	/* Disable all interrupts. */
	writel(0, cqspi->iobase + CQSPI_REG_IRQMASK);

	/* Configure the SRAM split to 1:1 . */
	writel(cqspi->fifo_depth / 2, cqspi->iobase + CQSPI_REG_SRAMPARTITION);

	/* Load indirect trigger address. */
	writel(cqspi->trigger_address,
	       cqspi->iobase + CQSPI_REG_INDIRECTTRIGGER);

	/* Program read watermark -- 1/2 of the FIFO. */
	writel(cqspi->fifo_depth * cqspi->fifo_width / 2,
	       cqspi->iobase + CQSPI_REG_INDIRECTRDWATERMARK);
	/* Program write watermark -- 1/8 of the FIFO. */
	writel(cqspi->fifo_depth * cqspi->fifo_width / 8,
	       cqspi->iobase + CQSPI_REG_INDIRECTWRWATERMARK);

	/* Disable direct access controller */
	if (!cqspi->use_direct_mode) {
		reg = readl(cqspi->iobase + CQSPI_REG_CONFIG);
		reg &= ~CQSPI_REG_CONFIG_ENB_DIR_ACC_CTRL;
		writel(reg, cqspi->iobase + CQSPI_REG_CONFIG);
	}

	/* Enable DMA interface */
	if (cqspi->use_dma_read) {
		reg = readl(cqspi->iobase + CQSPI_REG_CONFIG);
		reg &= ~CQSPI_REG_CONFIG_PHY_ENABLE_MASK;
		writel(reg, cqspi->iobase + CQSPI_REG_CONFIG);
	}

	cqspi_controller_enable(cqspi, 1);
}

static int cqspi_request_mmap_dma(struct cqspi_st *cqspi)
{
	dma_cap_mask_t mask;

	dma_cap_zero(mask);
	dma_cap_set(DMA_MEMCPY, mask);

	cqspi->rx_chan = dma_request_chan_by_mask(&mask);
	if (IS_ERR(cqspi->rx_chan)) {
		int ret = PTR_ERR(cqspi->rx_chan);

		cqspi->rx_chan = NULL;
		return dev_err_probe(&cqspi->pdev->dev, ret, "No Rx DMA available\n");
	}
	init_completion(&cqspi->rx_dma_complete);

	return 0;
}

static const char *cqspi_get_name(struct spi_mem *mem)
{
	struct cqspi_st *cqspi = spi_master_get_devdata(mem->spi->master);
	struct device *dev = &cqspi->pdev->dev;

	return devm_kasprintf(dev, GFP_KERNEL, "%s.%d", dev_name(dev), mem->spi->chip_select);
}

static const struct spi_controller_mem_ops cqspi_mem_ops = {
	.exec_op = cqspi_exec_mem_op,
	.get_name = cqspi_get_name,
	.supports_op = cqspi_supports_mem_op,
};

static const struct spi_controller_mem_caps cqspi_mem_caps = {
	.dtr = true,
};

static int cqspi_setup_flash(struct cqspi_st *cqspi)
{
	struct platform_device *pdev = cqspi->pdev;
	struct device *dev = &pdev->dev;
	struct device_node *np = dev->of_node;
	struct cqspi_flash_pdata *f_pdata;
	unsigned int cs;
	int ret;

	/* Get flash device data */
	for_each_available_child_of_node(dev->of_node, np) {
		ret = of_property_read_u32(np, "reg", &cs);
		if (ret) {
			dev_err(dev, "Couldn't determine chip select.\n");
			of_node_put(np);
			return ret;
		}

		if (cs >= CQSPI_MAX_CHIPSELECT) {
			dev_err(dev, "Chip select %d out of range.\n", cs);
			of_node_put(np);
			return -EINVAL;
		}

		f_pdata = &cqspi->f_pdata[cs];
		f_pdata->cqspi = cqspi;
		f_pdata->cs = cs;

		ret = cqspi_of_get_flash_pdata(pdev, f_pdata, np);
		if (ret) {
			of_node_put(np);
			return ret;
		}
	}

	return 0;
}

static int cqspi_probe(struct platform_device *pdev)
{
	const struct cqspi_driver_platdata *ddata;
	struct reset_control *rstc, *rstc_ocp;
	struct device *dev = &pdev->dev;
	struct spi_master *master;
	struct resource *res_ahb;
	struct cqspi_st *cqspi;
	struct resource *res;
	int ret;
	int irq;
	u32 idcode;
	u32 version;

	master = devm_spi_alloc_master(&pdev->dev, sizeof(*cqspi));
	if (!master) {
		dev_err(&pdev->dev, "spi_alloc_master failed\n");
		return -ENOMEM;
	}
	master->mode_bits = SPI_RX_QUAD | SPI_RX_DUAL;
	master->mem_ops = &cqspi_mem_ops;
	master->mem_caps = &cqspi_mem_caps;
	master->dev.of_node = pdev->dev.of_node;

	cqspi = spi_master_get_devdata(master);

	cqspi->pdev = pdev;
	cqspi->master = master;
	platform_set_drvdata(pdev, cqspi);

	/* Obtain configuration from OF. */
	ret = cqspi_of_get_pdata(cqspi);
	if (ret) {
		dev_err(dev, "Cannot get mandatory OF data.\n");
		return -ENODEV;
	}

	/* Obtain QSPI clock. */
	cqspi->clk = devm_clk_get(dev, NULL);
	if (IS_ERR(cqspi->clk)) {
		dev_err(dev, "Cannot claim QSPI clock.\n");
		ret = PTR_ERR(cqspi->clk);
		return ret;
	}

	/* Obtain and remap controller address. */
	res = platform_get_resource(pdev, IORESOURCE_MEM, 0);
	cqspi->iobase = devm_ioremap_resource(dev, res);
	if (IS_ERR(cqspi->iobase)) {
		dev_err(dev, "Cannot remap controller address.\n");
		ret = PTR_ERR(cqspi->iobase);
		return ret;
	}

	/* Obtain and remap AHB address. */
	res_ahb = platform_get_resource(pdev, IORESOURCE_MEM, 1);
	cqspi->ahb_base = devm_ioremap_resource(dev, res_ahb);
	if (IS_ERR(cqspi->ahb_base)) {
		dev_err(dev, "Cannot remap AHB address.\n");
		ret = PTR_ERR(cqspi->ahb_base);
		return ret;
	}
	cqspi->mmap_phys_base = (dma_addr_t)res_ahb->start;
	cqspi->ahb_size = resource_size(res_ahb);

	init_completion(&cqspi->transfer_complete);
	init_completion(&cqspi->tuning_complete);

	/* Obtain IRQ line. */
	irq = platform_get_irq(pdev, 0);
	if (irq < 0)
		return -ENXIO;

	pm_runtime_enable(dev);
	ret = pm_runtime_resume_and_get(dev);
	if (ret < 0)
		goto probe_pm_failed;

	ret = clk_prepare_enable(cqspi->clk);
	if (ret) {
		dev_err(dev, "Cannot enable QSPI clock.\n");
		goto probe_clk_failed;
	}

	/* Obtain QSPI reset control */
	rstc = devm_reset_control_get_optional_exclusive(dev, "qspi");
	if (IS_ERR(rstc)) {
		ret = PTR_ERR(rstc);
		dev_err(dev, "Cannot get QSPI reset.\n");
		goto probe_reset_failed;
	}

	rstc_ocp = devm_reset_control_get_optional_exclusive(dev, "qspi-ocp");
	if (IS_ERR(rstc_ocp)) {
		ret = PTR_ERR(rstc_ocp);
		dev_err(dev, "Cannot get QSPI OCP reset.\n");
		goto probe_reset_failed;
	}

	reset_control_assert(rstc);
	reset_control_deassert(rstc);

	reset_control_assert(rstc_ocp);
	reset_control_deassert(rstc_ocp);

	cqspi->master_ref_clk_hz = clk_get_rate(cqspi->clk);
	master->max_speed_hz = cqspi->master_ref_clk_hz;

	/* write completion is supported by default */
	cqspi->wr_completion = true;

	ddata  = of_device_get_match_data(dev);
	if (ddata) {
		if (ddata->quirks & CQSPI_NEEDS_WR_DELAY)
			cqspi->wr_delay = 50 * DIV_ROUND_UP(NSEC_PER_SEC,
						cqspi->master_ref_clk_hz);
		if (ddata->hwcaps_mask & CQSPI_SUPPORTS_OCTAL)
			master->mode_bits |= SPI_RX_OCTAL | SPI_TX_OCTAL;
		if (!(ddata->quirks & CQSPI_DISABLE_DAC_MODE))
			cqspi->use_direct_mode = true;
		if (ddata->quirks & CQSPI_SUPPORT_EXTERNAL_DMA)
			cqspi->use_dma_read = true;
<<<<<<< HEAD
=======
		if (ddata->quirks & CQSPI_NO_SUPPORT_WR_COMPLETION)
			cqspi->wr_completion = false;
		if (ddata->quirks & CQSPI_SLOW_SRAM)
			cqspi->slow_sram = true;
>>>>>>> d82b0891

		if (of_device_is_compatible(pdev->dev.of_node,
					    "xlnx,versal-ospi-1.0")) {
			dma_set_mask(&pdev->dev, DMA_BIT_MASK(64));
			cqspi->dll_mode = CQSPI_DLL_MODE_BYPASS;
			ret = zynqmp_pm_get_chipid(&idcode, &version);
			if (ret < 0) {
				dev_err(dev, "Cannot get chipid is %d\n", ret);
				goto probe_clk_failed;
			}
			if ((version & SILICON_VER_MASK) != SILICON_VER_1) {
				cqspi->dll_mode = CQSPI_DLL_MODE_MASTER;
				if (cqspi->master_ref_clk_hz >= TAP_GRAN_SEL_MIN_FREQ)
					writel(0x1, cqspi->iobase + CQSPI_REG_VERSAL_ECO);
			}
		}
	}

	ret = devm_request_irq(dev, irq, cqspi_irq_handler, 0,
			       pdev->name, cqspi);
	if (ret) {
		dev_err(dev, "Cannot request IRQ.\n");
		goto probe_reset_failed;
	}

	cqspi_wait_idle(cqspi);
	cqspi_controller_init(cqspi);
	cqspi->current_cs = -1;
	cqspi->sclk = 0;
	cqspi->extra_dummy = false;
	cqspi->clk_tuned = false;

	master->num_chipselect = cqspi->num_chipselect;

	ret = cqspi_setup_flash(cqspi);
	if (ret) {
		dev_err(dev, "failed to setup flash parameters %d\n", ret);
		goto probe_setup_failed;
	}

	if (ddata->device_reset) {
		ret = ddata->device_reset(cqspi, CQSPI_RESET_TYPE_HWPIN);
		if (ret)
			goto probe_setup_failed;
	}

	if (cqspi->use_direct_mode) {
		ret = cqspi_request_mmap_dma(cqspi);
		if (ret == -EPROBE_DEFER)
			goto probe_setup_failed;
	}

	ret = spi_register_master(master);
	if (ret) {
		dev_err(&pdev->dev, "failed to register SPI ctlr %d\n", ret);
		goto probe_setup_failed;
	}

	return 0;
probe_setup_failed:
	cqspi_controller_enable(cqspi, 0);
probe_reset_failed:
	clk_disable_unprepare(cqspi->clk);
probe_clk_failed:
	pm_runtime_put_sync(dev);
probe_pm_failed:
	pm_runtime_disable(dev);
	return ret;
}

static int cqspi_remove(struct platform_device *pdev)
{
	struct cqspi_st *cqspi = platform_get_drvdata(pdev);

	spi_unregister_master(cqspi->master);
	cqspi_controller_enable(cqspi, 0);

	if (cqspi->rx_chan)
		dma_release_channel(cqspi->rx_chan);

	clk_disable_unprepare(cqspi->clk);

	pm_runtime_put_sync(&pdev->dev);
	pm_runtime_disable(&pdev->dev);

	return 0;
}

#ifdef CONFIG_PM_SLEEP
static int cqspi_suspend(struct device *dev)
{
	struct cqspi_st *cqspi = dev_get_drvdata(dev);

	if (cqspi->clk_tuned && !cqspi->tuning_complete.done &&
	    !wait_for_completion_timeout(&cqspi->tuning_complete,
		msecs_to_jiffies(CQSPI_TUNING_TIMEOUT_MS))) {
		return -ETIMEDOUT;
	}

	cqspi_controller_enable(cqspi, 0);
	return 0;
}

static int cqspi_resume(struct device *dev)
{
	struct cqspi_st *cqspi = dev_get_drvdata(dev);
	u32 ret;

	cqspi_controller_init(cqspi);
	cqspi->current_cs = -1;
	cqspi->sclk = 0;
	cqspi->extra_dummy = false;
	cqspi->clk_tuned = false;

	ret = cqspi_setup_flash(cqspi);
	if (ret) {
		dev_err(dev, "failed to setup flash parameters %d\n", ret);
		return ret;
	}

	ret = zynqmp_pm_ospi_mux_select(cqspi->pd_dev_id,
					PM_OSPI_MUX_SEL_LINEAR);
	if (ret)
		return ret;

	/* Set the direction as output and enable the output */
	gpio_direction_output(cqspi->gpio, 1);
	udelay(1);

	/* Set value 0 to pin */
	gpio_set_value(cqspi->gpio, 0);
	udelay(10);

	/* Set value 1 to pin */
	gpio_set_value(cqspi->gpio, 1);
	udelay(35);

	return 0;
}

static const struct dev_pm_ops cqspi__dev_pm_ops = {
	.suspend = cqspi_suspend,
	.resume = cqspi_resume,
};

#define CQSPI_DEV_PM_OPS	(&cqspi__dev_pm_ops)
#else
#define CQSPI_DEV_PM_OPS	NULL
#endif

static const struct cqspi_driver_platdata cdns_qspi = {
	.quirks = CQSPI_DISABLE_DAC_MODE,
};

static const struct cqspi_driver_platdata k2g_qspi = {
	.quirks = CQSPI_NEEDS_WR_DELAY,
};

static const struct cqspi_driver_platdata am654_ospi = {
	.hwcaps_mask = CQSPI_SUPPORTS_OCTAL,
	.quirks = CQSPI_NEEDS_WR_DELAY,
};

static const struct cqspi_driver_platdata intel_lgm_qspi = {
	.quirks = CQSPI_DISABLE_DAC_MODE,
};

<<<<<<< HEAD
=======
static const struct cqspi_driver_platdata socfpga_qspi = {
	.quirks = CQSPI_DISABLE_DAC_MODE
			| CQSPI_NO_SUPPORT_WR_COMPLETION
			| CQSPI_SLOW_SRAM,
};

>>>>>>> d82b0891
static const struct cqspi_driver_platdata versal_ospi = {
	.hwcaps_mask = CQSPI_SUPPORTS_OCTAL,
	.quirks = CQSPI_DISABLE_DAC_MODE | CQSPI_SUPPORT_EXTERNAL_DMA,
	.indirect_read_dma = cqspi_versal_indirect_read_dma,
	.get_dma_status = cqspi_get_versal_dma_status,
	.device_reset = cqspi_versal_device_reset,
};

static const struct of_device_id cqspi_dt_ids[] = {
	{
		.compatible = "cdns,qspi-nor",
		.data = &cdns_qspi,
	},
	{
		.compatible = "ti,k2g-qspi",
		.data = &k2g_qspi,
	},
	{
		.compatible = "ti,am654-ospi",
		.data = &am654_ospi,
	},
	{
		.compatible = "intel,lgm-qspi",
		.data = &intel_lgm_qspi,
	},
	{
		.compatible = "xlnx,versal-ospi-1.0",
<<<<<<< HEAD
		.data = (void *)&versal_ospi,
=======
		.data = &versal_ospi,
	},
	{
		.compatible = "intel,socfpga-qspi",
		.data = &socfpga_qspi,
>>>>>>> d82b0891
	},
	{ /* end of table */ }
};

MODULE_DEVICE_TABLE(of, cqspi_dt_ids);

static struct platform_driver cqspi_platform_driver = {
	.probe = cqspi_probe,
	.remove = cqspi_remove,
	.driver = {
		.name = CQSPI_NAME,
		.pm = CQSPI_DEV_PM_OPS,
		.of_match_table = cqspi_dt_ids,
	},
};

module_platform_driver(cqspi_platform_driver);

MODULE_DESCRIPTION("Cadence QSPI Controller Driver");
MODULE_LICENSE("GPL v2");
MODULE_ALIAS("platform:" CQSPI_NAME);
MODULE_AUTHOR("Ley Foon Tan <lftan@altera.com>");
MODULE_AUTHOR("Graham Moore <grmoore@opensource.altera.com>");
MODULE_AUTHOR("Vadivel Murugan R <vadivel.muruganx.ramuthevar@intel.com>");
MODULE_AUTHOR("Vignesh Raghavendra <vigneshr@ti.com>");
MODULE_AUTHOR("Pratyush Yadav <p.yadav@ti.com>");<|MERGE_RESOLUTION|>--- conflicted
+++ resolved
@@ -40,11 +40,8 @@
 #define CQSPI_NEEDS_WR_DELAY		BIT(0)
 #define CQSPI_DISABLE_DAC_MODE		BIT(1)
 #define CQSPI_SUPPORT_EXTERNAL_DMA	BIT(2)
-<<<<<<< HEAD
-=======
 #define CQSPI_NO_SUPPORT_WR_COMPLETION	BIT(3)
 #define CQSPI_SLOW_SRAM		BIT(4)
->>>>>>> d82b0891
 
 /* Capabilities */
 #define CQSPI_SUPPORTS_OCTAL		BIT(0)
@@ -93,11 +90,8 @@
 	struct cqspi_flash_pdata f_pdata[CQSPI_MAX_CHIPSELECT];
 	bool			use_dma_read;
 	u32			pd_dev_id;
-<<<<<<< HEAD
-=======
 	bool			wr_completion;
 	bool			slow_sram;
->>>>>>> d82b0891
 	bool			extra_dummy;
 	bool			clk_tuned;
 	u8			dll_mode;
@@ -120,15 +114,6 @@
 #define CQSPI_READ_TIMEOUT_MS			10
 #define CQSPI_TUNING_TIMEOUT_MS			5000
 #define CQSPI_TUNING_PERIODICITY_MS		300000
-<<<<<<< HEAD
-
-/* Instruction type */
-#define CQSPI_INST_TYPE_SINGLE			0
-#define CQSPI_INST_TYPE_DUAL			1
-#define CQSPI_INST_TYPE_QUAD			2
-#define CQSPI_INST_TYPE_OCTAL			3
-=======
->>>>>>> d82b0891
 
 #define CQSPI_DUMMY_CLKS_PER_BYTE		8
 #define CQSPI_DUMMY_BYTES_MAX			4
@@ -400,14 +385,10 @@
 		}
 	}
 
-<<<<<<< HEAD
-	irq_status &= CQSPI_IRQ_MASK_RD | CQSPI_IRQ_MASK_WR;
-=======
 	else if (!cqspi->slow_sram)
 		irq_status &= CQSPI_IRQ_MASK_RD | CQSPI_IRQ_MASK_WR;
 	else
 		irq_status &= CQSPI_REG_IRQ_WATERMARK | CQSPI_IRQ_MASK_WR;
->>>>>>> d82b0891
 
 	if (irq_status)
 		complete(&cqspi->transfer_complete);
@@ -592,11 +573,7 @@
 		writel(op->addr.val, reg_base + CQSPI_REG_CMDADDRESS);
 	}
 
-<<<<<<< HEAD
-	rdreg = cqspi_calc_rdreg(f_pdata);
-=======
 	rdreg = cqspi_calc_rdreg(op);
->>>>>>> d82b0891
 	writel(rdreg, reg_base + CQSPI_REG_RD_INSTR);
 
 	dummy_clk = cqspi_calc_dummy(op);
@@ -915,11 +892,8 @@
 
 	cqspi_setup_ddrmode(cqspi);
 
-<<<<<<< HEAD
-=======
 	cqspi->f_pdata[mem->spi->chip_select].dtr = true;
 
->>>>>>> d82b0891
 	ret = cqspi_setdlldelay(mem, op);
 	if (ret)
 		return ret;
@@ -1079,9 +1053,6 @@
 	/* Clear all interrupts. */
 	writel(CQSPI_IRQ_STATUS_MASK, reg_base + CQSPI_REG_IRQSTATUS);
 
-<<<<<<< HEAD
-	writel(CQSPI_IRQ_MASK_RD, reg_base + CQSPI_REG_IRQMASK);
-=======
 	/*
 	 * On SoCFPGA platform reading the SRAM is slow due to
 	 * hardware limitation and causing read interrupt storm to CPU,
@@ -1094,7 +1065,6 @@
 		writel(CQSPI_IRQ_MASK_RD, reg_base + CQSPI_REG_IRQMASK);
 	else
 		writel(CQSPI_REG_IRQ_WATERMARK, reg_base + CQSPI_REG_IRQMASK);
->>>>>>> d82b0891
 	threshold_val = readl(reg_base + CQSPI_REG_INDIRECTRDWATERMARK);
 
 	reinit_completion(&cqspi->transfer_complete);
@@ -1106,8 +1076,6 @@
 						 msecs_to_jiffies(read_timeout_ms)))
 			ret = -ETIMEDOUT;
 
-<<<<<<< HEAD
-=======
 		/*
 		 * Disable all read interrupts until
 		 * we are out of "bytes to read"
@@ -1115,7 +1083,6 @@
 		if (cqspi->slow_sram)
 			writel(0x0, reg_base + CQSPI_REG_IRQMASK);
 
->>>>>>> d82b0891
 		if (req_bytes > (threshold_val + cqspi->fifo_width))
 			bytes_to_read = threshold_val + cqspi->fifo_width;
 		else
@@ -1841,12 +1808,6 @@
 	int ret;
 
 	ddata = of_device_get_match_data(dev);
-<<<<<<< HEAD
-	ret = cqspi_set_protocol(f_pdata, op);
-	if (ret)
-		return ret;
-=======
->>>>>>> d82b0891
 
 	ret = cqspi_read_setup(f_pdata, op);
 	if (ret)
@@ -2270,13 +2231,10 @@
 			cqspi->use_direct_mode = true;
 		if (ddata->quirks & CQSPI_SUPPORT_EXTERNAL_DMA)
 			cqspi->use_dma_read = true;
-<<<<<<< HEAD
-=======
 		if (ddata->quirks & CQSPI_NO_SUPPORT_WR_COMPLETION)
 			cqspi->wr_completion = false;
 		if (ddata->quirks & CQSPI_SLOW_SRAM)
 			cqspi->slow_sram = true;
->>>>>>> d82b0891
 
 		if (of_device_is_compatible(pdev->dev.of_node,
 					    "xlnx,versal-ospi-1.0")) {
@@ -2444,15 +2402,12 @@
 	.quirks = CQSPI_DISABLE_DAC_MODE,
 };
 
-<<<<<<< HEAD
-=======
 static const struct cqspi_driver_platdata socfpga_qspi = {
 	.quirks = CQSPI_DISABLE_DAC_MODE
 			| CQSPI_NO_SUPPORT_WR_COMPLETION
 			| CQSPI_SLOW_SRAM,
 };
 
->>>>>>> d82b0891
 static const struct cqspi_driver_platdata versal_ospi = {
 	.hwcaps_mask = CQSPI_SUPPORTS_OCTAL,
 	.quirks = CQSPI_DISABLE_DAC_MODE | CQSPI_SUPPORT_EXTERNAL_DMA,
@@ -2480,15 +2435,11 @@
 	},
 	{
 		.compatible = "xlnx,versal-ospi-1.0",
-<<<<<<< HEAD
-		.data = (void *)&versal_ospi,
-=======
 		.data = &versal_ospi,
 	},
 	{
 		.compatible = "intel,socfpga-qspi",
 		.data = &socfpga_qspi,
->>>>>>> d82b0891
 	},
 	{ /* end of table */ }
 };
