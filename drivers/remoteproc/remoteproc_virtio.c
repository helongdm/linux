--- conflicted
+++ resolved
@@ -149,13 +149,8 @@
 	 * Create the new vq, and tell virtio we're not interested in
 	 * the 'weak' smp barriers, since we're talking with a real device.
 	 */
-<<<<<<< HEAD
-	vq = vring_new_virtqueue(id, len, rvring->align, vdev, false, addr,
-				 rproc_vq_notify, callback, name);
-=======
 	vq = vring_new_virtqueue(id, len, rvring->align, vdev, false, ctx,
-				 addr, rproc_virtio_notify, callback, name);
->>>>>>> bebc6082
+				 addr, rproc_vq_notify, callback, name);
 	if (!vq) {
 		dev_err(dev, "vring_new_virtqueue %s failed\n", name);
 		rproc_free_vring(rvring);
@@ -387,7 +382,9 @@
 	 */
 	get_device(&rproc->dev);
 
-<<<<<<< HEAD
+	/* Reference the vdev and vring allocations */
+	kref_get(&rvdev->refcount);
+
 	/*
 	 * Assign an rproc-wide unique index for this rvdev
 	 */
@@ -397,7 +394,7 @@
 		idr_end = 0;
 	} else {
 		idr_start = rsc->notifyid;
-		idr_end = idr_start + 1;
+		idr_end = 0;
 	}
 	ret = rproc_idr_alloc(rproc, rvdev, RPROC_IDR_VDEV,
 			idr_start, idr_end);
@@ -406,10 +403,6 @@
 		return ret;
 	}
 	rsc->notifyid = ret;
-=======
-	/* Reference the vdev and vring allocations */
-	kref_get(&rvdev->refcount);
->>>>>>> bebc6082
 
 	ret = register_virtio_device(vdev);
 	if (ret) {
