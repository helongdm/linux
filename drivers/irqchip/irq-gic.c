--- conflicted
+++ resolved
@@ -781,9 +781,7 @@
 	/* unsigned long flags; */
 	unsigned long map = 0;
 
-<<<<<<< HEAD
-/*	raw_spin_lock_irqsave(&irq_controller_lock, flags); */
-=======
+#if 0
 	if (unlikely(nr_cpu_ids == 1)) {
 		/* Only one CPU? let's do a self-IPI... */
 		writel_relaxed(2 << 24 | irq,
@@ -792,7 +790,7 @@
 	}
 
 	raw_spin_lock_irqsave(&irq_controller_lock, flags);
->>>>>>> c8d2bc9b
+#endif
 
 	/* Convert our logical CPU mask into a physical one. */
 	for_each_cpu(cpu, mask)
