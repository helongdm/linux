--- conflicted
+++ resolved
@@ -21,12 +21,8 @@
 struct intel_plane_state;
 
 void intel_psr_init_dpcd(struct intel_dp *intel_dp);
-<<<<<<< HEAD
-void intel_psr_pre_plane_update(const struct intel_atomic_state *state);
-=======
 void intel_psr_pre_plane_update(struct intel_atomic_state *state,
 				struct intel_crtc *crtc);
->>>>>>> 754e0b0e
 void intel_psr_post_plane_update(const struct intel_atomic_state *state);
 void intel_psr_disable(struct intel_dp *intel_dp,
 		       const struct intel_crtc_state *old_crtc_state);
