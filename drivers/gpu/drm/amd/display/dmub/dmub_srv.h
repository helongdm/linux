--- conflicted
+++ resolved
@@ -97,10 +97,7 @@
 	DMUB_ASIC_DCN302,
 	DMUB_ASIC_DCN303,
 	DMUB_ASIC_DCN31,
-<<<<<<< HEAD
-=======
 	DMUB_ASIC_DCN31B,
->>>>>>> df0cc57e
 	DMUB_ASIC_MAX,
 };
 
@@ -241,12 +238,9 @@
 	bool load_inst_const;
 	bool skip_panel_power_sequence;
 	bool disable_z10;
-<<<<<<< HEAD
-=======
 	bool power_optimization;
 	bool dpia_supported;
 	bool disable_dpia;
->>>>>>> df0cc57e
 };
 
 /**
@@ -370,11 +364,8 @@
 	uint32_t (*get_current_time)(struct dmub_srv *dmub);
 
 	void (*get_diagnostic_data)(struct dmub_srv *dmub, struct dmub_diagnostic_data *dmub_oca);
-<<<<<<< HEAD
-=======
 
 	bool (*should_detect)(struct dmub_srv *dmub);
->>>>>>> df0cc57e
 };
 
 /**
@@ -742,11 +733,8 @@
 
 bool dmub_srv_get_diagnostic_data(struct dmub_srv *dmub, struct dmub_diagnostic_data *diag_data);
 
-<<<<<<< HEAD
-=======
 bool dmub_srv_should_detect(struct dmub_srv *dmub);
 
->>>>>>> df0cc57e
 #if defined(__cplusplus)
 }
 #endif
