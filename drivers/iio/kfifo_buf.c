--- conflicted
+++ resolved
@@ -42,10 +42,6 @@
 	} else {
 		kfifo_reset_out(&buf->kf);
 	}
-<<<<<<< HEAD
-=======
-	r->stufftoread = false;
->>>>>>> 91a9ab14
 	mutex_unlock(&buf->user_lock);
 
 	return ret;
@@ -111,11 +107,7 @@
 	ret = kfifo_in(&kf->kf, data, 1);
 	if (ret != 1)
 		return -EBUSY;
-<<<<<<< HEAD
-
-=======
-	r->stufftoread = true;
->>>>>>> 91a9ab14
+
 	wake_up_interruptible_poll(&r->pollq, POLLIN | POLLRDNORM);
 
 	return 0;
@@ -133,12 +125,10 @@
 		ret = -EINVAL;
 	else
 		ret = kfifo_to_user(&kf->kf, buf, n, &copied);
-<<<<<<< HEAD
+
 	mutex_unlock(&kf->user_lock);
 	if (ret < 0)
 		return ret;
-=======
->>>>>>> 91a9ab14
 
 	return copied;
 }
@@ -213,15 +203,6 @@
 		return ret;
 
 	return copied;
-}
-
-static void iio_kfifo_buffer_release(struct iio_buffer *buffer)
-{
-	struct iio_kfifo *kf = iio_to_kfifo(buffer);
-
-	mutex_destroy(&kf->user_lock);
-	kfifo_free(&kf->kf);
-	kfree(kf);
 }
 
 static const struct iio_buffer_access_funcs kfifo_access_funcs = {
