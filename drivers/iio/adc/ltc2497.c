--- conflicted
+++ resolved
@@ -36,11 +36,7 @@
 	union {
 		__be32 d32;
 		u8 d8[3];
-<<<<<<< HEAD
-	} data ____cacheline_aligned;
-=======
 	} data __aligned(IIO_DMA_MINALIGN);
->>>>>>> cb1f2dbc
 };
 
 static int ltc2497_result_and_measure(struct ltc2497core_driverdata *ddata,
@@ -52,18 +48,11 @@
 
 	if (val) {
 		if (st->recv_size == 3)
-<<<<<<< HEAD
-			ret = i2c_master_recv(st->client, (char *)&st->data.d8, st->recv_size);
-		else
-			ret = i2c_master_recv(st->client, (char *)&st->data.d32, st->recv_size);
-
-=======
 			ret = i2c_master_recv(st->client, (char *)&st->data.d8,
 					      st->recv_size);
 		else
 			ret = i2c_master_recv(st->client, (char *)&st->data.d32,
 					      st->recv_size);
->>>>>>> cb1f2dbc
 		if (ret < 0) {
 			dev_err(&st->client->dev, "i2c_master_recv failed\n");
 			return ret;
