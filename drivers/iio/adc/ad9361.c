/*
 * AD9361 Agile RF Transceiver
 *
 * Copyright 2013-2015 Analog Devices Inc.
 *
 * Licensed under the GPL-2.
 */
//#define DEBUG
//#define _DEBUG
#include <linux/module.h>
#include <linux/device.h>
#include <linux/kernel.h>
#include <linux/slab.h>
#include <linux/spi/spi.h>
#include <linux/err.h>
#include <linux/delay.h>
#include <linux/io.h>
#include <linux/string.h>
#include <linux/debugfs.h>
#include <linux/uaccess.h>

#include <linux/of.h>
#include <linux/of_gpio.h>
#include <linux/gpio/consumer.h>

#include <asm/unaligned.h>

#include <linux/iio/iio.h>
#include <linux/iio/sysfs.h>

#include "cf_axi_adc.h"
#include "ad9361.h"

#include <linux/clk.h>
#include <linux/clkdev.h>
#include <linux/clk-provider.h>

enum ad9361_clocks {
	BB_REFCLK,
	RX_REFCLK,
	TX_REFCLK,
	BBPLL_CLK,
	ADC_CLK,
	R2_CLK,
	R1_CLK,
	CLKRF_CLK,
	RX_SAMPL_CLK,
	DAC_CLK,
	T2_CLK,
	T1_CLK,
	CLKTF_CLK,
	TX_SAMPL_CLK,
	RX_RFPLL,
	TX_RFPLL,
	NUM_AD9361_CLKS,
};

enum debugfs_cmd {
	DBGFS_NONE,
	DBGFS_INIT,
	DBGFS_LOOPBACK,
	DBGFS_BIST_PRBS,
	DBGFS_BIST_TONE,
	DBGFS_BIST_DT_ANALYSIS,
	DBGFS_RXGAIN_1,
	DBGFS_RXGAIN_2,
	DBGFS_MCS,
	DBGFS_CAL_SW_CTRL,
};

enum ad9361_bist_mode {
	BIST_DISABLE,
	BIST_INJ_TX,
	BIST_INJ_RX,
};

enum {
	ID_AD9361,
	ID_AD9364,
	ID_AD9361_2,
};

struct ad9361_rf_phy;
struct ad9361_debugfs_entry {
	struct ad9361_rf_phy *phy;
	const char *propname;
	void *out_value;
	u32 val;
	u8 size;
	u8 cmd;
};

struct ad9361_fastlock_entry {
#define FASTLOOK_INIT	1
	u8 flags;
	u8 alc_orig;
	u8 alc_written;
};

struct ad9361_fastlock {
	u8 save_profile;
	u8 current_profile[2];
	struct ad9361_fastlock_entry entry[2][8];
};

struct refclk_scale {
	struct clk_hw		hw;
	struct spi_device	*spi;
	struct ad9361_rf_phy	*phy;
	u32			mult;
	u32			div;
	enum ad9361_clocks 	source;
};

struct ad9361_rf_phy {
	struct spi_device 	*spi;
	struct clk 		*clk_refin;
	struct clk 		*clks[NUM_AD9361_CLKS];
	struct refclk_scale	clk_priv[NUM_AD9361_CLKS];
	struct clk_onecell_data	clk_data;
	struct ad9361_phy_platform_data *pdata;
<<<<<<< HEAD
	struct ad9361_debugfs_entry debugfs_entry[150];
=======
	struct ad9361_debugfs_entry debugfs_entry[170];
>>>>>>> 0bca95e3
	struct bin_attribute 	bin;
	struct iio_dev 		*indio_dev;
	struct work_struct 	work;
	struct completion       complete;
	u32 			ad9361_debugfs_entry_index;
	u8 			prev_ensm_state;
	u8			curr_ensm_state;
	struct rx_gain_info rx_gain[RXGAIN_TBLS_END];
	enum rx_gain_table_name current_table;
	bool 			ensm_pin_ctl_en;

	bool			auto_cal_en;
	u64			last_tx_quad_cal_freq;
	u32			last_tx_quad_cal_phase;
	unsigned long		flags;
	unsigned long		cal_threshold_freq;
	u32			current_rx_bw_Hz;
	u32			current_tx_bw_Hz;
	u32			rxbbf_div;
	u32			rate_governor;
	bool			bypass_rx_fir;
	bool			bypass_tx_fir;
	bool			rx_eq_2tx;
	bool			filt_valid;
	unsigned long		filt_rx_path_clks[NUM_RX_CLOCKS];
	unsigned long		filt_tx_path_clks[NUM_TX_CLOCKS];
	u32			filt_rx_bw_Hz;
	u32			filt_tx_bw_Hz;
	u8			tx_fir_int;
	u8			tx_fir_ntaps;
	u8			rx_fir_dec;
	u8			rx_fir_ntaps;
	u8			agc_mode[2];
	bool			rfdc_track_en;
	bool			bbdc_track_en;
	bool			quad_track_en;
	bool			txmon_tdd_en;
	u16 			auxdac1_value;
	u16 			auxdac2_value;
	struct ad9361_fastlock	fastlock;
};

static int ad9361_dig_tune(struct ad9361_rf_phy *phy, unsigned long max_freq);

#ifdef _DEBUG
struct ad9361_trace {
	s64 time;
	unsigned reg;
	unsigned read;
};

static struct ad9361_trace timestamps[5000];
static int timestamp_cnt = 0;
static bool timestamp_en = 0;

static inline void ad9361_timestamp_en(void)
{
	timestamp_en = true;
}

static inline void ad9361_timestamp_dis(void)
{
	timestamp_en = false;
}

static inline void ad9361_add_timestamp(unsigned reg, unsigned read)
{
	if (timestamp_en && (timestamp_cnt < 5000)) {
		timestamps[timestamp_cnt].time = iio_get_time_ns();
		timestamps[timestamp_cnt].reg = reg;
		timestamps[timestamp_cnt].read = read;

		timestamp_cnt++;
	}
}

static inline void ad9361_print_timestamp(void)
{
	int i;

	pr_debug("\n--- TRACE START / Points (%d) --- \n", timestamp_cnt);

	for (i = 0; i < timestamp_cnt; i++) {
		if (i == 0)
			pr_debug("[%lld] [%lld] \t%s\t 0x%X\n",
			timestamps[i].time,
				0LL,
				timestamps[i].read ? "REG_RD" : "REG_WR",
				timestamps[i].reg);
		else
			pr_debug("[%lld] [%12lld] \t%s\t 0x%X\n",
			timestamps[i].time,
				timestamps[i].time - timestamps[i - 1].time,
				timestamps[i].read ? "REG_RD" : "REG_WR",
				timestamps[i].reg);

		}

	pr_debug("\n--- TRACE END / Time %lld ns --- \n",
	       timestamps[timestamp_cnt - 1].time - timestamps[0].time);

	timestamp_cnt = 0;
}
#endif

static const char *ad9361_ensm_states[] = {
	"sleep", NULL, NULL, NULL, NULL, "alert", "tx", "tx flush",
	"rx", "rx_flush", "fdd", "fdd_flush"
};

static int ad9361_spi_readm(struct spi_device *spi, u32 reg,
			   u8 *rbuf, u32 num)
{
	u8 buf[2];
	int ret;
	u16 cmd;

	if (num > MAX_MBYTE_SPI)
		return -EINVAL;

	cmd = AD_READ | AD_CNT(num) | AD_ADDR(reg);
	buf[0] = cmd >> 8;
	buf[1] = cmd & 0xFF;

	ret = spi_write_then_read(spi, &buf[0], 2, rbuf, num);
	if (ret < 0) {
		dev_err(&spi->dev, "Read Error %d", ret);
		return ret;
	}
#ifdef _DEBUG
	{
		int i;
		for (i = 0; i < num; i++)
			dev_dbg(&spi->dev, "%s: reg 0x%X val 0x%X\n",
				__func__, reg--, rbuf[i]);
	}
#endif

	return 0;
}

static int ad9361_spi_read(struct spi_device *spi, u32 reg)
{
	u8 buf;
	int ret;

	ret = ad9361_spi_readm(spi, reg, &buf, 1);
	if (ret < 0)
		return ret;

	return buf;
}

static int __ad9361_spi_readf(struct spi_device *spi, u32 reg,
				 u32 mask, u32 offset)
{
	u8 buf;
	int ret;

	if (!mask)
		return -EINVAL;

	ret = ad9361_spi_readm(spi, reg, &buf, 1);
	if (ret < 0)
		return ret;

	buf &= mask;
	buf >>= offset;

	return buf;
}

#define ad9361_spi_readf(spi, reg, mask) \
	__ad9361_spi_readf(spi, reg, mask, __ffs(mask))

static int ad9361_spi_write(struct spi_device *spi,
			 u32 reg, u32 val)
{
	u8 buf[3];
	int ret;
	u16 cmd;

	cmd = AD_WRITE | AD_CNT(1) | AD_ADDR(reg);
	buf[0] = cmd >> 8;
	buf[1] = cmd & 0xFF;
	buf[2] = val;

	ret = spi_write_then_read(spi, buf, 3, NULL, 0);
	if (ret < 0) {
		dev_err(&spi->dev, "Write Error %d", ret);
		return ret;
	}

#ifdef _DEBUG
	dev_dbg(&spi->dev, "%s: reg 0x%X val 0x%X\n", __func__, reg, buf[2]);
#endif

	return 0;
}

static int __ad9361_spi_writef(struct spi_device *spi, u32 reg,
				 u32 mask, u32 offset, u32 val)
{
	u8 buf;
	int ret;

	if (!mask)
		return -EINVAL;

	ret = ad9361_spi_readm(spi, reg, &buf, 1);
	if (ret < 0)
		return ret;

	buf &= ~mask;
	buf |= ((val << offset) & mask);

	return ad9361_spi_write(spi, reg, buf);
}

#define ad9361_spi_writef(spi, reg, mask, val) \
	__ad9361_spi_writef(spi,reg, mask, __ffs(mask), val)

static int ad9361_spi_writem(struct spi_device *spi,
			 u32 reg, u8 *tbuf, u32 num)
{
	u8 buf[10];
	int ret;
	u16 cmd;

	if (num > MAX_MBYTE_SPI)
		return -EINVAL;

	cmd = AD_WRITE | AD_CNT(num) | AD_ADDR(reg);
	buf[0] = cmd >> 8;
	buf[1] = cmd & 0xFF;

	memcpy(&buf[2], tbuf, num);

	ret = spi_write_then_read(spi, buf, num + 2, NULL, 0);
	if (ret < 0) {
		dev_err(&spi->dev, "Write Error %d", ret);
		return ret;
	}

#ifdef _DEBUG
	{
		int i;
		for (i = 0; i < num; i++)
			printk("%s: reg 0x%X val 0x%X\n", __func__, reg--, tbuf[i]);
	}
#endif

	return 0;
}

static int ad9361_find_opt(u8 *field, u32 size, u32 *ret_start)
{
	int i, cnt = 0, max_cnt = 0, start, max_start = 0;

	for(i = 0, start = -1; i < size; i++) {
		if (field[i] == 0) {
			if (start == -1)
				start = i;
			cnt++;
		} else {
			if (cnt > max_cnt) {
				max_cnt = cnt;
				max_start = start;
			}
			start = -1;
			cnt = 0;
		}
	}

	if (cnt > max_cnt) {
		max_cnt = cnt;
		max_start = start;
	}

	*ret_start = max_start;

	return max_cnt;
}

static int ad9361_reset(struct ad9361_rf_phy *phy)
{
	if (!IS_ERR(phy->pdata->reset_gpio)) {
		gpiod_set_value(phy->pdata->reset_gpio, 0);
		mdelay(1);
		gpiod_set_value(phy->pdata->reset_gpio, 1);
		mdelay(1);
		dev_dbg(&phy->spi->dev, "%s: by GPIO", __func__);
		return 0;
	} else {
		ad9361_spi_write(phy->spi, REG_SPI_CONF, SOFT_RESET | _SOFT_RESET); /* RESET */
		ad9361_spi_write(phy->spi, REG_SPI_CONF, 0x0);
		dev_dbg(&phy->spi->dev, "%s: by SPI", __func__);
		return 0;
	}

	return -ENODEV;
}

static int ad9361_hdl_loopback(struct ad9361_rf_phy *phy, bool enable)
{
	struct axiadc_converter *conv = spi_get_drvdata(phy->spi);
	struct axiadc_state *st = iio_priv(conv->indio_dev);
	unsigned reg, addr, chan;

	unsigned version = axiadc_read(st, 0x4000);

	/* Still there but implemented a bit different */
	if (PCORE_VERSION_MAJOR(version) > 7)
		addr = 0x4418;
	else
		addr = 0x4414;

	for (chan = 0; chan < conv->chip_info->num_channels; chan++) {
		reg = axiadc_read(st, addr + (chan) * 0x40);

		if (PCORE_VERSION_MAJOR(version) > 7) {
		/* FIXME: May cause problems if DMA is selected */
			if (enable)
				reg = 0x8;
			else
				reg = 0x0;
		} else {
		/* DAC_LB_ENB If set enables loopback of receive data */
			if (enable)
				reg |= BIT(1);
			else
				reg &= ~BIT(1);
		}
		axiadc_write(st, addr + (chan) * 0x40, reg);
	}

	return 0;
}

static int ad9361_bist_loopback(struct ad9361_rf_phy *phy, unsigned mode)
{
	u32 sp_hd, reg;

	dev_dbg(&phy->spi->dev, "%s: mode %d", __func__, mode);

	reg = ad9361_spi_read(phy->spi, REG_OBSERVE_CONFIG);


	switch (mode) {
	case 0:
		ad9361_hdl_loopback(phy, false);
		reg &= ~(DATA_PORT_SP_HD_LOOP_TEST_OE |
			DATA_PORT_LOOP_TEST_ENABLE);
		return ad9361_spi_write(phy->spi, REG_OBSERVE_CONFIG, reg);
	case 1:
		/* loopback (AD9361 internal) TX->RX */
		ad9361_hdl_loopback(phy, false);
		sp_hd = ad9361_spi_read(phy->spi, REG_PARALLEL_PORT_CONF_3);
		if ((sp_hd & SINGLE_PORT_MODE) && (sp_hd & HALF_DUPLEX_MODE))
			reg |= DATA_PORT_SP_HD_LOOP_TEST_OE;
		else
			reg &= ~DATA_PORT_SP_HD_LOOP_TEST_OE;

		reg |= DATA_PORT_LOOP_TEST_ENABLE;

		return ad9361_spi_write(phy->spi, REG_OBSERVE_CONFIG, reg);
	case 2:
		/* loopback (FPGA internal) RX->TX */
		ad9361_hdl_loopback(phy, true);
		reg &= ~(DATA_PORT_SP_HD_LOOP_TEST_OE |
			DATA_PORT_LOOP_TEST_ENABLE);
		return ad9361_spi_write(phy->spi, REG_OBSERVE_CONFIG, reg);
	default:
		return -EINVAL;
	}
}

static int ad9361_bist_prbs(struct ad9361_rf_phy *phy, enum ad9361_bist_mode mode)
{
	u32 reg = 0;

	dev_dbg(&phy->spi->dev, "%s: mode %d", __func__, mode);

	switch (mode) {
	case BIST_DISABLE:
		reg = 0;
		break;
	case BIST_INJ_TX:
		reg = BIST_CTRL_POINT(0) | BIST_ENABLE;
		break;
	case BIST_INJ_RX:
		reg = BIST_CTRL_POINT(2) | BIST_ENABLE;
		break;
	};

	return ad9361_spi_write(phy->spi, REG_BIST_CONFIG, reg);
}

static int ad9361_bist_tone(struct ad9361_rf_phy *phy,
			    enum ad9361_bist_mode mode, u32 freq_Hz,
			    u32 level_dB, u32 mask)
{
	unsigned long clk = 0;
	u32 reg = 0, reg1, reg_mask;

	dev_dbg(&phy->spi->dev, "%s: mode %d", __func__, mode);

	switch (mode) {
	case BIST_DISABLE:
		reg = 0;
		break;
	case BIST_INJ_TX:
		clk = clk_get_rate(phy->clks[TX_SAMPL_CLK]);
		reg = BIST_CTRL_POINT(0) | BIST_ENABLE;
		break;
	case BIST_INJ_RX:
		clk = clk_get_rate(phy->clks[RX_SAMPL_CLK]);
		reg = BIST_CTRL_POINT(2) | BIST_ENABLE;
		break;
	};

	reg |= TONE_PRBS;
	reg |= TONE_LEVEL(level_dB / 6);

	if (freq_Hz < 4) {
		reg |= TONE_FREQ(freq_Hz);
	} else {
		if (clk)
			reg |= TONE_FREQ(DIV_ROUND_CLOSEST(freq_Hz * 32, clk) - 1);
	}

	reg_mask = BIST_MASK_CHANNEL_1_I_DATA | BIST_MASK_CHANNEL_1_Q_DATA |
		BIST_MASK_CHANNEL_2_I_DATA | BIST_MASK_CHANNEL_2_Q_DATA;

	reg1 = ((mask << 2) & reg_mask);
	ad9361_spi_write(phy->spi, REG_BIST_AND_DATA_PORT_TEST_CONFIG, reg1);

	return ad9361_spi_write(phy->spi, REG_BIST_CONFIG, reg);
}

static ssize_t ad9361_dig_interface_timing_analysis(struct ad9361_rf_phy *phy,
						   char *buf, unsigned buflen)
{
	struct axiadc_converter *conv = spi_get_drvdata(phy->spi);
	struct axiadc_state *st = iio_priv(conv->indio_dev);
	int ret, i, j, chan, len = 0;
	u8 field[16][16];
	u8 rx;

	rx = ad9361_spi_read(phy->spi, REG_RX_CLOCK_DATA_DELAY);

	ad9361_bist_prbs(phy, BIST_INJ_RX);

	for (i = 0; i < 16; i++) {
		for (j = 0; j < 16; j++) {
			ad9361_spi_write(phy->spi, REG_RX_CLOCK_DATA_DELAY,
					DATA_CLK_DELAY(j) | RX_DATA_DELAY(i));
			for (chan = 0; chan < 4; chan++)
				axiadc_write(st, ADI_REG_CHAN_STATUS(chan),
					ADI_PN_ERR | ADI_PN_OOS);

			mdelay(1);

			if (axiadc_read(st, ADI_REG_STATUS) & ADI_STATUS) {
				for (chan = 0, ret = 0; chan < 4; chan++)
					ret |= axiadc_read(st, ADI_REG_CHAN_STATUS(chan));
			} else {
				ret = 1;
			}

			field[i][j] = ret;
		}
	}

	ad9361_spi_write(phy->spi, REG_RX_CLOCK_DATA_DELAY, rx);

	ad9361_bist_prbs(phy, BIST_DISABLE);

	len += snprintf(buf + len, buflen, "CLK: %lu Hz 'o' = PASS\n",
		       clk_get_rate(phy->clks[RX_SAMPL_CLK]));
	len += snprintf(buf + len, buflen, "DC");
	for (i = 0; i < 16; i++)
		len += snprintf(buf + len, buflen, "%x:", i);
	len += snprintf(buf + len, buflen, "\n");

	for (i = 0; i < 16; i++) {
		len += snprintf(buf + len, buflen, "%x:", i);
		for (j = 0; j < 16; j++) {
			len += snprintf(buf + len, buflen, "%c ",
					(field[i][j] ? '.' : 'o'));
		}
		len += snprintf(buf + len, buflen, "\n");
	}
	len += snprintf(buf + len, buflen, "\n");

	return len;
}

static int ad9361_check_cal_done(struct ad9361_rf_phy *phy, u32 reg,
				 u32 mask, bool done_state)
{
	u32 timeout = 5000; /* RFDC_CAL can take long */
	u32 state;

	do {
		state = ad9361_spi_readf(phy->spi, reg, mask);
		if (state == done_state)
			return 0;

		if (reg == REG_CALIBRATION_CTRL)
			usleep_range(800, 1200);
		else
			usleep_range(80, 120);

	} while (timeout--);

	dev_err(&phy->spi->dev, "Calibration TIMEOUT (0x%X, 0x%X)", reg, mask);

	return -ETIMEDOUT;
}

static int ad9361_run_calibration(struct ad9361_rf_phy *phy, u32 mask)
{
	int ret = ad9361_spi_write(phy->spi, REG_CALIBRATION_CTRL, mask);
	if (ret < 0)
		return ret;

	dev_dbg(&phy->spi->dev, "%s: CAL Mask 0x%X", __func__, mask);

	return ad9361_check_cal_done(phy, REG_CALIBRATION_CTRL, mask, 0);
}

static enum rx_gain_table_name ad9361_gt_tableindex(u64 freq)
{
	if (freq <= 1300000000ULL)
		return TBL_200_1300_MHZ;

	if (freq <= 4000000000ULL)
		return TBL_1300_4000_MHZ;

	return TBL_4000_6000_MHZ;
}

/* PLL operates between 47 .. 6000 MHz which is > 2^32 */

static unsigned long ad9361_to_clk(u64 freq)
{
	return (unsigned long)(freq >> 1);
}

static u64 ad9361_from_clk(unsigned long freq)
{
	return ((u64)freq << 1);
}

static int ad9361_load_gt(struct ad9361_rf_phy *phy, u64 freq, u32 dest)
{
	struct spi_device *spi = phy->spi;
	const u8 (*tab)[3];
	u32 band, index_max, i;

	dev_dbg(&phy->spi->dev, "%s: frequency %llu", __func__, freq);

	band = ad9361_gt_tableindex(freq);

	dev_dbg(&phy->spi->dev, "%s: frequency %llu (band %d)",
		__func__, freq, band);

	/* check if table is present */
	if (phy->current_table == band)
		return 0;

	ad9361_spi_writef(spi, REG_AGC_CONFIG_2,
			  AGC_USE_FULL_GAIN_TABLE, !phy->pdata->split_gt);

	if (phy->pdata->split_gt) {
		tab = &split_gain_table[band][0];
		index_max = SIZE_SPLIT_TABLE;
	} else {
		tab = &full_gain_table[band][0];
		index_max = SIZE_FULL_TABLE;
	}

	ad9361_spi_write(spi, REG_GAIN_TABLE_CONFIG, START_GAIN_TABLE_CLOCK |
			RECEIVER_SELECT(dest)); /* Start Gain Table Clock */

	for (i = 0; i < index_max; i++) {
		ad9361_spi_write(spi, REG_GAIN_TABLE_ADDRESS, i); /* Gain Table Index */
		ad9361_spi_write(spi, REG_GAIN_TABLE_WRITE_DATA1, tab[i][0]); /* Ext LNA, Int LNA, & Mixer Gain Word */
		ad9361_spi_write(spi, REG_GAIN_TABLE_WRITE_DATA2, tab[i][1]); /* TIA & LPF Word */
		ad9361_spi_write(spi, REG_GAIN_TABLE_WRITE_DATA3, tab[i][2]); /* DC Cal bit & Dig Gain Word */
		ad9361_spi_write(spi, REG_GAIN_TABLE_CONFIG,
				START_GAIN_TABLE_CLOCK |
				WRITE_GAIN_TABLE |
				RECEIVER_SELECT(dest)); /* Gain Table Index */
		ad9361_spi_write(spi, REG_GAIN_TABLE_READ_DATA1, 0); /* Dummy Write to delay 3 ADCCLK/16 cycles */
		ad9361_spi_write(spi, REG_GAIN_TABLE_READ_DATA1, 0); /* Dummy Write to delay ~1u */
	}

	ad9361_spi_write(spi, REG_GAIN_TABLE_CONFIG, START_GAIN_TABLE_CLOCK |
			RECEIVER_SELECT(dest)); /* Clear Write Bit */
	ad9361_spi_write(spi, REG_GAIN_TABLE_READ_DATA1, 0); /* Dummy Write to delay ~1u */
	ad9361_spi_write(spi, REG_GAIN_TABLE_READ_DATA1, 0); /* Dummy Write to delay ~1u */
	ad9361_spi_write(spi, REG_GAIN_TABLE_CONFIG, 0); /* Stop Gain Table Clock */

	phy->current_table = band;

	return 0;
}

static int ad9361_setup_ext_lna(struct ad9361_rf_phy *phy,
				struct elna_control *ctrl)
{
	ad9361_spi_writef(phy->spi, REG_EXTERNAL_LNA_CTRL, EXTERNAL_LNA1_CTRL,
			ctrl->elna_1_control_en);

	ad9361_spi_writef(phy->spi, REG_EXTERNAL_LNA_CTRL, EXTERNAL_LNA2_CTRL,
			ctrl->elna_2_control_en);

	ad9361_spi_write(phy->spi, REG_EXT_LNA_HIGH_GAIN,
			EXT_LNA_HIGH_GAIN(ctrl->gain_mdB / 500));

	return ad9361_spi_write(phy->spi, REG_EXT_LNA_LOW_GAIN,
			EXT_LNA_LOW_GAIN(ctrl->bypass_loss_mdB / 500));
}

static int ad9361_clkout_control(struct ad9361_rf_phy *phy,
				enum ad9361_clkout mode)
{
	if (mode == CLKOUT_DISABLE)
		return ad9361_spi_writef(phy->spi, REG_BBPLL, CLKOUT_ENABLE, 0);

	return ad9361_spi_writef(phy->spi, REG_BBPLL,
				 CLKOUT_ENABLE | CLKOUT_SELECT(~0),
				 ((mode - 1) << 1) | 0x1);
}

static int ad9361_load_mixer_gm_subtable(struct ad9361_rf_phy *phy)
{
	int i, addr;
	dev_dbg(&phy->spi->dev, "%s", __func__);

	ad9361_spi_write(phy->spi, REG_GM_SUB_TABLE_CONFIG,
			 START_GM_SUB_TABLE_CLOCK); /* Start Clock */

	for (i = 0, addr = ARRAY_SIZE(gm_st_ctrl); i < ARRAY_SIZE(gm_st_ctrl); i++) {
		ad9361_spi_write(phy->spi, REG_GM_SUB_TABLE_ADDRESS, --addr); /* Gain Table Index */
		ad9361_spi_write(phy->spi, REG_GM_SUB_TABLE_BIAS_WRITE, 0); /* Bias */
		ad9361_spi_write(phy->spi, REG_GM_SUB_TABLE_GAIN_WRITE, gm_st_gain[i]); /* Gain */
		ad9361_spi_write(phy->spi, REG_GM_SUB_TABLE_CTRL_WRITE, gm_st_ctrl[i]); /* Control */
		ad9361_spi_write(phy->spi, REG_GM_SUB_TABLE_CONFIG,
				 WRITE_GM_SUB_TABLE | START_GM_SUB_TABLE_CLOCK); /* Write Words */
		ad9361_spi_write(phy->spi, REG_GM_SUB_TABLE_GAIN_READ, 0); /* Dummy Delay */
		ad9361_spi_write(phy->spi, REG_GM_SUB_TABLE_GAIN_READ, 0); /* Dummy Delay */
	}

	ad9361_spi_write(phy->spi, REG_GM_SUB_TABLE_CONFIG, START_GM_SUB_TABLE_CLOCK); /* Clear Write */
	ad9361_spi_write(phy->spi, REG_GM_SUB_TABLE_GAIN_READ, 0); /* Dummy Delay */
	ad9361_spi_write(phy->spi, REG_GM_SUB_TABLE_GAIN_READ, 0); /* Dummy Delay */
	ad9361_spi_write(phy->spi, REG_GM_SUB_TABLE_CONFIG, 0); /* Stop Clock */

	return 0;
}

static int ad9361_set_tx_atten(struct ad9361_rf_phy *phy, u32 atten_mdb,
			       bool tx1, bool tx2, bool immed)
{
	u8 buf[2];
	int ret = 0;

	dev_dbg(&phy->spi->dev, "%s : attenuation %u mdB tx1=%d tx2=%d",
		__func__, atten_mdb, tx1, tx2);

	if (atten_mdb > 89750) /* 89.75 dB */
		return -EINVAL;

	atten_mdb /= 250; /* Scale to 0.25dB / LSB */

	buf[0] = atten_mdb >> 8;
	buf[1] = atten_mdb & 0xFF;

	ad9361_spi_writef(phy->spi, REG_TX2_DIG_ATTEN,
			  IMMEDIATELY_UPDATE_TPC_ATTEN, 0);

	if (tx1)
		ret = ad9361_spi_writem(phy->spi, REG_TX1_ATTEN_1, buf, 2);

	if (tx2)
		ret = ad9361_spi_writem(phy->spi, REG_TX2_ATTEN_1, buf, 2);

	if (immed)
		ad9361_spi_writef(phy->spi, REG_TX2_DIG_ATTEN,
				IMMEDIATELY_UPDATE_TPC_ATTEN, 1);

	return ret;
}

static int ad9361_get_tx_atten(struct ad9361_rf_phy *phy, u32 tx_num)
{
	u8 buf[2];
	int ret = 0;
	u32 code;

	ret = ad9361_spi_readm(phy->spi, (tx_num == 1) ?
			REG_TX1_ATTEN_1 : REG_TX2_ATTEN_1, buf, 2);

	if (ret < 0)
		return ret;

	code = (buf[0] << 8) | buf[1];

	code *= 250;

	return code;
}

static u32 ad9361_rfvco_tableindex(unsigned long freq)
{
	if (freq < 50000000UL)
		return LUT_FTDD_40;

	if (freq <= 70000000UL)
		return LUT_FTDD_60;

	return LUT_FTDD_80;
}

static int ad9361_rfpll_vco_init(struct ad9361_rf_phy *phy,
				 bool tx, u64 vco_freq,
				 unsigned long ref_clk)
{
	struct spi_device *spi = phy->spi;
	const struct SynthLUT (*tab);
	int i = 0;
	u32 range, offs = 0;

	range = ad9361_rfvco_tableindex(ref_clk);

	dev_dbg(&phy->spi->dev, "%s : vco_freq %llu : ref_clk %lu : range %d",
		__func__, vco_freq, ref_clk, range);

	do_div(vco_freq, 1000000UL); /* vco_freq in MHz */

	if (phy->pdata->fdd || phy->pdata->tdd_use_fdd_tables) {
		tab = &SynthLUT_FDD[range][0];
	} else {
		tab = &SynthLUT_TDD[range][0];
	}

	if (tx)
		offs = REG_TX_VCO_OUTPUT - REG_RX_VCO_OUTPUT;

	while (i < SYNTH_LUT_SIZE && tab[i].VCO_MHz > vco_freq)
		i++;

	dev_dbg(&phy->spi->dev, "%s : freq %d MHz : index %d",
		__func__, tab[i].VCO_MHz, i);

	ad9361_spi_write(spi, REG_RX_VCO_OUTPUT + offs,
			       VCO_OUTPUT_LEVEL(tab[i].VCO_Output_Level) |
			       PORB_VCO_LOGIC);
	ad9361_spi_writef(spi, REG_RX_ALC_VARACTOR + offs,
			       VCO_VARACTOR(~0), tab[i].VCO_Varactor);
	ad9361_spi_write(spi, REG_RX_VCO_BIAS_1 + offs,
			       VCO_BIAS_REF(tab[i].VCO_Bias_Ref) |
			       VCO_BIAS_TCF(tab[i].VCO_Bias_Tcf));

	ad9361_spi_write(spi, REG_RX_FORCE_VCO_TUNE_1 + offs,
			       VCO_CAL_OFFSET(tab[i].VCO_Cal_Offset));
	ad9361_spi_write(spi, REG_RX_VCO_VARACTOR_CTRL_1 + offs,
			       VCO_VARACTOR_REFERENCE(
			       tab[i].VCO_Varactor_Reference));

	ad9361_spi_write(spi, REG_RX_VCO_CAL_REF + offs, VCO_CAL_REF_TCF(0));

	ad9361_spi_write(spi, REG_RX_VCO_VARACTOR_CTRL_0 + offs,
				VCO_VARACTOR_OFFSET(0) |
				VCO_VARACTOR_REFERENCE_TCF(7));

	ad9361_spi_writef(spi, REG_RX_CP_CURRENT + offs, CHARGE_PUMP_CURRENT(~0),
			       tab[i].Charge_Pump_Current);
	ad9361_spi_write(spi, REG_RX_LOOP_FILTER_1 + offs,
			 LOOP_FILTER_C2(tab[i].LF_C2) |
			 LOOP_FILTER_C1(tab[i].LF_C1));
	ad9361_spi_write(spi, REG_RX_LOOP_FILTER_2 + offs,
			 LOOP_FILTER_R1(tab[i].LF_R1) |
			 LOOP_FILTER_C3(tab[i].LF_C3));
	ad9361_spi_write(spi, REG_RX_LOOP_FILTER_3 + offs,
			 LOOP_FILTER_R3(tab[i].LF_R3));

	return 0;
}

static int ad9361_get_split_table_gain(struct ad9361_rf_phy *phy, u32 idx_reg,
		struct rf_rx_gain *rx_gain)
{
	struct spi_device *spi = phy->spi;
	u32 val, tbl_addr;
	int rc = 0;

	rx_gain->fgt_lmt_index = ad9361_spi_readf(spi, idx_reg,
					     FULL_TABLE_GAIN_INDEX(~0));
	tbl_addr = ad9361_spi_read(spi, REG_GAIN_TABLE_ADDRESS);

	ad9361_spi_write(spi, REG_GAIN_TABLE_ADDRESS, rx_gain->fgt_lmt_index);

	val = ad9361_spi_read(spi, REG_GAIN_TABLE_READ_DATA1);
	rx_gain->lna_index = TO_LNA_GAIN(val);
	rx_gain->mixer_index = TO_MIXER_GM_GAIN(val);

	rx_gain->tia_index = ad9361_spi_readf(spi, REG_GAIN_TABLE_READ_DATA2, TIA_GAIN);

	rx_gain->lmt_gain = lna_table[rx_gain->lna_index] +
				mixer_table[rx_gain->mixer_index] +
				tia_table[rx_gain->tia_index];

	ad9361_spi_write(spi, REG_GAIN_TABLE_ADDRESS, tbl_addr);

	/* Read LPF Index */
	rx_gain->lpf_gain = ad9361_spi_readf(spi, idx_reg + 1, LPF_GAIN_RX(~0));

	/* Read Digital Gain */
	rx_gain->digital_gain = ad9361_spi_readf(spi, idx_reg + 2,
						DIGITAL_GAIN_RX(~0));

	rx_gain->gain_db = rx_gain->lmt_gain + rx_gain->lpf_gain +
				rx_gain->digital_gain;
	return rc;
}

static int ad9361_get_full_table_gain(struct ad9361_rf_phy *phy, u32 idx_reg,
		struct rf_rx_gain *rx_gain)
{
	struct spi_device *spi = phy->spi;
	u32 val;
	enum rx_gain_table_name tbl;
	struct rx_gain_info *gain_info;
	int rc = 0, rx_gain_db;

	tbl = ad9361_gt_tableindex(
		ad9361_from_clk(clk_get_rate(phy->clks[RX_RFPLL])));

	rx_gain->fgt_lmt_index = val = ad9361_spi_readf(spi, idx_reg,
						FULL_TABLE_GAIN_INDEX(~0));
	gain_info = &phy->rx_gain[tbl];
	if (val > gain_info->idx_step_offset) {
		val = val - gain_info->idx_step_offset;
		rx_gain_db = gain_info->starting_gain_db +
			((val) * gain_info->gain_step_db);
	} else {
		rx_gain_db = gain_info->starting_gain_db;
	}

	/* Read Digital Gain */
	rx_gain->digital_gain = ad9361_spi_readf(spi, idx_reg + 2,
						DIGITAL_GAIN_RX(~0));

	rx_gain->gain_db = rx_gain_db;

	return rc;
}

static int ad9361_get_rx_gain(struct ad9361_rf_phy *phy,
		u32 rx_id, struct rf_rx_gain *rx_gain)
{
	struct device *dev = &phy->spi->dev;
	struct spi_device *spi = phy->spi;
	u32 val, idx_reg;
	u8 gain_ctl_shift, rx_enable_mask;
	u8 fast_atk_shift;
	int rc = 0;

	if (rx_id == 1) {
		gain_ctl_shift = RX1_GAIN_CTRL_SHIFT;
		idx_reg = REG_GAIN_RX1;
		rx_enable_mask = RX_CHANNEL_ENABLE(RX_1);
		fast_atk_shift = RX1_FAST_ATK_SHIFT;

	} else if (rx_id == 2) {
		gain_ctl_shift = RX2_GAIN_CTRL_SHIFT;
		idx_reg = REG_GAIN_RX2;
		rx_enable_mask = RX_CHANNEL_ENABLE(RX_2);
		fast_atk_shift = RX2_FAST_ATK_SHIFT;
	} else {
		dev_err(dev, "Unknown Rx path %d\n", rx_id);
		rc = -EINVAL;
		goto out;
	}

	val = ad9361_spi_readf(spi, REG_RX_ENABLE_FILTER_CTRL, rx_enable_mask);

	if (!val) {
		dev_dbg(dev, "Rx%d is not enabled\n", rx_gain->ant);
		rc = -EAGAIN;
		goto out;
	}

	val = ad9361_spi_read(spi, REG_AGC_CONFIG_1);

	val = (val >> gain_ctl_shift) & RX_GAIN_CTL_MASK;

	if (val == RX_GAIN_CTL_AGC_FAST_ATK) {
		/* In fast attack mode check whether Fast attack state machine
		 * has locked gain, if not then we can not read gain.
		 */
		val = ad9361_spi_read(spi, REG_FAST_ATTACK_STATE);
		val = (val >> fast_atk_shift) & FAST_ATK_MASK;
		if (val != FAST_ATK_GAIN_LOCKED) {
			dev_warn(dev, "Failed to read gain, state m/c at %x\n",
				val);
			rc = -EAGAIN;
			goto out;
		}
	}

	if (phy->pdata->split_gt)
		rc = ad9361_get_split_table_gain(phy, idx_reg, rx_gain);
	else
		rc = ad9361_get_full_table_gain(phy, idx_reg, rx_gain);

out:
	return rc;
}

static void ad9361_ensm_force_state(struct ad9361_rf_phy *phy, u8 ensm_state)
{
	struct spi_device *spi = phy->spi;
	struct device *dev = &phy->spi->dev;
	u8 dev_ensm_state;
	int rc;
	u32 val;

	dev_ensm_state = ad9361_spi_readf(spi, REG_STATE, ENSM_STATE(~0));

	phy->prev_ensm_state = dev_ensm_state;

	if (dev_ensm_state == ensm_state) {
		dev_dbg(dev, "Nothing to do, device is already in %d state\n",
			ensm_state);
		goto out;
	}

	dev_dbg(dev, "Device is in %x state, forcing to %x\n", dev_ensm_state,
			ensm_state);

	val = ad9361_spi_read(spi, REG_ENSM_CONFIG_1);

	/* Enable control through SPI writes, and take out from
	 * Alert
	 */
	if (val & ENABLE_ENSM_PIN_CTRL) {
		val &= ~ENABLE_ENSM_PIN_CTRL;
		phy->ensm_pin_ctl_en = true;
	} else {
		phy->ensm_pin_ctl_en = false;
	}

	if (dev_ensm_state)
		val &= ~(TO_ALERT);

	switch (ensm_state) {

	case ENSM_STATE_TX:
	case ENSM_STATE_FDD:
		val |= FORCE_TX_ON;
		break;
	case ENSM_STATE_RX:
		val |= FORCE_RX_ON;
		break;
	case ENSM_STATE_ALERT:
		val &= ~(FORCE_TX_ON | FORCE_RX_ON);
		val |= TO_ALERT | FORCE_ALERT_STATE;
		break;
	default:
		dev_err(dev, "No handling for forcing %d ensm state\n",
		ensm_state);
		goto out;
	}

	ad9361_spi_write(spi, REG_ENSM_CONFIG_1, TO_ALERT | FORCE_ALERT_STATE);

	rc = ad9361_spi_write(spi, REG_ENSM_CONFIG_1, val);
	if (rc)
		dev_err(dev, "Failed to restore state\n");

out:
	return;

}

static void ad9361_ensm_restore_prev_state(struct ad9361_rf_phy *phy)
{
	struct spi_device *spi = phy->spi;
	struct device *dev = &phy->spi->dev;
	int rc;
	u32 val;

	val = ad9361_spi_read(spi, REG_ENSM_CONFIG_1);

	/* We are restoring state only, so clear State bits first
	 * which might have set while forcing a particular state
	 */
	val &= ~(FORCE_TX_ON | FORCE_RX_ON |
			TO_ALERT | FORCE_ALERT_STATE);

	switch (phy->prev_ensm_state) {

	case ENSM_STATE_TX:
	case ENSM_STATE_FDD:
		val |= FORCE_TX_ON;
		break;
	case ENSM_STATE_RX:
		val |= FORCE_RX_ON;
		break;
	case ENSM_STATE_ALERT:
		val |= TO_ALERT;
		break;
	case ENSM_STATE_INVALID:
		dev_dbg(dev, "No need to restore, ENSM state wasn't saved\n");
		goto out;
	default:
		dev_dbg(dev, "Could not restore to %d ENSM state\n",
		phy->prev_ensm_state);
		goto out;
	}

	ad9361_spi_write(spi, REG_ENSM_CONFIG_1, TO_ALERT | FORCE_ALERT_STATE);

	rc = ad9361_spi_write(spi, REG_ENSM_CONFIG_1, val);
	if (rc) {
		dev_err(dev, "Failed to write ENSM_CONFIG_1");
		goto out;
	}

	if (phy->ensm_pin_ctl_en) {
		val |= ENABLE_ENSM_PIN_CTRL;
		rc = ad9361_spi_write(spi, REG_ENSM_CONFIG_1, val);
		if (rc)
			dev_err(dev, "Failed to write ENSM_CONFIG_1");
	}
out:
	return;
}

static int set_split_table_gain(struct ad9361_rf_phy *phy, u32 idx_reg,
		struct rf_rx_gain *rx_gain)
{
	struct device *dev = &phy->spi->dev;
	struct spi_device *spi = phy->spi;
	int rc = 0;

	if ((rx_gain->fgt_lmt_index > MAX_LMT_INDEX) ||
			(rx_gain->lpf_gain > MAX_LPF_GAIN) ||
			(rx_gain->digital_gain > MAX_DIG_GAIN)) {
		dev_err(dev, "LMT_INDEX missing or greater than max value %d",
				MAX_LMT_INDEX);
		dev_err(dev, "LPF_GAIN missing or greater than max value %d",
				MAX_LPF_GAIN);
		dev_err(dev, "DIGITAL_GAIN cannot be more than %d",
				MAX_DIG_GAIN);
		rc = -EINVAL;
		goto out;
	}
	if (rx_gain->gain_db > 0)
		dev_dbg(dev, "Ignoring rx_gain value in split table mode.");
	if (rx_gain->fgt_lmt_index == 0 && rx_gain->lpf_gain == 0 &&
			rx_gain->digital_gain == 0) {
		dev_err(dev,
		"In split table mode, All LMT/LPF/digital gains cannot be 0");
		rc = -EINVAL;
		goto out;
	}

	ad9361_spi_writef(spi, idx_reg, RX_FULL_TBL_IDX_MASK, rx_gain->fgt_lmt_index);
	ad9361_spi_writef(spi, idx_reg + 1, RX_LPF_IDX_MASK, rx_gain->lpf_gain);

	if (phy->pdata->gain_ctrl.dig_gain_en) {
		ad9361_spi_writef(spi, idx_reg + 2, RX_DIGITAL_IDX_MASK, rx_gain->digital_gain);

	} else if (rx_gain->digital_gain > 0) {
		dev_err(dev, "Digital gain is disabled and cannot be set");
	}
out:
	return rc;
}

static int set_full_table_gain(struct ad9361_rf_phy *phy, u32 idx_reg,
		struct rf_rx_gain *rx_gain)
{
	struct spi_device *spi = phy->spi;
	struct device *dev = &phy->spi->dev;
	enum rx_gain_table_name tbl;
	struct rx_gain_info *gain_info;
	u32 val;
	int rc = 0;

	if (rx_gain->fgt_lmt_index != ~0 || rx_gain->lpf_gain != ~0 ||
			rx_gain->digital_gain > 0)
		dev_dbg(dev,
			"Ignoring lmt/lpf/digital gains in Single Table mode");

	tbl = ad9361_gt_tableindex(
		ad9361_from_clk(clk_get_rate(phy->clks[RX_RFPLL])));

	gain_info = &phy->rx_gain[tbl];
	if ((rx_gain->gain_db < gain_info->starting_gain_db) ||
		(rx_gain->gain_db > gain_info->max_gain_db)) {

		dev_err(dev, "Invalid gain %d, supported range [%d - %d]\n",
			rx_gain->gain_db, gain_info->starting_gain_db,
			gain_info->max_gain_db);
		rc = -EINVAL;
		goto out;

	}

	val = ((rx_gain->gain_db - gain_info->starting_gain_db) /
		gain_info->gain_step_db) + gain_info->idx_step_offset;
	ad9361_spi_writef(spi, idx_reg, RX_FULL_TBL_IDX_MASK, val);

out:
	return rc;
}

static int ad9361_set_rx_gain(struct ad9361_rf_phy *phy,
		u32 rx_id, struct rf_rx_gain *rx_gain)
{
	struct spi_device *spi = phy->spi;
	struct device *dev = &phy->spi->dev;
	u32 val, idx_reg;
	u8 gain_ctl_shift;
	int rc = 0;

	if (rx_id == 1) {
		gain_ctl_shift = RX1_GAIN_CTRL_SHIFT;
		idx_reg = REG_RX1_MANUAL_LMT_FULL_GAIN;

	} else if (rx_id == 2) {
		gain_ctl_shift = RX2_GAIN_CTRL_SHIFT;
		idx_reg = REG_RX2_MANUAL_LMT_FULL_GAIN;
	} else {
		dev_err(dev, "Unknown Rx path %d\n", rx_id);
		rc = -EINVAL;
		goto out;

	}

	val = ad9361_spi_read(spi, REG_AGC_CONFIG_1);
	val = (val >> gain_ctl_shift) & RX_GAIN_CTL_MASK;

	if (val != RX_GAIN_CTL_MGC) {
		dev_dbg(dev, "Rx gain can be set in MGC mode only\n");
		goto out;
	}

	if (phy->pdata->split_gt)
		rc = set_split_table_gain(phy, idx_reg, rx_gain);
	else
		rc = set_full_table_gain(phy, idx_reg, rx_gain);

	if (rc) {
		dev_err(dev, "Unable to write gain tbl idx reg: %d\n", idx_reg);
		goto out;
	}

out:
	return rc;

}

static void ad9361_init_gain_info(struct rx_gain_info *rx_gain,
	enum rx_gain_table_type type, int starting_gain,
	int max_gain, int gain_step, int max_idx, int idx_offset)
{
	rx_gain->tbl_type = type;
	rx_gain->starting_gain_db = starting_gain;
	rx_gain->max_gain_db = max_gain;
	rx_gain->gain_step_db = gain_step;
	rx_gain->max_idx = max_idx;
	rx_gain->idx_step_offset = idx_offset;
}

static int ad9361_init_gain_tables(struct ad9361_rf_phy *phy)
{
	struct rx_gain_info *rx_gain;

	/* Intialize Meta data according to default gain tables
	 * of AD9631. Changing/Writing of gain tables is not
	 * supported yet.
	 */
	rx_gain = &phy->rx_gain[TBL_200_1300_MHZ];
	ad9361_init_gain_info(rx_gain, RXGAIN_FULL_TBL, 1, 77, 1,
		SIZE_FULL_TABLE, 0);

	rx_gain = &phy->rx_gain[TBL_1300_4000_MHZ];
	ad9361_init_gain_info(rx_gain, RXGAIN_FULL_TBL, -4, 71, 1,
		SIZE_FULL_TABLE, 1);

	rx_gain = &phy->rx_gain[TBL_4000_6000_MHZ];
	ad9361_init_gain_info(rx_gain, RXGAIN_FULL_TBL, -10, 62, 1,
		SIZE_FULL_TABLE, 4);

	return 0;
}

static int ad9361_en_dis_tx(struct ad9361_rf_phy *phy, u32 tx_if, u32 enable)
{
	if (tx_if == 2 && !phy->pdata->rx2tx2 && enable)
		return -EINVAL;

	return ad9361_spi_writef(phy->spi, REG_TX_ENABLE_FILTER_CTRL,
			TX_CHANNEL_ENABLE(tx_if), enable);
}

static int ad9361_en_dis_rx(struct ad9361_rf_phy *phy, u32 rx_if, u32 enable)
{
	if (rx_if == 2 && !phy->pdata->rx2tx2 && enable)
		return -EINVAL;

	return ad9361_spi_writef(phy->spi, REG_RX_ENABLE_FILTER_CTRL,
			  RX_CHANNEL_ENABLE(rx_if), enable);
}

static int ad9361_gc_update(struct ad9361_rf_phy *phy)
{
	struct spi_device *spi = phy->spi;
	unsigned long clkrf;
	u32 reg, delay_lna, settling_delay, dec_pow_meas_dur;
	int ret;

	clkrf = clk_get_rate(phy->clks[CLKRF_CLK]);
	delay_lna = phy->pdata->elna_ctrl.settling_delay_ns;

	/*
	 * AGC Attack Delay (us)=ceiling((((0.2+Delay_LNA)*ClkRF+14))/(2*ClkRF))+1
	 * ClkRF in MHz, delay in us
	 */

	reg = (200 * delay_lna) / 2 + (14000000UL / (clkrf / 500U));
	reg = DIV_ROUND_UP(reg, 1000UL) +
		phy->pdata->gain_ctrl.agc_attack_delay_extra_margin_us;
	reg = clamp_t(u8, reg, 0U, 31U);
	ret = ad9361_spi_writef(spi, REG_AGC_ATTACK_DELAY,
			  AGC_ATTACK_DELAY(~0), reg);

	/*
	 * Peak Overload Wait Time (ClkRF cycles)=ceiling((0.1+Delay_LNA) *clkRF+1)
	 */

	reg = (delay_lna + 100UL) * (clkrf / 1000UL);
	reg = DIV_ROUND_UP(reg, 1000000UL) + 1;
	reg = clamp_t(u8, reg, 0U, 31U);
	ret |= ad9361_spi_writef(spi, REG_PEAK_WAIT_TIME,
			  PEAK_OVERLOAD_WAIT_TIME(~0), reg);

	/*
	 * Settling Delay in 0x111.  Applies to all gain control modes:
	 * 0x111[D4:D0]= ceiling(((0.2+Delay_LNA)*clkRF
	dodebug = false;+14)/2)
	 */

	reg = (delay_lna + 200UL) * (clkrf / 2000UL);
	reg = DIV_ROUND_UP(reg, 1000000UL) + 7;
	reg = settling_delay = clamp_t(u8, reg, 0U, 31U);
	ret |= ad9361_spi_writef(spi, REG_FAST_CONFIG_2_SETTLING_DELAY,
			 SETTLING_DELAY(~0), reg);

	/*
	 * Gain Update Counter [15:0]= round((((time*ClkRF-0x111[D4:D0]*2)-2))/2)
	 */
	reg = phy->pdata->gain_ctrl.gain_update_interval_us * (clkrf / 1000UL) -
		settling_delay * 2000UL - 2000UL;

	reg = DIV_ROUND_CLOSEST(reg, 2000UL);
	reg = clamp_t(u32, reg, 0U, 131071UL);

	if (phy->agc_mode[0] == RF_GAIN_FASTATTACK_AGC ||
		phy->agc_mode[1] == RF_GAIN_FASTATTACK_AGC) {
		dec_pow_meas_dur =
			phy->pdata->gain_ctrl.f_agc_dec_pow_measuremnt_duration;
	} else {
		u32 fir_div = DIV_ROUND_CLOSEST(clkrf, clk_get_rate(phy->clks[RX_SAMPL_CLK]));
		dec_pow_meas_dur = phy->pdata->gain_ctrl.dec_pow_measuremnt_duration;

		if (((reg * 2 / fir_div) / dec_pow_meas_dur) < 2) {
			dec_pow_meas_dur = reg / fir_div;
		}
	}


	/* Power Measurement Duration */
	ad9361_spi_writef(spi, REG_DEC_POWER_MEASURE_DURATION_0,
			  DEC_POWER_MEASUREMENT_DURATION(~0),
			  ilog2(dec_pow_meas_dur / 16));


	ret |= ad9361_spi_writef(spi, REG_DIGITAL_SAT_COUNTER,
			  DOUBLE_GAIN_COUNTER,  reg > 65535);

	if (reg > 65535)
		reg /= 2;

	ret |= ad9361_spi_write(spi, REG_GAIN_UPDATE_COUNTER1, reg & 0xFF);
	ret |= ad9361_spi_write(spi, REG_GAIN_UPDATE_COUNTER2, reg >> 8);

	/*
	 * Fast AGC State Wait Time - Energy Detect Count
	 */

	reg = DIV_ROUND_CLOSEST(phy->pdata->gain_ctrl.f_agc_state_wait_time_ns *
				1000, clkrf / 1000UL);
	reg = clamp_t(u32, reg, 0U, 31U);
	ret |= ad9361_spi_writef(spi, REG_FAST_ENERGY_DETECT_COUNT,
			  ENERGY_DETECT_COUNT(~0),  reg);

	return ret;
}

static int ad9361_set_gain_ctrl_mode(struct ad9361_rf_phy *phy,
		struct rf_gain_ctrl *gain_ctrl)
{
	struct spi_device *spi = phy->spi;
	struct device *dev = &phy->spi->dev;
	int rc = 0;
	u32 gain_ctl_shift, mode;
	u8 val;

	rc = ad9361_spi_readm(spi, REG_AGC_CONFIG_1, &val, 1);
	if (rc) {
		dev_err(dev, "Unable to read AGC config1 register: %x\n",
			REG_AGC_CONFIG_1);
		goto out;
	}

	switch (gain_ctrl->mode) {
	case RF_GAIN_MGC:
		mode = RX_GAIN_CTL_MGC;
		break;
	case RF_GAIN_FASTATTACK_AGC:
		mode = RX_GAIN_CTL_AGC_FAST_ATK;
		break;
	case RF_GAIN_SLOWATTACK_AGC:
		mode = RX_GAIN_CTL_AGC_SLOW_ATK;
		break;
	case RF_GAIN_HYBRID_AGC:
		mode = RX_GAIN_CTL_AGC_SLOW_ATK_HYBD;
		break;
	default:
		rc = -EINVAL;
		goto out;
	}

	if (gain_ctrl->ant == 1) {
		gain_ctl_shift = RX1_GAIN_CTRL_SHIFT;
	} else if (gain_ctrl->ant == 2) {
		gain_ctl_shift = RX2_GAIN_CTRL_SHIFT;
	} else {
		dev_err(dev, "Unknown Rx path %d\n", gain_ctrl->ant);
		rc = -EINVAL;
		goto out;
	}

	rc = ad9361_en_dis_rx(phy, gain_ctrl->ant, RX_DISABLE);
	if (rc) {
		dev_err(dev, "Unable to disable rx%d\n", gain_ctrl->ant);
		goto out;
	}

	val &= ~(RX_GAIN_CTL_MASK << gain_ctl_shift);
	val |= mode << gain_ctl_shift;
	if (mode == RX_GAIN_CTL_AGC_SLOW_ATK_HYBD)
		val |= SLOW_ATTACK_HYBRID_MODE;
	else
		val &= ~SLOW_ATTACK_HYBRID_MODE;

	rc = ad9361_spi_write(spi, REG_AGC_CONFIG_1, val);
	if (rc) {
		dev_err(dev, "Unable to write AGC config1 register: %x\n",
				REG_AGC_CONFIG_1);
		goto out;
	}


	ad9361_en_dis_rx(phy, gain_ctrl->ant, RX_ENABLE);
	rc = ad9361_gc_update(phy);
out:
	return rc;
}

static int ad9361_read_rssi(struct ad9361_rf_phy *phy, struct rf_rssi *rssi)
{
	struct spi_device *spi = phy->spi;
	u8 reg_val_buf[6];
	int rc;

	rc = ad9361_spi_readm(spi, REG_PREAMBLE_LSB,
			reg_val_buf, ARRAY_SIZE(reg_val_buf));
	if (rssi->ant == 1) {
		rssi->symbol = RSSI_RESOLUTION *
				((reg_val_buf[5] << RSSI_LSB_SHIFT) +
				 (reg_val_buf[1] & RSSI_LSB_MASK1));
		rssi->preamble = RSSI_RESOLUTION *
				((reg_val_buf[4] << RSSI_LSB_SHIFT) +
				 (reg_val_buf[0] & RSSI_LSB_MASK1));
	} else if (rssi->ant == 2) {
		rssi->symbol = RSSI_RESOLUTION *
				((reg_val_buf[3] << RSSI_LSB_SHIFT) +
				 ((reg_val_buf[1] & RSSI_LSB_MASK2) >> 1));
		rssi->preamble = RSSI_RESOLUTION *
				((reg_val_buf[2] << RSSI_LSB_SHIFT) +
				 ((reg_val_buf[0] & RSSI_LSB_MASK2) >> 1));
	} else
		rc = -EFAULT;

	rssi->multiplier = RSSI_MULTIPLIER;

	return rc;
}

static int ad9361_rx_adc_setup(struct ad9361_rf_phy *phy, unsigned long bbpll_freq,
			 unsigned long adc_sampl_freq_Hz)
{

	unsigned long scale_snr_1e3, maxsnr, sqrt_inv_rc_tconst_1e3, tmp_1e3,
		scaled_adc_clk_1e6, inv_scaled_adc_clk_1e3, sqrt_term_1e3,
		min_sqrt_term_1e3, bb_bw_Hz;
	u64 tmp, invrc_tconst_1e6;
	u8 data[40];
	u32 i;
	int ret;

	u8 c3_msb = ad9361_spi_read(phy->spi, REG_RX_BBF_C3_MSB);
	u8 c3_lsb = ad9361_spi_read(phy->spi, REG_RX_BBF_C3_LSB);
	u8 r2346 = ad9361_spi_read(phy->spi, REG_RX_BBF_R2346);

	/*
	 * BBBW = (BBPLL / RxTuneDiv) * ln(2) / (1.4 * 2PI )
	 * We assume ad9361_rx_bb_analog_filter_calib() is always run prior
	 */

	tmp = bbpll_freq * 10000ULL;
	do_div(tmp, 126906UL * phy->rxbbf_div);
	bb_bw_Hz = tmp;

	dev_dbg(&phy->spi->dev, "%s : BBBW %lu : ADCfreq %lu",
		__func__, bb_bw_Hz, adc_sampl_freq_Hz);

	dev_dbg(&phy->spi->dev, "c3_msb 0x%X : c3_lsb 0x%X : r2346 0x%X : ",
		c3_msb, c3_lsb, r2346);

	bb_bw_Hz = clamp(bb_bw_Hz, 200000UL, 28000000UL);

	if (adc_sampl_freq_Hz < 80000000)
		scale_snr_1e3 = 1000;
	else
		scale_snr_1e3 = 1585; /* pow(10, scale_snr_dB/10); */

 	if (bb_bw_Hz >= 18000000) {
		invrc_tconst_1e6 = (160975ULL * r2346 *
			(160 * c3_msb + 10 * c3_lsb + 140) *
			(bb_bw_Hz) * (1000 + (10 * (bb_bw_Hz - 18000000) / 1000000)));

		do_div(invrc_tconst_1e6, 1000UL);

	} else {
		invrc_tconst_1e6 = (160975ULL * r2346 *
			(160 * c3_msb + 10 * c3_lsb + 140) *
			(bb_bw_Hz));
	}

	do_div(invrc_tconst_1e6, 1000000000UL);

	if (invrc_tconst_1e6 > 0xFFFFFFFF)
		dev_err(&phy->spi->dev, "invrc_tconst_1e6 > ULONG_MAX");

	sqrt_inv_rc_tconst_1e3 = int_sqrt((u32)invrc_tconst_1e6);
	maxsnr = 640/160;
	scaled_adc_clk_1e6 = DIV_ROUND_CLOSEST(adc_sampl_freq_Hz, 640);
	inv_scaled_adc_clk_1e3 = DIV_ROUND_CLOSEST(640000000,
			DIV_ROUND_CLOSEST(adc_sampl_freq_Hz, 1000));
	tmp_1e3 = DIV_ROUND_CLOSEST(980000 + 20 * max_t(u32, 1000U,
			DIV_ROUND_CLOSEST(inv_scaled_adc_clk_1e3, maxsnr)), 1000);
	sqrt_term_1e3 = int_sqrt(scaled_adc_clk_1e6);
	min_sqrt_term_1e3 = min_t(u32, 1000U,
			int_sqrt(maxsnr * scaled_adc_clk_1e6));

	dev_dbg(&phy->spi->dev, "invrc_tconst_1e6 %llu, sqrt_inv_rc_tconst_1e3 %lu\n",
		invrc_tconst_1e6, sqrt_inv_rc_tconst_1e3);
	dev_dbg(&phy->spi->dev, "scaled_adc_clk_1e6 %lu, inv_scaled_adc_clk_1e3 %lu\n",
		scaled_adc_clk_1e6, inv_scaled_adc_clk_1e3);
	dev_dbg(&phy->spi->dev, "tmp_1e3 %lu, sqrt_term_1e3 %lu, min_sqrt_term_1e3 %lu\n",
		tmp_1e3, sqrt_term_1e3, min_sqrt_term_1e3);

	data[0] = 0;
	data[1] = 0;
	data[2] = 0;
	data[3] = 0x24;
	data[4] = 0x24;
	data[5] = 0;
	data[6] = 0;

	tmp = -50000000 + 8ULL * scale_snr_1e3 * sqrt_inv_rc_tconst_1e3 *
		min_sqrt_term_1e3;
	do_div(tmp, 100000000UL);
	data[7] = min_t(u64, 124U, tmp);

	tmp = (invrc_tconst_1e6 >> 1) + 20 * inv_scaled_adc_clk_1e3 *
		data[7] / 80 * 1000ULL;
	do_div(tmp, invrc_tconst_1e6);
	data[8] = min_t(u64, 255U, tmp);

	tmp = (-500000 + 77ULL * sqrt_inv_rc_tconst_1e3 * min_sqrt_term_1e3);
	do_div(tmp, 1000000UL);
	data[10] = min_t(u64, 127U, tmp);

	data[9] = min_t(u32, 127U, ((800 * data[10]) / 1000));
	tmp = ((invrc_tconst_1e6 >> 1) + (20 * inv_scaled_adc_clk_1e3 *
		data[10] * 1000ULL));
	do_div(tmp, invrc_tconst_1e6 * 77);
	data[11] = min_t(u64, 255U, tmp);
	data[12] = min_t(u32, 127U, (-500000 + 80 * sqrt_inv_rc_tconst_1e3 *
		min_sqrt_term_1e3) / 1000000UL);

	tmp = -3*(long)(invrc_tconst_1e6 >> 1) + inv_scaled_adc_clk_1e3 *
		data[12] * (1000ULL * 20 / 80);
	do_div(tmp, invrc_tconst_1e6);
	data[13] = min_t(u64, 255, tmp);

	data[14] = 21 * (inv_scaled_adc_clk_1e3 / 10000);
	data[15] = min_t(u32, 127U, (500 + 1025 * data[7]) / 1000);
	data[16] = min_t(u32, 127U, (data[15] * tmp_1e3) / 1000);
	data[17] = data[15];
	data[18] = min_t(u32, 127U, (500 + 975 * data[10]) / 1000);
	data[19] = min_t(u32, 127U, (data[18] * tmp_1e3) / 1000);
	data[20] = data[18];
	data[21] = min_t(u32, 127U, (500 + 975 * data[12]) / 1000);
	data[22] = min_t(u32, 127, (data[21] * tmp_1e3) / 1000);
	data[23] = data[21];
	data[24] = 0x2E;
	data[25] = (128 + min_t(u32, 63000U, DIV_ROUND_CLOSEST(63 *
		scaled_adc_clk_1e6, 1000)) / 1000);
	data[26] = min_t(u32, 63U,63 * scaled_adc_clk_1e6 / 1000000 *
		(920 + 80 * inv_scaled_adc_clk_1e3 / 1000) / 1000);
	data[27] = min_t(u32, 63,(32 * sqrt_term_1e3) / 1000);
	data[28] = data[25];
	data[29] = data[26];
	data[30] = data[27];
	data[31] = data[25];
	data[32] = data[26];
	data[33] = min_t(u32, 63U, 63 * sqrt_term_1e3 / 1000);
	data[34] = min_t(u32, 127U, 64 * sqrt_term_1e3 / 1000);
	data[35] = 0x40;
	data[36] = 0x40;
	data[37] = 0x2C;
	data[38] = 0x00;
	data[39] = 0x00;

 	for (i = 0; i < 40; i++) {
		ret = ad9361_spi_write(phy->spi, 0x200 + i, data[i]);
		if (ret < 0)
			return ret;
	}

	return 0;
}

static int ad9361_rx_tia_calib(struct ad9361_rf_phy *phy, unsigned long bb_bw_Hz)
{
	unsigned long Cbbf, R2346;
	u64 CTIA_fF;

	u8 reg1EB = ad9361_spi_read(phy->spi, REG_RX_BBF_C3_MSB);
	u8 reg1EC = ad9361_spi_read(phy->spi, REG_RX_BBF_C3_LSB);
	u8 reg1E6 = ad9361_spi_read(phy->spi, REG_RX_BBF_R2346);
	u8 reg1DB, reg1DF, reg1DD, reg1DC, reg1DE, temp;

	dev_dbg(&phy->spi->dev, "%s : bb_bw_Hz %lu",
		__func__, bb_bw_Hz);

	bb_bw_Hz = clamp(bb_bw_Hz, 200000UL, 20000000UL);

	Cbbf = (reg1EB * 160) + (reg1EC * 10) + 140; /* fF */
	R2346 = 18300 * RX_BBF_R2346(reg1E6);

	CTIA_fF = Cbbf * R2346 * 560ULL;
	do_div(CTIA_fF, 3500000UL);

	if (bb_bw_Hz <= 3000000UL)
		reg1DB = 0xE0;
	else if (bb_bw_Hz <= 10000000UL)
		reg1DB = 0x60;
	else
		reg1DB = 0x20;

	if (CTIA_fF > 2920ULL) {
		reg1DC = 0x40;
		reg1DE = 0x40;
		temp = min(127U, DIV_ROUND_CLOSEST((u32)CTIA_fF - 400, 320U));
		reg1DD = temp;
		reg1DF = temp;
	} else {
		temp = DIV_ROUND_CLOSEST((u32)CTIA_fF - 400, 40U) + 0x40;
		reg1DC = temp;
		reg1DE = temp;
		reg1DD = 0;
		reg1DF = 0;
	}

	ad9361_spi_write(phy->spi, REG_RX_TIA_CONFIG, reg1DB);
	ad9361_spi_write(phy->spi, REG_TIA1_C_LSB, reg1DC);
	ad9361_spi_write(phy->spi, REG_TIA1_C_MSB, reg1DD);
	ad9361_spi_write(phy->spi, REG_TIA2_C_LSB, reg1DE);
	ad9361_spi_write(phy->spi, REG_TIA2_C_MSB, reg1DF);

	return 0;
}

/* BASEBAND RX ANALOG FILTER CALIBRATION */

static int ad9361_rx_bb_analog_filter_calib(struct ad9361_rf_phy *phy,
					    unsigned long rx_bb_bw,
					    unsigned long bbpll_freq)
{
	unsigned long target;
	u8 tmp;
	int ret;

	dev_dbg(&phy->spi->dev, "%s : rx_bb_bw %lu bbpll_freq %lu",
		__func__, rx_bb_bw, bbpll_freq);

	rx_bb_bw = clamp(rx_bb_bw, 200000UL, 28000000UL);

	/* 1.4 * BBBW * 2PI / ln(2) */
	target =  126906UL * (rx_bb_bw / 10000UL);
	phy->rxbbf_div = min_t(unsigned long, 511UL, DIV_ROUND_UP(bbpll_freq, target));

	/* Set RX baseband filter divide value */
	ad9361_spi_write(phy->spi, REG_RX_BBF_TUNE_DIVIDE, phy->rxbbf_div);
	ad9361_spi_writef(phy->spi, REG_RX_BBF_TUNE_CONFIG, BIT(0), phy->rxbbf_div >> 8);

	/* Write the BBBW into registers 0x1FB and 0x1FC */
	ad9361_spi_write(phy->spi, REG_RX_BBBW_MHZ, rx_bb_bw / 1000000UL);

	tmp = DIV_ROUND_CLOSEST((rx_bb_bw % 1000000UL) * 128, 1000000UL);
	ad9361_spi_write(phy->spi, REG_RX_BBBW_KHZ, min_t(u8, 127, tmp));

	ad9361_spi_write(phy->spi, REG_RX_MIX_LO_CM, RX_MIX_LO_CM(0x3F)); /* Set Rx Mix LO CM */
	ad9361_spi_write(phy->spi, REG_RX_MIX_GM_CONFIG, RX_MIX_GM_PLOAD(3)); /* Set GM common mode */

	/* Enable the RX BBF tune circuit by writing 0x1E2=0x02 and 0x1E3=0x02 */
	ad9361_spi_write(phy->spi, REG_RX1_TUNE_CTRL, RX1_TUNE_RESAMPLE);
	ad9361_spi_write(phy->spi, REG_RX2_TUNE_CTRL, RX2_TUNE_RESAMPLE);

	/* Start the RX Baseband Filter calibration in register 0x016[7] */
	/* Calibration is complete when register 0x016[7] self clears */
	ret = ad9361_run_calibration(phy, RX_BB_TUNE_CAL);

	/* Disable the RX baseband filter tune circuit, write 0x1E2=3, 0x1E3=3 */
	ad9361_spi_write(phy->spi, REG_RX1_TUNE_CTRL,
			RX1_TUNE_RESAMPLE | RX1_PD_TUNE);
	ad9361_spi_write(phy->spi, REG_RX2_TUNE_CTRL,
			RX2_TUNE_RESAMPLE | RX2_PD_TUNE);

	return ret;
}

/* BASEBAND TX ANALOG FILTER CALIBRATION */

static int ad9361_tx_bb_analog_filter_calib(struct ad9361_rf_phy *phy,
					    unsigned long tx_bb_bw,
					    unsigned long bbpll_freq)
{
	unsigned long target, txbbf_div;
	int ret;

	dev_dbg(&phy->spi->dev, "%s : tx_bb_bw %lu bbpll_freq %lu",
		__func__, tx_bb_bw, bbpll_freq);

	tx_bb_bw = clamp(tx_bb_bw, 625000UL, 20000000UL);

	/* 1.6 * BBBW * 2PI / ln(2) */
	target =  145036 * (tx_bb_bw / 10000UL);
	txbbf_div = min_t(unsigned long, 511UL, DIV_ROUND_UP(bbpll_freq, target));

	/* Set TX baseband filter divide value */
	ad9361_spi_write(phy->spi, REG_TX_BBF_TUNE_DIVIDER, txbbf_div);
	ad9361_spi_writef(phy->spi, REG_TX_BBF_TUNE_MODE,
			  TX_BBF_TUNE_DIVIDER, txbbf_div >> 8);

	/* Enable the TX baseband filter tune circuit by setting 0x0CA=0x22. */
	ad9361_spi_write(phy->spi, REG_TX_TUNE_CTRL, TUNER_RESAMPLE | TUNE_CTRL(1));

	/* Start the TX Baseband Filter calibration in register 0x016[6] */
	/* Calibration is complete when register 0x016[] self clears */
	ret = ad9361_run_calibration(phy, TX_BB_TUNE_CAL);

	/* Disable the TX baseband filter tune circuit by writing 0x0CA=0x26. */
	ad9361_spi_write(phy->spi, REG_TX_TUNE_CTRL,
			 TUNER_RESAMPLE | TUNE_CTRL(1) | PD_TUNE);

	return ret;
}

/* BASEBAND TX SECONDARY FILTER */

static int ad9361_tx_bb_second_filter_calib(struct ad9361_rf_phy *phy,
					   unsigned long tx_bb_bw)
{
	u64 cap;
	unsigned long corner, res, div;
	u32 reg_conf, reg_res;
	int ret, i;

	dev_dbg(&phy->spi->dev, "%s : tx_bb_bw %lu",
		__func__, tx_bb_bw);

	tx_bb_bw = clamp(tx_bb_bw, 530000UL, 20000000UL);

	/* BBBW * 5PI */
	corner = 15708 * (tx_bb_bw / 10000UL);

	for (i = 0, res = 1; i < 4; i++) {
		div = corner * res;
		cap = (500000000ULL) + (div >> 1);
		do_div(cap, div);
		cap -= 12ULL;
		if (cap < 64ULL)
			break;

		res <<= 1;
	}

	if (cap > 63ULL)
		cap = 63ULL;

	if(tx_bb_bw <= 4500000UL )
		reg_conf = 0x59;
	else if (tx_bb_bw <= 12000000UL)
		reg_conf = 0x56;
	else
		reg_conf = 0x57;

	switch (res) {
	case 1:
		reg_res = 0x0C;
		break;
	case 2:
		reg_res = 0x04;
		break;
	case 4:
		reg_res = 0x03;
		break;
	case 8:
		reg_res = 0x01;
		break;
	default:
		reg_res = 0x01;
	}

	ret = ad9361_spi_write(phy->spi, REG_CONFIG0, reg_conf);
	ret |= ad9361_spi_write(phy->spi, REG_RESISTOR, reg_res);
	ret |= ad9361_spi_write(phy->spi, REG_CAPACITOR, (u8)cap);

	return ret;
}

/* RF SYNTHESIZER CHARGE PUMP CALIBRATION */

static int ad9361_txrx_synth_cp_calib(struct ad9361_rf_phy *phy,
					   unsigned long ref_clk_hz, bool tx)
{
	u32 offs = tx ? 0x40 : 0;
	u32 vco_cal_cnt;
	dev_dbg(&phy->spi->dev, "%s : ref_clk_hz %lu : is_tx %d",
		__func__, ref_clk_hz, tx);

	/* REVIST:
	 * ad9361_spi_write(phy->spi, REG_RX_CP_LEVEL_DETECT + offs, 0x17);
	 */
	ad9361_spi_write(phy->spi, REG_RX_DSM_SETUP_1 + offs, 0x0);

	ad9361_spi_write(phy->spi, REG_RX_LO_GEN_POWER_MODE + offs, 0x00);
	ad9361_spi_write(phy->spi, REG_RX_VCO_LDO + offs, 0x0B);
	ad9361_spi_write(phy->spi, REG_RX_VCO_PD_OVERRIDES + offs, 0x02);
	ad9361_spi_write(phy->spi, REG_RX_CP_CURRENT + offs, 0x80);
	ad9361_spi_write(phy->spi, REG_RX_CP_CONFIG + offs, 0x00);

	/* see Table 70 Example Calibration Times for RF VCO Cal */
	if (phy->pdata->fdd || phy->pdata->tdd_use_fdd_tables) {
		vco_cal_cnt = VCO_CAL_EN | VCO_CAL_COUNT(3) | FB_CLOCK_ADV(2);
	} else {
		if (ref_clk_hz > 40000000UL)
			vco_cal_cnt = VCO_CAL_EN | VCO_CAL_COUNT(1) |
				FB_CLOCK_ADV(2);
		else
			vco_cal_cnt = VCO_CAL_EN | VCO_CAL_COUNT(0) |
				FB_CLOCK_ADV(2);
	}

	ad9361_spi_write(phy->spi, REG_RX_VCO_CAL + offs, vco_cal_cnt);

	/* Enable FDD mode during calibrations */

	if (!phy->pdata->fdd)
		ad9361_spi_write(phy->spi, REG_PARALLEL_PORT_CONF_3, LVDS_MODE);

	ad9361_spi_write(phy->spi, REG_ENSM_CONFIG_2, DUAL_SYNTH_MODE);
	ad9361_spi_write(phy->spi, REG_ENSM_CONFIG_1,
			FORCE_ALERT_STATE |
			TO_ALERT);
	ad9361_spi_write(phy->spi, REG_ENSM_MODE, FDD_MODE);

	ad9361_spi_write(phy->spi, REG_RX_CP_CONFIG + offs, CP_CAL_ENABLE);

	return ad9361_check_cal_done(phy, REG_RX_CAL_STATUS + offs,
				    CP_CAL_VALID, 1);
}

/* BASEBAND DC OFFSET CALIBRATION */
static int ad9361_bb_dc_offset_calib(struct ad9361_rf_phy *phy)
{
	dev_dbg(&phy->spi->dev, "%s", __func__);

	ad9361_spi_write(phy->spi, REG_BB_DC_OFFSET_COUNT, 0x3F);
	ad9361_spi_write(phy->spi, REG_BB_DC_OFFSET_SHIFT, BB_DC_M_SHIFT(0xF));
	ad9361_spi_write(phy->spi, REG_BB_DC_OFFSET_ATTEN, BB_DC_OFFSET_ATTEN(1));

	return ad9361_run_calibration(phy, BBDC_CAL);
}

/* RF DC OFFSET CALIBRATION */

static int ad9361_rf_dc_offset_calib(struct ad9361_rf_phy *phy,
				     u64 rx_freq)
{
	struct spi_device *spi = phy->spi;

	dev_dbg(&phy->spi->dev, "%s : rx_freq %llu",
		__func__, rx_freq);

	ad9361_spi_write(spi, REG_WAIT_COUNT, 0x20);

	if(rx_freq <= 4000000000ULL) {
		ad9361_spi_write(spi, REG_RF_DC_OFFSET_COUNT,
				 phy->pdata->rf_dc_offset_count_low);
		ad9361_spi_write(spi, REG_RF_DC_OFFSET_CONFIG_1,
				 RF_DC_CALIBRATION_COUNT(4) | DAC_FS(2));
		ad9361_spi_write(spi, REG_RF_DC_OFFSET_ATTEN,
				 RF_DC_OFFSET_ATTEN(
				 phy->pdata->dc_offset_attenuation_low));
	} else {
		ad9361_spi_write(spi, REG_RF_DC_OFFSET_COUNT,
				 phy->pdata->rf_dc_offset_count_high);
		ad9361_spi_write(spi, REG_RF_DC_OFFSET_CONFIG_1,
				 RF_DC_CALIBRATION_COUNT(4) | DAC_FS(3));
		ad9361_spi_write(spi, REG_RF_DC_OFFSET_ATTEN,
				 RF_DC_OFFSET_ATTEN(
				 phy->pdata->dc_offset_attenuation_high));
	}

	ad9361_spi_write(spi, REG_DC_OFFSET_CONFIG2,
			 USE_WAIT_COUNTER_FOR_RF_DC_INIT_CAL |
			 DC_OFFSET_UPDATE(3));


	if (phy->pdata->rx1rx2_phase_inversion_en ||
		(phy->pdata->port_ctrl.pp_conf[1] & INVERT_RX2)) {
		ad9361_spi_write(spi, REG_INVERT_BITS,
				INVERT_RX1_RF_DC_CGOUT_WORD);
	} else {
		ad9361_spi_write(spi, REG_INVERT_BITS,
				INVERT_RX1_RF_DC_CGOUT_WORD |
				INVERT_RX2_RF_DC_CGOUT_WORD);
	}

	return ad9361_run_calibration(phy, RFDC_CAL);
}

static int __ad9361_update_rf_bandwidth(struct ad9361_rf_phy *phy,
				     u32 rf_rx_bw, u32 rf_tx_bw)
{
	u32 real_rx_bandwidth = rf_rx_bw / 2;
	u32 real_tx_bandwidth = rf_tx_bw / 2;
	unsigned long bbpll_freq;
	int ret;

	dev_dbg(&phy->spi->dev, "%s: %d %d",
		__func__, rf_rx_bw, rf_tx_bw);

	bbpll_freq = clk_get_rate(phy->clks[BBPLL_CLK]);

	ret = ad9361_rx_bb_analog_filter_calib(phy,
				real_rx_bandwidth,
				bbpll_freq);
	if (ret < 0)
		return ret;

	ret = ad9361_tx_bb_analog_filter_calib(phy,
				real_tx_bandwidth,
				bbpll_freq);
	if (ret < 0)
		return ret;

	ret = ad9361_rx_tia_calib(phy, real_rx_bandwidth);
	if (ret < 0)
		return ret;

	ret = ad9361_tx_bb_second_filter_calib(phy, real_tx_bandwidth);
	if (ret < 0)
		return ret;

	ret = ad9361_rx_adc_setup(phy,
				bbpll_freq,
				clk_get_rate(phy->clks[ADC_CLK]));
	if (ret < 0)
		return ret;

	return 0;
}

/* TX QUADRATURE CALIBRATION */

static int __ad9361_tx_quad_calib(struct ad9361_rf_phy *phy, u32 phase,
				  u32 rxnco_word, u32 decim, u8 *res)
{
		int ret;

		ad9361_spi_write(phy->spi, REG_QUAD_CAL_NCO_FREQ_PHASE_OFFSET,
			RX_NCO_FREQ(rxnco_word) | RX_NCO_PHASE_OFFSET(phase));
		ad9361_spi_write(phy->spi, REG_QUAD_CAL_CTRL,
				SETTLE_MAIN_ENABLE | DC_OFFSET_ENABLE | QUAD_CAL_SOFT_RESET |
				GAIN_ENABLE | PHASE_ENABLE | M_DECIM(decim));
		ad9361_spi_write(phy->spi, REG_QUAD_CAL_CTRL,
				SETTLE_MAIN_ENABLE | DC_OFFSET_ENABLE |
				GAIN_ENABLE | PHASE_ENABLE | M_DECIM(decim));

		ret =  ad9361_run_calibration(phy, TX_QUAD_CAL);
		if (ret < 0)
			return ret;

		if (res)
			*res = ad9361_spi_read(phy->spi, REG_QUAD_CAL_STATUS_TX1) &
					(TX1_LO_CONV | TX1_SSB_CONV);

		return 0;
}

static int ad9361_tx_quad_phase_search(struct ad9361_rf_phy *phy, u32 rxnco_word, u8 decim)
{
	int i, ret;
	u8 field[64], val;
	u32 start;

	dev_dbg(&phy->spi->dev, "%s", __func__);

	for (i = 0; i < (ARRAY_SIZE(field) / 2); i++) {
		ret = __ad9361_tx_quad_calib(phy, i, rxnco_word, decim, &val);
		if (ret < 0)
			return ret;

		/* Handle 360/0 wrap around */
		field[i] = field[i + 32] = !((val & TX1_LO_CONV) && (val & TX1_SSB_CONV));
	}

	ret = ad9361_find_opt(field, ARRAY_SIZE(field), &start);

	phy->last_tx_quad_cal_phase = (start + ret / 2) & 0x1F;

#ifdef _DEBUG
	for (i = 0; i < 64; i++) {
		printk("%c", (field[i] ? '#' : 'o'));
	}
	printk(" RX_NCO_PHASE_OFFSET(%d, 0x%X) \n", phy->last_tx_quad_cal_phase,
	       phy->last_tx_quad_cal_phase);
#endif

	ret = __ad9361_tx_quad_calib(phy, phy->last_tx_quad_cal_phase, rxnco_word, decim, NULL);
	if (ret < 0)
		return ret;

	return 0;
}

static int ad9361_tx_quad_calib(struct ad9361_rf_phy *phy,
				unsigned long bw_rx, unsigned long bw_tx,
				int rx_phase)
{
	struct device *dev = &phy->spi->dev;
	struct spi_device *spi = phy->spi;
	unsigned long clktf, clkrf;
	int txnco_word, rxnco_word, txnco_freq, ret;
	u8 __rx_phase = 0, reg_inv_bits, val, decim;
	const u8 (*tab)[3];
	u32 index_max, i , lpf_tia_mask;

	/*
	 * Find NCO frequency that matches this equation:
	 * BW / 4 = Rx NCO freq = Tx NCO freq:
	 * Rx NCO = ClkRF * (rxNCO <1:0> + 1) / 32
	 * Tx NCO = ClkTF * (txNCO <1:0> + 1) / 32
	 */

	clkrf = clk_get_rate(phy->clks[CLKRF_CLK]);
	clktf = clk_get_rate(phy->clks[CLKTF_CLK]);

	dev_dbg(&phy->spi->dev, "%s : bw_tx %lu clkrf %lu clktf %lu",
		__func__, bw_tx, clkrf, clktf);

	txnco_word = DIV_ROUND_CLOSEST(bw_tx * 8, clktf) - 1;
	txnco_word = clamp_t(int, txnco_word, 0, 3);
	rxnco_word = txnco_word;

 	dev_dbg(dev, "Tx NCO frequency: %lu (BW/4: %lu) txnco_word %d\n",
		clktf * (txnco_word + 1) / 32, bw_tx / 4, txnco_word);

	if (clktf <= 4000000UL)
		decim = 2;
	else
		decim = 3;

	if (clkrf == (2 * clktf)) {
		__rx_phase = 0x0E;
		switch (txnco_word) {
		case 0:
			txnco_word++;
			break;
		case 1:
			rxnco_word--;
			break;
		case 2:
			rxnco_word-=2;
			txnco_word--;
			break;
		case 3:
			rxnco_word-=2;	/* REVISIT */
			__rx_phase = 0x08;
			break;
		}
	} else if (clkrf == clktf) {
		switch (txnco_word) {
		case 0:
		case 3:
			__rx_phase = 0x15;
			break;
		case 2:
			__rx_phase = 0x1F;
			break;
		case 1:
			if (ad9361_spi_readf(spi,
				REG_TX_ENABLE_FILTER_CTRL, 0x3F) == 0x22)
				__rx_phase = 0x15; 	/* REVISIT */
			else
				__rx_phase = 0x1A;
			break;
		}
	} else
		dev_err(dev, "Unhandled case in %s line %d clkrf %lu clktf %lu\n",
			__func__, __LINE__, clkrf, clktf);

	if (rx_phase >= 0)
		__rx_phase = rx_phase;

	txnco_freq = clktf * (txnco_word + 1) / 32;

	if (txnco_freq > (bw_rx / 4) || txnco_freq > (bw_tx / 4)) {
		/* Make sure the BW during calibration is wide enough */
		ret = __ad9361_update_rf_bandwidth(phy, txnco_freq * 8, txnco_freq * 8);
		if (ret < 0)
			return ret;
	}

	if (phy->pdata->rx1rx2_phase_inversion_en ||
		(phy->pdata->port_ctrl.pp_conf[1] & INVERT_RX2)) {

		ad9361_spi_writef(spi, REG_PARALLEL_PORT_CONF_2, INVERT_RX2, 0);

		reg_inv_bits = ad9361_spi_read(spi, REG_INVERT_BITS);

		ad9361_spi_write(spi, REG_INVERT_BITS,
					INVERT_RX1_RF_DC_CGOUT_WORD |
					INVERT_RX2_RF_DC_CGOUT_WORD);
	}


	ad9361_spi_writef(spi, REG_KEXP_2, TX_NCO_FREQ(~0), txnco_word);
	ad9361_spi_write(spi, REG_QUAD_CAL_COUNT, 0xFF);
	ad9361_spi_write(spi, REG_KEXP_1, KEXP_TX(1) | KEXP_TX_COMP(3) |
			 KEXP_DC_I(3) | KEXP_DC_Q(3));
	ad9361_spi_write(spi, REG_MAG_FTEST_THRESH, 0x01);
	ad9361_spi_write(spi, REG_MAG_FTEST_THRESH_2, 0x01);

	if (phy->pdata->split_gt) {
		tab = &split_gain_table[phy->current_table][0];
		index_max = SIZE_SPLIT_TABLE;
		lpf_tia_mask = 0x20;
	} else {
		tab = &full_gain_table[phy->current_table][0];
		index_max = SIZE_FULL_TABLE;
		lpf_tia_mask = 0x3F;
	}

	for (i = 0; i < index_max; i++)
		if ((tab[i][1] & lpf_tia_mask) == 0x20) {
			ad9361_spi_write(spi, REG_TX_QUAD_FULL_LMT_GAIN, i);
			break;
		}

	if (i >= index_max)
		dev_err(dev, "failed to find suitable LPF TIA value in gain table\n");

	ad9361_spi_write(spi, REG_QUAD_SETTLE_COUNT, 0xF0);
	ad9361_spi_write(spi, REG_TX_QUAD_LPF_GAIN, 0x00);

	ret = __ad9361_tx_quad_calib(phy, __rx_phase, rxnco_word, decim, &val);

	dev_dbg(dev, "LO leakage: %d Quadrature Calibration: %d : rx_phase %d\n",
		!!(val & TX1_LO_CONV), !!(val & TX1_SSB_CONV), __rx_phase);

	/* Calibration failed -> try last phase offset */
	if (val != (TX1_LO_CONV | TX1_SSB_CONV)) {
		if (phy->last_tx_quad_cal_phase < 31)
			ret = __ad9361_tx_quad_calib(phy, phy->last_tx_quad_cal_phase,
						     rxnco_word, decim, &val);
	} else {
		phy->last_tx_quad_cal_phase = __rx_phase;
	}

	/* Calibration failed -> loop through all 32 phase offsets */
	if (val != (TX1_LO_CONV | TX1_SSB_CONV))
		ret = ad9361_tx_quad_phase_search(phy, rxnco_word, decim);

	if (phy->pdata->rx1rx2_phase_inversion_en ||
		(phy->pdata->port_ctrl.pp_conf[1] & INVERT_RX2)) {
		ad9361_spi_writef(spi, REG_PARALLEL_PORT_CONF_2, INVERT_RX2, 1);
		ad9361_spi_write(spi, REG_INVERT_BITS, reg_inv_bits);
	}

	if (txnco_freq > (bw_rx / 4) || txnco_freq > (bw_tx / 4)) {
		__ad9361_update_rf_bandwidth(phy,
			phy->current_rx_bw_Hz,
			phy->current_tx_bw_Hz);
	}

	return ret;
}

static int ad9361_tracking_control(struct ad9361_rf_phy *phy, bool bbdc_track,
				   bool rfdc_track, bool rxquad_track)
{
	struct spi_device *spi = phy->spi;
	u32 qtrack = 0;

	dev_dbg(&spi->dev, "%s : bbdc_track=%d, rfdc_track=%d, rxquad_track=%d",
		__func__, bbdc_track, rfdc_track, rxquad_track);

	ad9361_spi_write(spi, REG_CALIBRATION_CONFIG_2,
			 CALIBRATION_CONFIG2_DFLT  | K_EXP_PHASE(0x15));
	ad9361_spi_write(spi, REG_CALIBRATION_CONFIG_3,
			 PREVENT_POS_LOOP_GAIN | K_EXP_AMPLITUDE(0x15));

	ad9361_spi_write(spi, REG_DC_OFFSET_CONFIG2,
			 USE_WAIT_COUNTER_FOR_RF_DC_INIT_CAL |
			 DC_OFFSET_UPDATE(phy->pdata->dc_offset_update_events) |
			(bbdc_track ? ENABLE_BB_DC_OFFSET_TRACKING : 0) |
			(rfdc_track ? ENABLE_RF_OFFSET_TRACKING : 0));

	ad9361_spi_writef(spi, REG_RX_QUAD_GAIN2,
			 CORRECTION_WORD_DECIMATION_M(~0),
			 phy->pdata->qec_tracking_slow_mode_en ? 4 : 0);

	if (rxquad_track)
		qtrack = ENABLE_TRACKING_MODE_CH1 |
			(phy->pdata->rx2tx2 ? ENABLE_TRACKING_MODE_CH2 : 0);

	ad9361_spi_write(spi, REG_CALIBRATION_CONFIG_1,
			 ENABLE_PHASE_CORR | ENABLE_GAIN_CORR |
			 FREE_RUN_MODE | ENABLE_CORR_WORD_DECIMATION |
			 qtrack);

	return 0;
}

static int ad9361_trx_vco_cal_control(struct ad9361_rf_phy *phy,
				      bool tx, bool enable)
{
	dev_dbg(&phy->spi->dev, "%s : state %d",
		__func__, enable);

	return ad9361_spi_writef(phy->spi,
				 tx ? REG_TX_PFD_CONFIG : REG_RX_PFD_CONFIG,
				 BYPASS_LD_SYNTH, !enable);
}

static int ad9361_trx_ext_lo_control(struct ad9361_rf_phy *phy,
				      bool tx, bool enable)
{
	unsigned val = enable ? ~0 : 0;

	dev_dbg(&phy->spi->dev, "%s : state %d",
		__func__, enable);

	if (tx) {
		ad9361_spi_writef(phy->spi, REG_ENSM_CONFIG_2,
				  POWER_DOWN_TX_SYNTH, enable);

		ad9361_spi_writef(phy->spi, REG_RFPLL_DIVIDERS,
				  TX_VCO_DIVIDER(~0), 0x7);

		ad9361_spi_write(phy->spi, REG_TX_SYNTH_POWER_DOWN_OVERRIDE,
				enable ? TX_SYNTH_VCO_ALC_POWER_DOWN |
				TX_SYNTH_PTAT_POWER_DOWN |
				TX_SYNTH_VCO_POWER_DOWN : 0);

		ad9361_spi_writef(phy->spi, REG_ANALOG_POWER_DOWN_OVERRIDE,
				  TX_EXT_VCO_BUFFER_POWER_DOWN, !enable);

		return ad9361_spi_write(phy->spi, REG_TX_LO_GEN_POWER_MODE,
					TX_LO_GEN_POWER_MODE(val));
	} else {
		ad9361_spi_writef(phy->spi, REG_ENSM_CONFIG_2,
				  POWER_DOWN_RX_SYNTH, enable);

		ad9361_spi_writef(phy->spi, REG_RFPLL_DIVIDERS,
				  RX_VCO_DIVIDER(~0), 0x7);

		ad9361_spi_write(phy->spi, REG_RX_SYNTH_POWER_DOWN_OVERRIDE,
				enable ? RX_SYNTH_VCO_ALC_POWER_DOWN |
				RX_SYNTH_PTAT_POWER_DOWN |
				RX_SYNTH_VCO_POWER_DOWN : 0);

		ad9361_spi_writef(phy->spi, REG_ANALOG_POWER_DOWN_OVERRIDE,
				  RX_EXT_VCO_BUFFER_POWER_DOWN, !enable);

		return ad9361_spi_write(phy->spi, REG_RX_LO_GEN_POWER_MODE,
					RX_LO_GEN_POWER_MODE(val));
	}
}

/* REFERENCE CLOCK DELAY UNIT COUNTER REGISTER */
static int ad9361_set_ref_clk_cycles(struct ad9361_rf_phy *phy,
				    unsigned long ref_clk_hz)
{
	dev_dbg(&phy->spi->dev, "%s : ref_clk_hz %lu",
		__func__, ref_clk_hz);

	return ad9361_spi_write(phy->spi, REG_REFERENCE_CLOCK_CYCLES,
		REFERENCE_CLOCK_CYCLES_PER_US((ref_clk_hz / 1000000UL) - 1));
}

static int ad9361_set_dcxo_tune(struct ad9361_rf_phy *phy,
				    u32 coarse, u32 fine)
{
	dev_dbg(&phy->spi->dev, "%s : coarse %u fine %u",
		__func__, coarse, fine);

	if (phy->pdata->use_extclk)
		return -ENODEV;

	ad9361_spi_write(phy->spi, REG_DCXO_COARSE_TUNE,
			DCXO_TUNE_COARSE(coarse));
	ad9361_spi_write(phy->spi, REG_DCXO_FINE_TUNE_LOW,
			DCXO_TUNE_FINE_LOW(fine));
	return ad9361_spi_write(phy->spi, REG_DCXO_FINE_TUNE_HIGH,
			DCXO_TUNE_FINE_HIGH(fine));
}


static int ad9361_txmon_setup(struct ad9361_rf_phy *phy,
			       struct tx_monitor_control *ctrl)
{
	struct spi_device *spi = phy->spi;

	dev_dbg(&phy->spi->dev, "%s", __func__);

	ad9361_spi_write(spi, REG_TPM_MODE_ENABLE,
			 (ctrl->one_shot_mode_en ? ONE_SHOT_MODE : 0) |
			 TX_MON_DURATION(ilog2(ctrl->tx_mon_duration / 16)));

	ad9361_spi_write(spi, REG_TX_MON_DELAY, ctrl->tx_mon_delay);

	ad9361_spi_write(spi, REG_TX_MON_1_CONFIG,
			 TX_MON_1_LO_CM(ctrl->tx1_mon_lo_cm) |
			 TX_MON_1_GAIN(ctrl->tx1_mon_front_end_gain));
	ad9361_spi_write(spi, REG_TX_MON_2_CONFIG,
			 TX_MON_2_LO_CM(ctrl->tx2_mon_lo_cm) |
			 TX_MON_2_GAIN(ctrl->tx2_mon_front_end_gain));

	ad9361_spi_write(spi, REG_TX_ATTEN_THRESH,
			 ctrl->low_high_gain_threshold_mdB / 250);

	ad9361_spi_write(spi, REG_TX_MON_HIGH_GAIN,
			 TX_MON_HIGH_GAIN(ctrl->high_gain_dB));

	ad9361_spi_write(spi, REG_TX_MON_LOW_GAIN,
			 (ctrl->tx_mon_track_en ? TX_MON_TRACK : 0) |
			 TX_MON_LOW_GAIN(ctrl->low_gain_dB));

	return 0;
}

static int ad9361_txmon_control(struct ad9361_rf_phy *phy,
				unsigned en_mask)
{
	dev_dbg(&phy->spi->dev, "%s: mask 0x%X", __func__, en_mask);

#if 0
	if (!phy->pdata->fdd && en_mask) {
		ad9361_spi_writef(phy->spi, REG_ENSM_CONFIG_1,
				ENABLE_RX_DATA_PORT_FOR_CAL, 1);
		phy->txmon_tdd_en = true;
	} else {
		ad9361_spi_writef(phy->spi, REG_ENSM_CONFIG_1,
				ENABLE_RX_DATA_PORT_FOR_CAL, 0);
		phy->txmon_tdd_en = false;
	}
#endif

	ad9361_spi_writef(phy->spi, REG_ANALOG_POWER_DOWN_OVERRIDE,
			TX_MONITOR_POWER_DOWN(~0), ~en_mask);

	ad9361_spi_writef(phy->spi, REG_TPM_MODE_ENABLE,
			TX1_MON_ENABLE, !!(en_mask & TX_1));

	return ad9361_spi_writef(phy->spi, REG_TPM_MODE_ENABLE,
			TX2_MON_ENABLE, !!(en_mask & TX_2));

}

/* val
 * 0	(RX1A_N &  RX1A_P) and (RX2A_N & RX2A_P) enabled; balanced
 * 1	(RX1B_N &  RX1B_P) and (RX2B_N & RX2B_P) enabled; balanced
 * 2	(RX1C_N &  RX1C_P) and (RX2C_N & RX2C_P) enabled; balanced
 *
 * 3	RX1A_N and RX2A_N enabled; unbalanced
 * 4	RX1A_P and RX2A_P enabled; unbalanced
 * 5	RX1B_N and RX2B_N enabled; unbalanced
 * 6	RX1B_P and RX2B_P enabled; unbalanced
 * 7	RX1C_N and RX2C_N enabled; unbalanced
 * 8	RX1C_P and RX2C_P enabled; unbalanced
 * 9	TX_MON1
 * 10	TX_MON2
 * 11	TX_MON1 & TX_MON2
 */

static int ad9361_rf_port_setup(struct ad9361_rf_phy *phy, bool is_out,
				    u32 rx_inputs, u32 txb)
{
	u32 val;

	if (rx_inputs > 11)
		return -EINVAL;

	if (!is_out) {
		if (rx_inputs > 8)
			return ad9361_txmon_control(phy, rx_inputs & (TX_1 | TX_2));
		else
			ad9361_txmon_control(phy, 0);
	}

	if (rx_inputs < 3)
		val = 3 <<  (rx_inputs * 2);
	else
		val = 1 <<  (rx_inputs - 3);

	if (txb)
		val |= TX_OUTPUT; /* Select TX1B, TX2B */

	dev_dbg(&phy->spi->dev, "%s : INPUT_SELECT 0x%X",
		__func__, val);

	return ad9361_spi_write(phy->spi, REG_INPUT_SELECT, val);
}

/*
 * Setup the Parallel Port (Digital Data Interface)
 */
static int ad9361_pp_port_setup(struct ad9361_rf_phy *phy, bool restore_c3)
{
	struct spi_device *spi = phy->spi;
	struct ad9361_phy_platform_data *pd = phy->pdata;

	dev_dbg(&phy->spi->dev, "%s", __func__);

	if (restore_c3) {
		return ad9361_spi_write(spi, REG_PARALLEL_PORT_CONF_3,
					pd->port_ctrl.pp_conf[2]);
	}

	ad9361_spi_write(spi, REG_PARALLEL_PORT_CONF_1, pd->port_ctrl.pp_conf[0]);
	ad9361_spi_write(spi, REG_PARALLEL_PORT_CONF_2, pd->port_ctrl.pp_conf[1]);
	ad9361_spi_write(spi, REG_PARALLEL_PORT_CONF_3, pd->port_ctrl.pp_conf[2]);
	ad9361_spi_write(spi, REG_RX_CLOCK_DATA_DELAY, pd->port_ctrl.rx_clk_data_delay);
	ad9361_spi_write(spi, REG_TX_CLOCK_DATA_DELAY, pd->port_ctrl.tx_clk_data_delay);

	ad9361_spi_write(spi, REG_LVDS_BIAS_CTRL, pd->port_ctrl.lvds_bias_ctrl);
//	ad9361_spi_write(spi, REG_DIGITAL_IO_CTRL, pd->port_ctrl.digital_io_ctrl);
	ad9361_spi_write(spi, REG_LVDS_INVERT_CTRL1, pd->port_ctrl.lvds_invert[0]);
	ad9361_spi_write(spi, REG_LVDS_INVERT_CTRL2, pd->port_ctrl.lvds_invert[1]);

	if (pd->rx1rx2_phase_inversion_en ||
		(pd->port_ctrl.pp_conf[1] & INVERT_RX2)) {

		ad9361_spi_writef(spi, REG_PARALLEL_PORT_CONF_2, INVERT_RX2, 1);
		ad9361_spi_writef(spi, REG_INVERT_BITS,
				  INVERT_RX2_RF_DC_CGOUT_WORD, 0);
	}


	return 0;
}

static int ad9361_gc_setup(struct ad9361_rf_phy *phy, struct gain_control *ctrl)
{
	struct spi_device *spi = phy->spi;
	u32 reg, tmp1, tmp2;

	dev_dbg(&phy->spi->dev, "%s", __func__);

	reg = DEC_PWR_FOR_GAIN_LOCK_EXIT | DEC_PWR_FOR_LOCK_LEVEL |
		DEC_PWR_FOR_LOW_PWR;

	if (ctrl->rx1_mode == RF_GAIN_HYBRID_AGC ||
		ctrl->rx2_mode == RF_GAIN_HYBRID_AGC)
		reg |= SLOW_ATTACK_HYBRID_MODE;

	reg |= RX1_GAIN_CTRL_SETUP(ctrl->rx1_mode) |
		RX2_GAIN_CTRL_SETUP(ctrl->rx2_mode);

	phy->agc_mode[0] = ctrl->rx1_mode;
	phy->agc_mode[1] = ctrl->rx2_mode;

	ad9361_spi_write(spi, REG_AGC_CONFIG_1, reg); // Gain Control Mode Select

	/* AGC_USE_FULL_GAIN_TABLE handled in ad9361_load_gt() */
	ad9361_spi_writef(spi, REG_AGC_CONFIG_2, MAN_GAIN_CTRL_RX1,
			  ctrl->mgc_rx1_ctrl_inp_en);
	ad9361_spi_writef(spi, REG_AGC_CONFIG_2, MAN_GAIN_CTRL_RX2,
			  ctrl->mgc_rx2_ctrl_inp_en);
	ad9361_spi_writef(spi, REG_AGC_CONFIG_2, DIG_GAIN_EN,
			  ctrl->dig_gain_en);

	ctrl->adc_ovr_sample_size = clamp_t(u8, ctrl->adc_ovr_sample_size, 1U, 8U);
	reg = ADC_OVERRANGE_SAMPLE_SIZE(ctrl->adc_ovr_sample_size - 1);

	if (phy->pdata->split_gt &&
		(ctrl->mgc_rx1_ctrl_inp_en || ctrl->mgc_rx2_ctrl_inp_en)) {
		switch (ctrl->mgc_split_table_ctrl_inp_gain_mode) {
		case 1:
			reg &= ~INCDEC_LMT_GAIN;
			break;
		case 2:
			reg |= INCDEC_LMT_GAIN;
			break;
		default:
		case 0:
			reg |= USE_AGC_FOR_LMTLPF_GAIN;
			break;
		}
	}

	ctrl->mgc_inc_gain_step = clamp_t(u8, ctrl->mgc_inc_gain_step, 1U, 8U);
	reg |= MANUAL_INCR_STEP_SIZE(ctrl->mgc_inc_gain_step - 1);
	ad9361_spi_write(spi, REG_AGC_CONFIG_3, reg); // Incr Step Size, ADC Overrange Size

	if (phy->pdata->split_gt) {
		reg = SIZE_SPLIT_TABLE - 1;
	} else {
		reg = SIZE_FULL_TABLE - 1;
	}
	ad9361_spi_write(spi, REG_MAX_LMT_FULL_GAIN, reg); // Max Full/LMT Gain Table Index
	ad9361_spi_write(spi, REG_RX1_MANUAL_LMT_FULL_GAIN, reg); // Rx1 Full/LMT Gain Index
	ad9361_spi_write(spi, REG_RX2_MANUAL_LMT_FULL_GAIN, reg); // Rx2 Full/LMT Gain Index

	ctrl->mgc_dec_gain_step = clamp_t(u8, ctrl->mgc_dec_gain_step, 1U, 8U);
	reg = MANUAL_CTRL_IN_DECR_GAIN_STP_SIZE(ctrl->mgc_dec_gain_step);
	ad9361_spi_write(spi, REG_PEAK_WAIT_TIME, reg); // Decr Step Size, Peak Overload Time

	if (ctrl->dig_gain_en)
		ad9361_spi_write(spi, REG_DIGITAL_GAIN,
				MAXIMUM_DIGITAL_GAIN(ctrl->max_dig_gain) |
				DIG_GAIN_STP_SIZE(ctrl->dig_gain_step_size));

	if (ctrl->adc_large_overload_thresh >= ctrl->adc_small_overload_thresh) {
		ad9361_spi_write(spi, REG_ADC_SMALL_OVERLOAD_THRESH,
				 ctrl->adc_small_overload_thresh); // ADC Small Overload Threshold
		ad9361_spi_write(spi, REG_ADC_LARGE_OVERLOAD_THRESH,
				 ctrl->adc_large_overload_thresh); // ADC Large Overload Threshold
	} else {
		ad9361_spi_write(spi, REG_ADC_SMALL_OVERLOAD_THRESH,
				 ctrl->adc_large_overload_thresh); // ADC Small Overload Threshold
		ad9361_spi_write(spi, REG_ADC_LARGE_OVERLOAD_THRESH,
				 ctrl->adc_small_overload_thresh); // ADC Large Overload Threshold
	}

	reg = (ctrl->lmt_overload_high_thresh / 16) - 1;
	reg = clamp(reg, 0U, 63U);
	ad9361_spi_write(spi, REG_LARGE_LMT_OVERLOAD_THRESH, reg);
	reg = (ctrl->lmt_overload_low_thresh / 16) - 1;
	reg = clamp(reg, 0U, 63U);
	ad9361_spi_writef(spi, REG_SMALL_LMT_OVERLOAD_THRESH,
			  SMALL_LMT_OVERLOAD_THRESH(~0), reg);

	if (phy->pdata->split_gt) {
		/* REVIST */
		ad9361_spi_write(spi, REG_RX1_MANUAL_LPF_GAIN, 0x58); // Rx1 LPF Gain Index
		ad9361_spi_write(spi, REG_RX2_MANUAL_LPF_GAIN, 0x18); // Rx2 LPF Gain Index
		ad9361_spi_write(spi, REG_FAST_INITIAL_LMT_GAIN_LIMIT, 0x27); // Initial LMT Gain Limit
	}

	ad9361_spi_write(spi, REG_RX1_MANUAL_DIGITALFORCED_GAIN, 0x00); // Rx1 Digital Gain Index
	ad9361_spi_write(spi, REG_RX2_MANUAL_DIGITALFORCED_GAIN, 0x00); // Rx2 Digital Gain Index

	reg = clamp_t(u8, ctrl->low_power_thresh, 0U, 64U) * 2;
	ad9361_spi_write(spi, REG_FAST_LOW_POWER_THRESH, reg); // Low Power Threshold
	ad9361_spi_write(spi, REG_TX_SYMBOL_ATTEN_CONFIG, 0x00); // Tx Symbol Gain Control

	ad9361_spi_writef(spi, REG_DEC_POWER_MEASURE_DURATION_0,
			  USE_HB1_OUT_FOR_DEC_PWR_MEAS, 1); // Power Measurement Duration

	ad9361_spi_writef(spi, REG_DEC_POWER_MEASURE_DURATION_0,
			  ENABLE_DEC_PWR_MEAS, 1); // Power Measurement Duration

	if (ctrl->rx1_mode == RF_GAIN_FASTATTACK_AGC ||
		ctrl->rx2_mode == RF_GAIN_FASTATTACK_AGC)
		reg = ilog2(ctrl->f_agc_dec_pow_measuremnt_duration / 16);
	else
		reg = ilog2(ctrl->dec_pow_measuremnt_duration / 16);

	ad9361_spi_writef(spi, REG_DEC_POWER_MEASURE_DURATION_0,
			  DEC_POWER_MEASUREMENT_DURATION(~0), reg); // Power Measurement Duration

	/* AGC */

	tmp1 = reg = clamp_t(u8, ctrl->agc_inner_thresh_high, 0U, 127U);
	ad9361_spi_writef(spi, REG_AGC_LOCK_LEVEL,
			  AGC_LOCK_LEVEL_FAST_AGC_INNER_HIGH_THRESH_SLOW(~0),
			  reg);

	tmp2 = reg = clamp_t(u8, ctrl->agc_inner_thresh_low, 0U, 127U);
	reg |= (ctrl->adc_lmt_small_overload_prevent_gain_inc ?
		PREVENT_GAIN_INC : 0);
	ad9361_spi_write(spi, REG_AGC_INNER_LOW_THRESH, reg);

	reg = AGC_OUTER_HIGH_THRESH(tmp1 - ctrl->agc_outer_thresh_high) |
		AGC_OUTER_LOW_THRESH(ctrl->agc_outer_thresh_low - tmp2);
	ad9361_spi_write(spi, REG_OUTER_POWER_THRESHS, reg);

	reg = AGC_OUTER_HIGH_THRESH_EXED_STP_SIZE(ctrl->agc_outer_thresh_high_dec_steps) |
		AGC_OUTER_LOW_THRESH_EXED_STP_SIZE(ctrl->agc_outer_thresh_low_inc_steps);
	ad9361_spi_write(spi, REG_GAIN_STP_2, reg);

	reg = ((ctrl->immed_gain_change_if_large_adc_overload) ?
		IMMED_GAIN_CHANGE_IF_LG_ADC_OVERLOAD : 0) |
		((ctrl->immed_gain_change_if_large_lmt_overload) ?
		IMMED_GAIN_CHANGE_IF_LG_LMT_OVERLOAD : 0) |
		AGC_INNER_HIGH_THRESH_EXED_STP_SIZE(ctrl->agc_inner_thresh_high_dec_steps) |
		AGC_INNER_LOW_THRESH_EXED_STP_SIZE(ctrl->agc_inner_thresh_low_inc_steps);
	ad9361_spi_write(spi, REG_GAIN_STP1, reg);

	reg = LARGE_ADC_OVERLOAD_EXED_COUNTER(ctrl->adc_large_overload_exceed_counter) |
		SMALL_ADC_OVERLOAD_EXED_COUNTER(ctrl->adc_small_overload_exceed_counter);
	ad9361_spi_write(spi, REG_ADC_OVERLOAD_COUNTERS, reg);

	ad9361_spi_writef(spi, REG_GAIN_STP_CONFIG_2, LARGE_LPF_GAIN_STEP(~0),
			 LARGE_LPF_GAIN_STEP(ctrl->adc_large_overload_inc_steps));

	reg = LARGE_LMT_OVERLOAD_EXED_COUNTER(ctrl->lmt_overload_large_exceed_counter) |
		SMALL_LMT_OVERLOAD_EXED_COUNTER(ctrl->lmt_overload_small_exceed_counter);
	ad9361_spi_write(spi, REG_LMT_OVERLOAD_COUNTERS, reg);

	ad9361_spi_writef(spi, REG_GAIN_STP_CONFIG1,
			DEC_STP_SIZE_FOR_LARGE_LMT_OVERLOAD(~0),
			ctrl->lmt_overload_large_inc_steps);

	reg = DIG_SATURATION_EXED_COUNTER(ctrl->dig_saturation_exceed_counter) |
		(ctrl->sync_for_gain_counter_en ?
		ENABLE_SYNC_FOR_GAIN_COUNTER : 0);
	ad9361_spi_write(spi, REG_DIGITAL_SAT_COUNTER, reg);

	/*
	 * Fast AGC
	 */

	/* Fast AGC - Low Power */
	ad9361_spi_writef(spi, REG_FAST_CONFIG_1,
			ENABLE_INCR_GAIN,
			ctrl->f_agc_allow_agc_gain_increase);

	ad9361_spi_write(spi, REG_FAST_INCREMENT_TIME,
			 ctrl->f_agc_lp_thresh_increment_time);

	reg = ctrl->f_agc_lp_thresh_increment_steps - 1;
	reg = clamp_t(u32, reg, 0U, 7U);
	ad9361_spi_writef(spi, REG_FAST_ENERGY_DETECT_COUNT,
			  INCREMENT_GAIN_STP_LPFLMT(~0),  reg);

	/* Fast AGC - Lock Level */
	/* Dual use see also agc_inner_thresh_high */
	ad9361_spi_writef(spi, REG_FAST_CONFIG_2_SETTLING_DELAY,
			ENABLE_LMT_GAIN_INC_FOR_LOCK_LEVEL,
			ctrl->f_agc_lock_level_lmt_gain_increase_en);

	reg = ctrl->f_agc_lock_level_gain_increase_upper_limit;
	reg = clamp_t(u32, reg, 0U, 63U);
	ad9361_spi_writef(spi, REG_FAST_AGCLL_UPPER_LIMIT,
			  AGCLL_MAX_INCREASE(~0),  reg);

	/* Fast AGC - Peak Detectors and Final Settling */
	reg = ctrl->f_agc_lpf_final_settling_steps;
	reg = clamp_t(u32, reg, 0U, 3U);
	ad9361_spi_writef(spi, REG_FAST_ENERGY_LOST_THRESH,
			  POST_LOCK_LEVEL_STP_SIZE_FOR_LPF_TABLE_FULL_TABLE(~0),
			  reg);

	reg = ctrl->f_agc_lmt_final_settling_steps;
	reg = clamp_t(u32, reg, 0U, 3U);
	ad9361_spi_writef(spi, REG_FAST_STRONGER_SIGNAL_THRESH,
			  POST_LOCK_LEVEL_STP_FOR_LMT_TABLE(~0),  reg);

	reg = ctrl->f_agc_final_overrange_count;
	reg = clamp_t(u32, reg, 0U, 7U);
	ad9361_spi_writef(spi, REG_FAST_FINAL_OVER_RANGE_AND_OPT_GAIN,
			  FINAL_OVER_RANGE_COUNT(~0),  reg);

	/* Fast AGC - Final Power Test */
	ad9361_spi_writef(spi, REG_FAST_CONFIG_1,
			ENABLE_GAIN_INC_AFTER_GAIN_LOCK,
			ctrl->f_agc_gain_increase_after_gain_lock_en);

	/* Fast AGC - Unlocking the Gain */
	/* 0 = MAX Gain, 1 = Optimized Gain, 2 = Set Gain */

	reg = ctrl->f_agc_gain_index_type_after_exit_rx_mode;
	ad9361_spi_writef(spi, REG_FAST_CONFIG_1,
			GOTO_SET_GAIN_IF_EXIT_RX_STATE, reg == SET_GAIN);
	ad9361_spi_writef(spi, REG_FAST_CONFIG_1,
			GOTO_OPTIMIZED_GAIN_IF_EXIT_RX_STATE,
			reg == OPTIMIZED_GAIN);

	ad9361_spi_writef(spi, REG_FAST_CONFIG_2_SETTLING_DELAY,
			USE_LAST_LOCK_LEVEL_FOR_SET_GAIN,
			ctrl->f_agc_use_last_lock_level_for_set_gain_en);

	reg = ctrl->f_agc_optimized_gain_offset;
	reg = clamp_t(u32, reg, 0U, 15U);
	ad9361_spi_writef(spi, REG_FAST_FINAL_OVER_RANGE_AND_OPT_GAIN,
			  OPTIMIZE_GAIN_OFFSET(~0),  reg);

	tmp1 = !ctrl->f_agc_rst_gla_stronger_sig_thresh_exceeded_en ||
		!ctrl->f_agc_rst_gla_engergy_lost_sig_thresh_exceeded_en ||
		!ctrl->f_agc_rst_gla_large_adc_overload_en ||
		!ctrl->f_agc_rst_gla_large_lmt_overload_en ||
		ctrl->f_agc_rst_gla_en_agc_pulled_high_en;

	ad9361_spi_writef(spi, REG_AGC_CONFIG_2,
			AGC_GAIN_UNLOCK_CTRL, tmp1);

	reg = !ctrl->f_agc_rst_gla_stronger_sig_thresh_exceeded_en;
	ad9361_spi_writef(spi, REG_FAST_STRONG_SIGNAL_FREEZE,
			DONT_UNLOCK_GAIN_IF_STRONGER_SIGNAL, reg);

	reg = ctrl->f_agc_rst_gla_stronger_sig_thresh_above_ll;
	reg = clamp_t(u32, reg, 0U, 63U);
	ad9361_spi_writef(spi, REG_FAST_STRONGER_SIGNAL_THRESH,
			  STRONGER_SIGNAL_THRESH(~0),  reg);

	reg = ctrl->f_agc_rst_gla_engergy_lost_sig_thresh_below_ll;
	reg = clamp_t(u32, reg, 0U, 63U);
	ad9361_spi_writef(spi, REG_FAST_ENERGY_LOST_THRESH,
			  ENERGY_LOST_THRESH(~0),  reg);

	reg = ctrl->f_agc_rst_gla_engergy_lost_goto_optim_gain_en;
	ad9361_spi_writef(spi, REG_FAST_CONFIG_1,
			GOTO_OPT_GAIN_IF_ENERGY_LOST_OR_EN_AGC_HIGH, reg);

	reg = !ctrl->f_agc_rst_gla_engergy_lost_sig_thresh_exceeded_en;
	ad9361_spi_writef(spi, REG_FAST_CONFIG_1,
			DONT_UNLOCK_GAIN_IF_ENERGY_LOST, reg);

	reg = ctrl->f_agc_energy_lost_stronger_sig_gain_lock_exit_cnt;
	reg = clamp_t(u32, reg, 0U, 63U);
	ad9361_spi_writef(spi, REG_FAST_GAIN_LOCK_EXIT_COUNT,
			  GAIN_LOCK_EXIT_COUNT(~0),  reg);

	reg = !ctrl->f_agc_rst_gla_large_adc_overload_en ||
		!ctrl->f_agc_rst_gla_large_lmt_overload_en;
	ad9361_spi_writef(spi, REG_FAST_CONFIG_1,
			DONT_UNLOCK_GAIN_IF_LG_ADC_OR_LMT_OVRG, reg);

	reg = !ctrl->f_agc_rst_gla_large_adc_overload_en;
	ad9361_spi_writef(spi, REG_FAST_LOW_POWER_THRESH,
			DONT_UNLOCK_GAIN_IF_ADC_OVRG, reg);

	/* 0 = Max Gain, 1 = Set Gain, 2 = Optimized Gain, 3 = No Gain Change */

	if (ctrl->f_agc_rst_gla_en_agc_pulled_high_en) {
		switch (ctrl->f_agc_rst_gla_if_en_agc_pulled_high_mode) {
		case MAX_GAIN:
			ad9361_spi_writef(spi, REG_FAST_CONFIG_2_SETTLING_DELAY,
				GOTO_MAX_GAIN_OR_OPT_GAIN_IF_EN_AGC_HIGH, 1);

			ad9361_spi_writef(spi, REG_FAST_CONFIG_1,
				GOTO_SET_GAIN_IF_EN_AGC_HIGH, 0);

			ad9361_spi_writef(spi, REG_FAST_CONFIG_1,
				GOTO_OPT_GAIN_IF_ENERGY_LOST_OR_EN_AGC_HIGH, 0);
			break;
		case SET_GAIN:
			ad9361_spi_writef(spi, REG_FAST_CONFIG_2_SETTLING_DELAY,
				GOTO_MAX_GAIN_OR_OPT_GAIN_IF_EN_AGC_HIGH, 0);

			ad9361_spi_writef(spi, REG_FAST_CONFIG_1,
				GOTO_SET_GAIN_IF_EN_AGC_HIGH, 1);
			break;
		case OPTIMIZED_GAIN:
			ad9361_spi_writef(spi, REG_FAST_CONFIG_2_SETTLING_DELAY,
				GOTO_MAX_GAIN_OR_OPT_GAIN_IF_EN_AGC_HIGH, 1);

			ad9361_spi_writef(spi, REG_FAST_CONFIG_1,
				GOTO_SET_GAIN_IF_EN_AGC_HIGH, 0);

			ad9361_spi_writef(spi, REG_FAST_CONFIG_1,
				GOTO_OPT_GAIN_IF_ENERGY_LOST_OR_EN_AGC_HIGH, 1);
			break;
		case NO_GAIN_CHANGE:
			ad9361_spi_writef(spi, REG_FAST_CONFIG_1,
				GOTO_SET_GAIN_IF_EN_AGC_HIGH, 0);
			ad9361_spi_writef(spi, REG_FAST_CONFIG_2_SETTLING_DELAY,
				GOTO_MAX_GAIN_OR_OPT_GAIN_IF_EN_AGC_HIGH, 0);
			break;
		}
	} else {
		ad9361_spi_writef(spi, REG_FAST_CONFIG_1,
			GOTO_SET_GAIN_IF_EN_AGC_HIGH, 0);
		ad9361_spi_writef(spi, REG_FAST_CONFIG_2_SETTLING_DELAY,
			GOTO_MAX_GAIN_OR_OPT_GAIN_IF_EN_AGC_HIGH, 0);
	}

	reg = ilog2(ctrl->f_agc_power_measurement_duration_in_state5 / 16);
	reg = clamp_t(u32, reg, 0U, 15U);
	ad9361_spi_writef(spi, REG_RX1_MANUAL_LPF_GAIN,
			  POWER_MEAS_IN_STATE_5(~0), reg);
	ad9361_spi_writef(spi, REG_RX1_MANUAL_LMT_FULL_GAIN,
			  POWER_MEAS_IN_STATE_5_MSB, reg >> 3);

	return ad9361_gc_update(phy);
}

static int ad9361_auxdac_set(struct ad9361_rf_phy *phy, unsigned dac,
			     unsigned val_mV)
{
	struct spi_device *spi = phy->spi;
	u32 val, tmp;

	dev_dbg(&phy->spi->dev, "%s DAC%d = %d mV", __func__, dac, val_mV);

	/* Disable DAC if val == 0, Ignored in ENSM Auto Mode */
	ad9361_spi_writef(spi, REG_AUXDAC_ENABLE_CTRL,
			  AUXDAC_MANUAL_BAR(dac), val_mV ? 0 : 1);

	if (val_mV < 306)
		val_mV = 306;

	if (val_mV < 1888) {
		val = ((val_mV - 306) * 1000) / 1404; /* Vref = 1V, Step = 2 */
		tmp = AUXDAC_1_VREF(0);
	} else {
		val = ((val_mV - 1761) * 1000) / 1836; /* Vref = 2.5V, Step = 2 */
		tmp = AUXDAC_1_VREF(3);
	}

	val = clamp_t(u32, val, 0, 1023);

	switch (dac) {
	case 1:
		ad9361_spi_write(spi, REG_AUXDAC_1_WORD, val >> 2);
		ad9361_spi_write(spi, REG_AUXDAC_1_CONFIG, AUXDAC_1_WORD_LSB(val) | tmp);
		phy->auxdac1_value = val_mV;
		break;
	case 2:
		ad9361_spi_write(spi, REG_AUXDAC_2_WORD, val >> 2);
		ad9361_spi_write(spi, REG_AUXDAC_2_CONFIG, AUXDAC_2_WORD_LSB(val) | tmp);
		phy->auxdac2_value = val_mV;
		break;
	default:
		return -EINVAL;
	}

	return 0;
}

static int ad9361_auxdac_get(struct ad9361_rf_phy *phy, unsigned dac)
{

	switch (dac) {
	case 1:
		return phy->auxdac1_value;
	case 2:
		return phy->auxdac2_value;
	default:
		return -EINVAL;
	}

	return 0;
}

  //************************************************************
  // Setup AuxDAC
  //************************************************************
static int ad9361_auxdac_setup(struct ad9361_rf_phy *phy,
			       struct auxdac_control *ctrl)
{
	struct spi_device *spi = phy->spi;
	u8 tmp;

	dev_dbg(&phy->spi->dev, "%s", __func__);

	ad9361_auxdac_set(phy, 1, ctrl->dac1_default_value);
	ad9361_auxdac_set(phy, 2, ctrl->dac2_default_value);

	tmp = ~(AUXDAC_AUTO_TX_BAR(ctrl->dac2_in_tx_en << 1 | ctrl->dac1_in_tx_en) |
		AUXDAC_AUTO_RX_BAR(ctrl->dac2_in_rx_en << 1 | ctrl->dac1_in_rx_en) |
		AUXDAC_INIT_BAR(ctrl->dac2_in_alert_en << 1 | ctrl->dac1_in_alert_en));

	ad9361_spi_writef(spi, REG_AUXDAC_ENABLE_CTRL,
		AUXDAC_AUTO_TX_BAR(~0) |
		AUXDAC_AUTO_RX_BAR(~0) |
		AUXDAC_INIT_BAR(~0),
		tmp); /* Auto Control */

	ad9361_spi_writef(spi, REG_EXTERNAL_LNA_CTRL,
			  AUXDAC_MANUAL_SELECT, ctrl->auxdac_manual_mode_en);
	ad9361_spi_write(spi, REG_AUXDAC1_RX_DELAY, ctrl->dac1_rx_delay_us);
	ad9361_spi_write(spi, REG_AUXDAC1_TX_DELAY, ctrl->dac1_tx_delay_us);
	ad9361_spi_write(spi, REG_AUXDAC2_RX_DELAY, ctrl->dac2_rx_delay_us);
	ad9361_spi_write(spi, REG_AUXDAC2_TX_DELAY, ctrl->dac2_tx_delay_us);

	return 0;
}

  //************************************************************
  // Setup AuxADC
  //************************************************************

static int ad9361_auxadc_setup(struct ad9361_rf_phy *phy,
			       struct auxadc_control *ctrl,
			       unsigned long bbpll_freq)
{
	struct spi_device *spi = phy->spi;
	u32 val;

	dev_dbg(&phy->spi->dev, "%s", __func__);

	val = DIV_ROUND_CLOSEST(ctrl->temp_time_inteval_ms *
		(bbpll_freq / 1000UL), (1 << 29));

	ad9361_spi_write(spi, REG_TEMP_OFFSET, ctrl->offset);
	ad9361_spi_write(spi, REG_START_TEMP_READING, 0x00);
	ad9361_spi_write(spi, REG_TEMP_SENSE2,
			 MEASUREMENT_TIME_INTERVAL(val) |
			 (ctrl->periodic_temp_measuremnt ?
			 TEMP_SENSE_PERIODIC_ENABLE : 0));
	ad9361_spi_write(spi, REG_TEMP_SENSOR_CONFIG,
			 TEMP_SENSOR_DECIMATION(
			 ilog2(ctrl->temp_sensor_decimation) - 8));
	ad9361_spi_write(spi, REG_AUXADC_CLOCK_DIVIDER,
			 bbpll_freq / ctrl->auxadc_clock_rate);
	ad9361_spi_write(spi, REG_AUXADC_CONFIG,
			 AUX_ADC_DECIMATION(
			ilog2(ctrl->auxadc_decimation) - 8));

	return 0;
}

static int ad9361_get_temp(struct ad9361_rf_phy *phy)
{
	u32 val;

	ad9361_spi_writef(phy->spi, REG_AUXADC_CONFIG, AUXADC_POWER_DOWN, 1);
	val = ad9361_spi_read(phy->spi, REG_TEMPERATURE);
	ad9361_spi_writef(phy->spi, REG_AUXADC_CONFIG, AUXADC_POWER_DOWN, 0);

	return DIV_ROUND_CLOSEST(val * 1000000, 1140);
}

static int ad9361_get_auxadc(struct ad9361_rf_phy *phy)
{
	u32 val;
	u8 buf[2];

	ad9361_spi_writef(phy->spi, REG_AUXADC_CONFIG, AUXADC_POWER_DOWN, 1);
	val = ad9361_spi_readm(phy->spi, REG_AUXADC_LSB, buf, 2);
	ad9361_spi_writef(phy->spi, REG_AUXADC_CONFIG, AUXADC_POWER_DOWN, 0);

	return (buf[1] << 4) | AUXADC_WORD_LSB(buf[0]);
}

  //************************************************************
  // Setup Control Outs
  //************************************************************

static int ad9361_ctrl_outs_setup(struct ad9361_rf_phy *phy,
				  struct ctrl_outs_control *ctrl)
{
	struct spi_device *spi = phy->spi;

	dev_dbg(&phy->spi->dev, "%s", __func__);

	ad9361_spi_write(spi, REG_CTRL_OUTPUT_POINTER, ctrl->index); // Ctrl Out index
	return ad9361_spi_write(spi, REG_CTRL_OUTPUT_ENABLE, ctrl->en_mask); // Ctrl Out [7:0] output enable
}
  //************************************************************
  // Setup GPO
  //************************************************************

static int ad9361_gpo_setup(struct ad9361_rf_phy *phy, struct gpo_control *ctrl)
{
	struct spi_device *spi = phy->spi;

	dev_dbg(&phy->spi->dev, "%s", __func__);

	ad9361_spi_write(spi, REG_AUTO_GPO,
			 GPO_ENABLE_AUTO_RX(ctrl->gpo0_slave_rx_en |
				(ctrl->gpo1_slave_rx_en << 1) |
				(ctrl->gpo2_slave_rx_en << 2) |
				(ctrl->gpo3_slave_rx_en << 3)) |
			 GPO_ENABLE_AUTO_TX(ctrl->gpo0_slave_tx_en |
				(ctrl->gpo1_slave_tx_en << 1) |
				(ctrl->gpo2_slave_tx_en << 2) |
				(ctrl->gpo3_slave_tx_en << 3)));

	ad9361_spi_write(spi, REG_GPO_FORCE_AND_INIT,
			 GPO_INIT_STATE(ctrl->gpo0_inactive_state_high_en |
				(ctrl->gpo1_inactive_state_high_en << 1) |
				(ctrl->gpo2_inactive_state_high_en << 2) |
				(ctrl->gpo3_inactive_state_high_en << 3)));

	ad9361_spi_write(spi, REG_GPO0_RX_DELAY, ctrl->gpo0_rx_delay_us);
	ad9361_spi_write(spi, REG_GPO0_TX_DELAY, ctrl->gpo0_tx_delay_us);
	ad9361_spi_write(spi, REG_GPO1_RX_DELAY, ctrl->gpo1_rx_delay_us);
	ad9361_spi_write(spi, REG_GPO1_TX_DELAY, ctrl->gpo1_tx_delay_us);
	ad9361_spi_write(spi, REG_GPO2_RX_DELAY, ctrl->gpo2_rx_delay_us);
	ad9361_spi_write(spi, REG_GPO2_TX_DELAY, ctrl->gpo2_tx_delay_us);
	ad9361_spi_write(spi, REG_GPO3_RX_DELAY, ctrl->gpo3_rx_delay_us);
	ad9361_spi_write(spi, REG_GPO3_TX_DELAY, ctrl->gpo3_tx_delay_us);

	return 0;
}

static int ad9361_rssi_setup(struct ad9361_rf_phy *phy,
			     struct rssi_control *ctrl,
			     bool is_update)
{
	struct spi_device *spi = phy->spi;
	u32 total_weight, weight[4], total_dur = 0, temp;
	u8 dur_buf[4] = {0};
	int val, ret, i, j = 0;
	u32 rssi_delay;
	u32 rssi_wait;
	u32 rssi_duration;
	unsigned long rate;

	dev_dbg(&phy->spi->dev, "%s", __func__);

	if (ctrl->rssi_unit_is_rx_samples) {
		if (is_update)
			return 0; /* no update required */

		rssi_delay = ctrl->rssi_delay;
		rssi_wait = ctrl->rssi_wait;
		rssi_duration = ctrl->rssi_duration;
	} else {
		/* update sample based on RX rate */
		rate = DIV_ROUND_CLOSEST(
			clk_get_rate(phy->clks[RX_SAMPL_CLK]), 1000);
		/* units are in us */
		rssi_delay = DIV_ROUND_CLOSEST(ctrl->rssi_delay * rate, 1000);
		rssi_wait = DIV_ROUND_CLOSEST(ctrl->rssi_wait * rate, 1000);
		rssi_duration = DIV_ROUND_CLOSEST(
			ctrl->rssi_duration * rate, 1000);
	}

	if (ctrl->restart_mode == EN_AGC_PIN_IS_PULLED_HIGH)
		rssi_delay = 0;

	rssi_delay = clamp(rssi_delay / 8, 0U, 255U);
	rssi_wait = clamp(rssi_wait / 4, 0U, 255U);

	do {
		for (i = 14; rssi_duration > 0 && i >= 0 ; i--) {
			val = 1 << i;
			if (rssi_duration >= val) {
				dur_buf[j++] = i;
				total_dur += val;
				rssi_duration -= val;
				break;
			}
		}

	} while (j < 4 && rssi_duration > 0);

	for (i = 0, total_weight = 0; i < 4; i++)
		total_weight += weight[i] =
			DIV_ROUND_CLOSEST(RSSI_MAX_WEIGHT *
				(1 << dur_buf[i]), total_dur);

	/* total of all weights must be 0xFF */
	val = total_weight - 0xFF;
	weight[j - 1] -= val;

	ad9361_spi_write(spi, REG_MEASURE_DURATION_01,
			 (dur_buf[1] << 4) | dur_buf[0]); // RSSI Measurement Duration 0, 1
	ad9361_spi_write(spi, REG_MEASURE_DURATION_23,
			 (dur_buf[3] << 4) | dur_buf[2]); // RSSI Measurement Duration 2, 3
	ad9361_spi_write(spi, REG_RSSI_WEIGHT_0, weight[0]); // RSSI Weighted Multiplier 0
	ad9361_spi_write(spi, REG_RSSI_WEIGHT_1, weight[1]); // RSSI Weighted Multiplier 1
	ad9361_spi_write(spi, REG_RSSI_WEIGHT_2, weight[2]); // RSSI Weighted Multiplier 2
	ad9361_spi_write(spi, REG_RSSI_WEIGHT_3, weight[3]); // RSSI Weighted Multiplier 3
	ad9361_spi_write(spi, REG_RSSI_DELAY, rssi_delay); // RSSI Delay
	ad9361_spi_write(spi, REG_RSSI_WAIT_TIME, rssi_wait); // RSSI Wait

	temp = RSSI_MODE_SELECT(ctrl->restart_mode);
	if (ctrl->restart_mode == SPI_WRITE_TO_REGISTER)
		temp |= START_RSSI_MEAS;

	ret = ad9361_spi_write(spi, REG_RSSI_CONFIG, temp); // RSSI Mode Select

	if (ret < 0)
		dev_err(&phy->spi->dev, "Unable to write rssi config\n");

	return 0;
}

static int ad9361_bb_clk_change_handler(struct ad9361_rf_phy *phy)
{
	int ret;

	ret = ad9361_gc_update(phy);
	ret |= ad9361_rssi_setup(phy, &phy->pdata->rssi_ctrl, true);
	ret |= ad9361_auxadc_setup(phy, &phy->pdata->auxadc_ctrl,
				   clk_get_rate(phy->clks[BBPLL_CLK]));

	return ret;
}

static int ad9361_ensm_set_state(struct ad9361_rf_phy *phy, u8 ensm_state,
				 bool pinctrl)
{
	struct spi_device *spi = phy->spi;
	struct device *dev = &phy->spi->dev;
	int rc = 0;
	u32 val;

// 	if (phy->curr_ensm_state == ensm_state) {
// 		dev_dbg(dev, "Nothing to do, device is already in %d state\n",
// 			ensm_state);
// 		goto out;
// 	}

	dev_dbg(dev, "Device is in %x state, moving to %x\n", phy->curr_ensm_state,
			ensm_state);


	if (phy->curr_ensm_state == ENSM_STATE_SLEEP) {
		ad9361_spi_write(spi, REG_CLOCK_ENABLE,
			DIGITAL_POWER_UP | CLOCK_ENABLE_DFLT | BBPLL_ENABLE |
			(phy->pdata->use_extclk ? XO_BYPASS : 0)); /* Enable Clocks */
		udelay(20);
		ad9361_spi_write(spi, REG_ENSM_CONFIG_1, TO_ALERT | FORCE_ALERT_STATE);
		ad9361_trx_vco_cal_control(phy, false, true); /* Enable VCO Cal */
		ad9361_trx_vco_cal_control(phy, true, true);
	}

	val = (phy->pdata->ensm_pin_pulse_mode ? 0 : LEVEL_MODE) |
		(pinctrl ? ENABLE_ENSM_PIN_CTRL : 0) |
		(phy->txmon_tdd_en ? ENABLE_RX_DATA_PORT_FOR_CAL : 0) |
		TO_ALERT;

	switch (ensm_state) {
	case ENSM_STATE_TX:
		val |= FORCE_TX_ON;
		if (phy->pdata->fdd)
			rc = -EINVAL;
		else if (phy->curr_ensm_state != ENSM_STATE_ALERT)
			rc = -EINVAL;
		break;
	case ENSM_STATE_RX:
		val |= FORCE_RX_ON;
		if (phy->pdata->fdd)
			rc = -EINVAL;
		else if (phy->curr_ensm_state != ENSM_STATE_ALERT)
			rc = -EINVAL;
		break;
	case ENSM_STATE_FDD:
		val |= FORCE_TX_ON;
		if (!phy->pdata->fdd)
			rc = -EINVAL;
		break;
	case ENSM_STATE_ALERT:
		val &= ~(FORCE_TX_ON | FORCE_RX_ON);
		val |= TO_ALERT | FORCE_ALERT_STATE;
		break;
	case ENSM_STATE_SLEEP_WAIT:
		break;
	case ENSM_STATE_SLEEP:
		ad9361_trx_vco_cal_control(phy, false, false); /* Disable VCO Cal */
		ad9361_trx_vco_cal_control(phy, true, false);
		ad9361_spi_write(spi, REG_ENSM_CONFIG_1, 0); /* Clear To Alert */
		ad9361_spi_write(spi, REG_ENSM_CONFIG_1,
				 phy->pdata->fdd ? FORCE_TX_ON : FORCE_RX_ON);
		/* Delay Flush Time 384 ADC clock cycles */
		udelay(384000000UL / clk_get_rate(phy->clks[ADC_CLK]));
		ad9361_spi_write(spi, REG_ENSM_CONFIG_1, 0); /* Move to Wait*/
		udelay(1); /* Wait for ENSM settle */
		ad9361_spi_write(spi, REG_CLOCK_ENABLE,
				 (phy->pdata->use_extclk ? XO_BYPASS : 0)); /* Turn off all clocks */
		phy->curr_ensm_state = ensm_state;
		return 0;

	default:
		dev_err(dev, "No handling for forcing %d ensm state\n",
		ensm_state);
		goto out;
	}

	if (rc) {
		dev_err(dev, "Invalid ENSM state transition in %s mode\n",
			phy->pdata->fdd ? "FDD" : "TDD");
		goto out;
	}

	rc = ad9361_spi_write(spi, REG_ENSM_CONFIG_1, val);
	if (rc)
		dev_err(dev, "Failed to restore state\n");

	if ((val & FORCE_RX_ON) &&
		(phy->agc_mode[0] == RF_GAIN_MGC ||
		 phy->agc_mode[1] == RF_GAIN_MGC)) {
		u32 tmp = ad9361_spi_read(spi, REG_SMALL_LMT_OVERLOAD_THRESH);
		ad9361_spi_write(spi, REG_SMALL_LMT_OVERLOAD_THRESH,
			(tmp & SMALL_LMT_OVERLOAD_THRESH(~0)) |
			(phy->agc_mode[0] == RF_GAIN_MGC ? FORCE_PD_RESET_RX1 : 0) |
			(phy->agc_mode[1] == RF_GAIN_MGC ? FORCE_PD_RESET_RX2 : 0));
		ad9361_spi_write(spi, REG_SMALL_LMT_OVERLOAD_THRESH,
				 tmp & SMALL_LMT_OVERLOAD_THRESH(~0));
	}

	phy->curr_ensm_state = ensm_state;

out:
	return rc;

}

static int ad9361_validate_trx_clock_chain(struct ad9361_rf_phy *phy,
				      unsigned long *rx_path_clks)
{
	int i, data_clk;

	data_clk = (phy->pdata->rx2tx2 ? 4 : 2) * rx_path_clks[RX_SAMPL_FREQ];

	for (i = ADC_FREQ; i < RX_SAMPL_CLK; i++) {
		if (abs(rx_path_clks[i] - data_clk) < 4)
			return 0;
	}

	dev_err(&phy->spi->dev, "%s: Failed - at least one of the clock rates"
		"must be equal to the DATA_CLK (lvds) rate", __func__);

	return -EINVAL;
}

static int ad9361_set_trx_clock_chain(struct ad9361_rf_phy *phy,
				      unsigned long *rx_path_clks,
				      unsigned long *tx_path_clks)
{
	struct device *dev = &phy->spi->dev;
	int ret, i, j, n;

	dev_dbg(&phy->spi->dev, "%s", __func__);

	if (!rx_path_clks || !tx_path_clks)
		return -EINVAL;

	dev_dbg(&phy->spi->dev, "%s: %lu %lu %lu %lu %lu %lu",
		__func__, rx_path_clks[BBPLL_FREQ], rx_path_clks[ADC_FREQ],
		rx_path_clks[R2_FREQ], rx_path_clks[R1_FREQ],
		rx_path_clks[CLKRF_FREQ], rx_path_clks[RX_SAMPL_FREQ]);

	dev_dbg(&phy->spi->dev, "%s: %lu %lu %lu %lu %lu %lu",
		__func__, tx_path_clks[BBPLL_FREQ], tx_path_clks[ADC_FREQ],
		tx_path_clks[R2_FREQ], tx_path_clks[R1_FREQ],
		tx_path_clks[CLKRF_FREQ], tx_path_clks[RX_SAMPL_FREQ]);

	ret = ad9361_validate_trx_clock_chain(phy, rx_path_clks);
	if (ret < 0)
		return ret;

	ret = clk_set_rate(phy->clks[BBPLL_CLK], rx_path_clks[BBPLL_FREQ]);
	if (ret < 0)
		return ret;

	for (i = ADC_CLK, j = DAC_CLK, n = ADC_FREQ;
		i <= RX_SAMPL_CLK; i++, j++, n++) {
		ret = clk_set_rate(phy->clks[i], rx_path_clks[n]);
		if (ret < 0) {
			dev_err(dev, "Failed to set BB ref clock rate (%d)\n",
				ret);
			return ret;
		}
		ret = clk_set_rate(phy->clks[j], tx_path_clks[n]);
		if (ret < 0) {
			dev_err(dev, "Failed to set BB ref clock rate (%d)\n",
				ret);
			return ret;
		}
	}
	return ad9361_bb_clk_change_handler(phy);
}

static int ad9361_get_trx_clock_chain(struct ad9361_rf_phy *phy, unsigned long *rx_path_clks,
				      unsigned long *tx_path_clks)
{
	int i, j, n;
	unsigned long bbpll_freq;

	if (!rx_path_clks && !tx_path_clks)
		return -EINVAL;

	bbpll_freq = clk_get_rate(phy->clks[BBPLL_CLK]);

	if (rx_path_clks)
		rx_path_clks[BBPLL_FREQ] = bbpll_freq;

	if (tx_path_clks)
		tx_path_clks[BBPLL_FREQ] = bbpll_freq;

	for (i = ADC_CLK, j = DAC_CLK, n = ADC_FREQ;
		i <= RX_SAMPL_CLK; i++, j++, n++) {
		if (rx_path_clks)
			rx_path_clks[n] = clk_get_rate(phy->clks[i]);
		if (tx_path_clks)
			tx_path_clks[n] = clk_get_rate(phy->clks[j]);
	}

	return 0;
}

static int ad9361_calculate_rf_clock_chain(struct ad9361_rf_phy *phy,
				      unsigned long tx_sample_rate,
				      u32 rate_gov,
				      unsigned long *rx_path_clks,
				      unsigned long *tx_path_clks)
{
	unsigned long clktf, clkrf, adc_rate = 0, dac_rate = 0;
	u64 bbpll_rate;
	int i, index_rx = -1, index_tx = -1, tmp;
	u32 div, tx_intdec, rx_intdec, recursion = 1;
	const char clk_dividers[][4] = {
		{12,3,2,2},
		{8,2,2,2},
		{6,3,1,2},
		{4,2,2,1},
		{3,3,1,1},
		{2,2,1,1},
		{1,1,1,1},
	};

	if (phy->bypass_rx_fir)
		rx_intdec = 1;
	else
		rx_intdec = phy->rx_fir_dec;

	if (phy->bypass_tx_fir)
		tx_intdec = 1;
	else
		tx_intdec = phy->tx_fir_int;

	if ((rate_gov == 1) && ((rx_intdec * tx_sample_rate * 8) < MIN_ADC_CLK)) {
		recursion = 0;
		rate_gov = 0;
	}

	dev_dbg(&phy->spi->dev, "%s: requested rate %lu TXFIR int %d RXFIR dec %d mode %s",
		__func__, tx_sample_rate, tx_intdec, rx_intdec,
		rate_gov ? "Nominal" : "Highest OSR");

	if (tx_sample_rate > (phy->pdata->rx2tx2 ? 61440000UL : 122880000UL))
		return -EINVAL;

	clktf = tx_sample_rate * tx_intdec;
	clkrf = tx_sample_rate * rx_intdec * (phy->rx_eq_2tx ? 2 : 1);

	for (i = rate_gov; i < 7; i++) {
		adc_rate = clkrf * clk_dividers[i][0];
		dac_rate = clktf * clk_dividers[i][0];

		if ((adc_rate <= MAX_ADC_CLK) && (adc_rate >= MIN_ADC_CLK)) {


			if (dac_rate > adc_rate)
				tmp = (dac_rate / adc_rate) * -1;
			else
				tmp = adc_rate / dac_rate;

			if (adc_rate <= MAX_DAC_CLK) {
				index_rx = i;
				index_tx = i - ((tmp == 1) ? 0 : tmp);
				dac_rate = adc_rate; /* ADC_CLK */
				break;
			} else {
				dac_rate = adc_rate / 2;  /* ADC_CLK/2 */
				index_rx = i;

				if (i == 4 && tmp >= 0)
					index_tx = 7; /* STOP: 3/2 != 1 */
				else
					index_tx = i + ((i == 5 && tmp >= 0) ? 1 : 2) -
						((tmp == 1) ? 0 : tmp);

				break;
			}
		}
	}

	if ((index_tx < 0 || index_tx > 6 || index_rx < 0 || index_rx > 6) && rate_gov < 7 && recursion) {
		return ad9361_calculate_rf_clock_chain(phy, tx_sample_rate,
			++rate_gov, rx_path_clks, tx_path_clks);
	} else if ((index_tx < 0 || index_tx > 6 || index_rx < 0 || index_rx > 6)) {
		dev_err(&phy->spi->dev, "%s: Failed to find suitable dividers: %s",
		__func__, (adc_rate < MIN_ADC_CLK) ? "ADC clock below limit" : "BBPLL rate above limit");

		return -EINVAL;
	}

	/* Calculate target BBPLL rate */
	div = MAX_BBPLL_DIV;

	do {
		bbpll_rate = (u64)adc_rate * div;
		div >>= 1;

	} while ((bbpll_rate > MAX_BBPLL_FREQ) && (div >= MIN_BBPLL_DIV));

	rx_path_clks[BBPLL_FREQ] = bbpll_rate;
	rx_path_clks[ADC_FREQ] = adc_rate;
	rx_path_clks[R2_FREQ] = rx_path_clks[ADC_FREQ] / clk_dividers[index_rx][1];
	rx_path_clks[R1_FREQ] = rx_path_clks[R2_FREQ] / clk_dividers[index_rx][2];
	rx_path_clks[CLKRF_FREQ] = rx_path_clks[R1_FREQ] / clk_dividers[index_rx][3];
	rx_path_clks[RX_SAMPL_FREQ] = rx_path_clks[CLKRF_FREQ] / 	rx_intdec;

	tx_path_clks[BBPLL_FREQ] = bbpll_rate;
	tx_path_clks[DAC_FREQ] = dac_rate;
	tx_path_clks[T2_FREQ] = tx_path_clks[DAC_FREQ] / clk_dividers[index_tx][1];
	tx_path_clks[T1_FREQ] =tx_path_clks[T2_FREQ] / clk_dividers[index_tx][2];
	tx_path_clks[CLKTF_FREQ] = tx_path_clks[T1_FREQ] / clk_dividers[index_tx][3];
	tx_path_clks[TX_SAMPL_FREQ] = tx_path_clks[CLKTF_FREQ] / 	tx_intdec;

	return 0;
}

static int ad9361_set_trx_clock_chain_freq(struct ad9361_rf_phy *phy,
					  unsigned long freq)
{
	unsigned long rx[6], tx[6];
	int ret;

	ret = ad9361_calculate_rf_clock_chain(phy, freq,
		phy->rate_governor, rx, tx);
	if (ret < 0)
		return ret;
	return ad9361_set_trx_clock_chain(phy, rx, tx);
}

static int ad9361_set_ensm_mode(struct ad9361_rf_phy *phy, bool fdd, bool pinctrl)
{
	struct ad9361_phy_platform_data *pd = phy->pdata;
	int ret;
	u32 val = 0;

	ad9361_spi_write(phy->spi, REG_ENSM_MODE, fdd ? FDD_MODE : 0);

	if (pd->use_ext_rx_lo)
		val |= POWER_DOWN_RX_SYNTH;

	if (pd->use_ext_tx_lo)
		val |= POWER_DOWN_TX_SYNTH;

	if (fdd)
		ret = ad9361_spi_write(phy->spi, REG_ENSM_CONFIG_2,
			val | DUAL_SYNTH_MODE |
			(pd->fdd_independent_mode ? FDD_EXTERNAL_CTRL_ENABLE : 0));
	 else
		ret = ad9361_spi_write(phy->spi, REG_ENSM_CONFIG_2, val |
				(pd->tdd_use_dual_synth ? DUAL_SYNTH_MODE : 0) |
				(pd->tdd_use_dual_synth ? 0 :
				(pinctrl ? SYNTH_ENABLE_PIN_CTRL_MODE : TXNRX_SPI_CTRL)));

	return ret;
}

/* Fast Lock */

static int ad9361_fastlock_readval(struct spi_device *spi, bool tx,
				u32 profile, u32 word)
{
	u32 offs = 0;

	if (tx)
		offs = REG_TX_FAST_LOCK_SETUP - REG_RX_FAST_LOCK_SETUP;

	ad9361_spi_write(spi, REG_RX_FAST_LOCK_PROGRAM_ADDR + offs,
			RX_FAST_LOCK_PROFILE_ADDR(profile) |
			RX_FAST_LOCK_PROFILE_WORD(word));

	return ad9361_spi_read(spi, REG_RX_FAST_LOCK_PROGRAM_READ + offs);
}

static int ad9361_fastlock_writeval(struct spi_device *spi, bool tx,
				u32 profile, u32 word, u8 val, bool last)
{
	u32 offs = 0;
	int ret;

	if (tx)
		offs = REG_TX_FAST_LOCK_SETUP - REG_RX_FAST_LOCK_SETUP;

	ret = ad9361_spi_write(spi, REG_RX_FAST_LOCK_PROGRAM_ADDR + offs,
			RX_FAST_LOCK_PROFILE_ADDR(profile) |
			RX_FAST_LOCK_PROFILE_WORD(word));
	ret |= ad9361_spi_write(spi, REG_RX_FAST_LOCK_PROGRAM_DATA + offs, val);
	ret |= ad9361_spi_write(spi, REG_RX_FAST_LOCK_PROGRAM_CTRL + offs,
			RX_FAST_LOCK_PROGRAM_WRITE |
			RX_FAST_LOCK_PROGRAM_CLOCK_ENABLE);

	if (last) /* Stop Clocks */
		ret |= ad9361_spi_write(spi,
			REG_RX_FAST_LOCK_PROGRAM_CTRL + offs, 0);

	return ret;
}

static int ad9361_fastlock_load(struct ad9361_rf_phy *phy, bool tx,
				u32 profile, u8 *values)
{
	u32 offs = 0;
	int i, ret = 0;

	dev_dbg(&phy->spi->dev, "%s: %s Profile %d:",
		__func__, tx ? "TX" : "RX", profile);

	if (tx)
		offs = REG_TX_FAST_LOCK_SETUP - REG_RX_FAST_LOCK_SETUP;

	for (i = 0; i < RX_FAST_LOCK_CONFIG_WORD_NUM; i++)
		ret |= ad9361_fastlock_writeval(phy->spi, tx, profile,
						i, values[i], i == 0xF);

	phy->fastlock.entry[tx][profile].flags = FASTLOOK_INIT;
	phy->fastlock.entry[tx][profile].alc_orig = values[15];
	phy->fastlock.entry[tx][profile].alc_written = values[15];

	return ret;
}

static int ad9361_fastlock_store(struct ad9361_rf_phy *phy, bool tx, u32 profile)
{
	struct spi_device *spi = phy->spi;
	u8 val[16];
	u32 offs = 0, x, y;

	dev_dbg(&phy->spi->dev, "%s: %s Profile %d:",
		__func__, tx ? "TX" : "RX", profile);

	if (tx)
		offs = REG_TX_FAST_LOCK_SETUP - REG_RX_FAST_LOCK_SETUP;

	val[0] = ad9361_spi_read(spi, REG_RX_INTEGER_BYTE_0 + offs);
	val[1] = ad9361_spi_read(spi, REG_RX_INTEGER_BYTE_1 + offs);
	val[2] = ad9361_spi_read(spi, REG_RX_FRACT_BYTE_0 + offs);
	val[3] = ad9361_spi_read(spi, REG_RX_FRACT_BYTE_1 + offs);
	val[4] = ad9361_spi_read(spi, REG_RX_FRACT_BYTE_2 + offs);

	x = ad9361_spi_readf(spi, REG_RX_VCO_BIAS_1 + offs, VCO_BIAS_REF(~0));
	y = ad9361_spi_readf(spi, REG_RX_ALC_VARACTOR + offs, VCO_VARACTOR(~0));
	val[5] = (x << 4) | y;

	x = ad9361_spi_readf(spi, REG_RX_VCO_BIAS_1 + offs, VCO_BIAS_TCF(~0));
	y = ad9361_spi_readf(spi, REG_RX_CP_CURRENT + offs, CHARGE_PUMP_CURRENT(~0));
	/* Wide BW option: N = 1
	 * Set init and steady state values to the same - let user space handle it
	 */
	val[6] = (x << 3) | y;
	val[7] = y;

	x = ad9361_spi_readf(spi, REG_RX_LOOP_FILTER_3 + offs, LOOP_FILTER_R3(~0));
	val[8] = (x << 4) | x;

	x = ad9361_spi_readf(spi, REG_RX_LOOP_FILTER_2 + offs, LOOP_FILTER_C3(~0));
	val[9] = (x << 4) | x;

	x = ad9361_spi_readf(spi, REG_RX_LOOP_FILTER_1 + offs, LOOP_FILTER_C1(~0));
	y = ad9361_spi_readf(spi, REG_RX_LOOP_FILTER_1 + offs, LOOP_FILTER_C2(~0));
	val[10] = (x << 4) | y;

	x = ad9361_spi_readf(spi, REG_RX_LOOP_FILTER_2 + offs, LOOP_FILTER_R1(~0));
	val[11] = (x << 4) | x;

	x = ad9361_spi_readf(spi, REG_RX_VCO_VARACTOR_CTRL_0 + offs,
			     VCO_VARACTOR_REFERENCE_TCF(~0));
	y = ad9361_spi_readf(spi, REG_RFPLL_DIVIDERS,
			     tx ? TX_VCO_DIVIDER(~0) : RX_VCO_DIVIDER(~0));
	val[12] = (x << 4) | y;

	x = ad9361_spi_readf(spi, REG_RX_FORCE_VCO_TUNE_1 + offs, VCO_CAL_OFFSET(~0));
	y = ad9361_spi_readf(spi, REG_RX_VCO_VARACTOR_CTRL_1 + offs, VCO_VARACTOR_REFERENCE(~0));
	val[13] = (x << 4) | y;

	val[14] = ad9361_spi_read(spi, REG_RX_FORCE_VCO_TUNE_0 + offs);

	x = ad9361_spi_readf(spi, REG_RX_FORCE_ALC + offs, FORCE_ALC_WORD(~0));
	y = ad9361_spi_readf(spi, REG_RX_FORCE_VCO_TUNE_1 + offs, FORCE_VCO_TUNE);
	val[15] = (x << 1) | y;

	return ad9361_fastlock_load(phy, tx, profile, val);
}

static int ad9361_fastlock_prepare(struct ad9361_rf_phy *phy, bool tx,
				  u32 profile, bool prepare)
{
	u32 offs, ready_mask;
	bool is_prepared;

	dev_dbg(&phy->spi->dev, "%s: %s Profile %d: %s",
		__func__, tx ? "TX" : "RX", profile,
		prepare ? "Prepare" : "Un-Prepare");

	if (tx) {
		offs = REG_TX_FAST_LOCK_SETUP - REG_RX_FAST_LOCK_SETUP;
		ready_mask = TX_SYNTH_READY_MASK;
	} else {
		offs = 0;
		ready_mask = RX_SYNTH_READY_MASK;
	}

	is_prepared = !!phy->fastlock.current_profile[tx];

	if (prepare && !is_prepared) {
		ad9361_spi_write(phy->spi,
				REG_RX_FAST_LOCK_SETUP_INIT_DELAY + offs,
				(tx ? phy->pdata->tx_fastlock_delay_ns :
				phy->pdata->rx_fastlock_delay_ns) / 250);
		ad9361_spi_write(phy->spi, REG_RX_FAST_LOCK_SETUP + offs,
				RX_FAST_LOCK_PROFILE(profile) |
				RX_FAST_LOCK_MODE_ENABLE);
		ad9361_spi_write(phy->spi, REG_RX_FAST_LOCK_PROGRAM_CTRL + offs,
				0);

		ad9361_spi_writef(phy->spi, REG_ENSM_CONFIG_2, ready_mask, 1);
		ad9361_trx_vco_cal_control(phy, tx, false);
	} else if (!prepare && is_prepared) {
		ad9361_spi_write(phy->spi, REG_RX_FAST_LOCK_SETUP + offs, 0);

		/* Workaround: Exiting Fastlock Mode */
		ad9361_spi_writef(phy->spi, REG_RX_FORCE_ALC + offs, FORCE_ALC_ENABLE, 1);
		ad9361_spi_writef(phy->spi, REG_RX_FORCE_VCO_TUNE_1 + offs, FORCE_VCO_TUNE, 1);
		ad9361_spi_writef(phy->spi, REG_RX_FORCE_ALC + offs, FORCE_ALC_ENABLE, 0);
		ad9361_spi_writef(phy->spi, REG_RX_FORCE_VCO_TUNE_1 + offs, FORCE_VCO_TUNE, 0);

		ad9361_trx_vco_cal_control(phy, tx, true);
		ad9361_spi_writef(phy->spi, REG_ENSM_CONFIG_2, ready_mask, 0);

		phy->fastlock.current_profile[tx] = 0;
	}

	return 0;
}

static int ad9361_fastlock_recall(struct ad9361_rf_phy *phy, bool tx, u32 profile)
{
	u32 offs = 0;
	u8 curr, new, orig, current_profile;

	dev_dbg(&phy->spi->dev, "%s: %s Profile %d:",
		__func__, tx ? "TX" : "RX", profile);

	if (tx)
		offs = REG_TX_FAST_LOCK_SETUP - REG_RX_FAST_LOCK_SETUP;

	if (phy->fastlock.entry[tx][profile].flags != FASTLOOK_INIT)
		return -EINVAL;

	/* Workaround: Lock problem with same ALC word */

	current_profile = phy->fastlock.current_profile[tx];
	new = phy->fastlock.entry[tx][profile].alc_written;

	if (current_profile == 0)
		curr = ad9361_spi_readf(phy->spi, REG_RX_FORCE_ALC + offs,
				FORCE_ALC_WORD(~0)) << 1;
	else
		curr = phy->fastlock.entry[tx][current_profile - 1].alc_written;

	if ((curr >> 1) == (new >> 1)) {
		orig = phy->fastlock.entry[tx][profile].alc_orig;

		if ((orig >> 1) == (new >> 1))
			phy->fastlock.entry[tx][profile].alc_written += 2;
		else
			phy->fastlock.entry[tx][profile].alc_written = orig;

		ad9361_fastlock_writeval(phy->spi, tx, profile, 0xF,
			phy->fastlock.entry[tx][profile].alc_written, true);
	}

	ad9361_fastlock_prepare(phy, tx, profile, true);
	phy->fastlock.current_profile[tx] = profile + 1;

	return ad9361_spi_write(phy->spi, REG_RX_FAST_LOCK_SETUP + offs,
			 RX_FAST_LOCK_PROFILE(profile) |
			 (phy->pdata->trx_fastlock_pinctrl_en[tx] ?
			 RX_FAST_LOCK_PROFILE_PIN_SELECT : 0) |
			 RX_FAST_LOCK_MODE_ENABLE);
}

static int ad9361_fastlock_save(struct ad9361_rf_phy *phy, bool tx,
				u32 profile, u8 *values)
{
	int i;

	dev_dbg(&phy->spi->dev, "%s: %s Profile %d:",
		__func__, tx ? "TX" : "RX", profile);

	for (i = 0; i < RX_FAST_LOCK_CONFIG_WORD_NUM; i++)
		values[i] = ad9361_fastlock_readval(phy->spi, tx, profile, i);

	return 0;
}

static int ad9361_mcs(struct ad9361_rf_phy *phy, unsigned step)
{
	unsigned mcs_mask = MCS_BBPLL_ENABLE | MCS_DIGITAL_CLK_ENABLE | MCS_BB_ENABLE;

	dev_dbg(&phy->spi->dev, "%s: MCS step %d", __func__, step);

	switch (step) {
	case 1:
		ad9361_spi_writef(phy->spi, REG_MULTICHIP_SYNC_AND_TX_MON_CTRL,
			mcs_mask, MCS_BB_ENABLE | MCS_BBPLL_ENABLE);
		ad9361_spi_writef(phy->spi, REG_CP_BLEED_CURRENT,
			MCS_REFCLK_SCALE_EN, 1);
		break;
	case 2:
		if (IS_ERR(phy->pdata->sync_gpio))
			break;
		/*
		 * NOTE: This is not a regular GPIO -
		 * HDL ensures Multi-chip Synchronization SYNC_IN Pulse Timing
		 * relative to rising and falling edge of REF_CLK
		 */
		gpiod_set_value(phy->pdata->sync_gpio, 1);
		gpiod_set_value(phy->pdata->sync_gpio, 0);
		break;
	case 3:
		ad9361_spi_writef(phy->spi, REG_MULTICHIP_SYNC_AND_TX_MON_CTRL,
			mcs_mask, MCS_BB_ENABLE | MCS_DIGITAL_CLK_ENABLE);
		break;
	case 4:
		if (IS_ERR(phy->pdata->sync_gpio))
			break;
		gpiod_set_value(phy->pdata->sync_gpio, 1);
		gpiod_set_value(phy->pdata->sync_gpio, 0);
		break;
	case 0:
	case 5:
		ad9361_spi_writef(phy->spi, REG_MULTICHIP_SYNC_AND_TX_MON_CTRL,
			mcs_mask, 0);
		break;

	case 6:
		ad9361_dig_tune(phy, 0);
	}

	return 0;
}

static void ad9361_clear_state(struct ad9361_rf_phy *phy)
{
	phy->current_table = RXGAIN_TBLS_END;
	phy->bypass_tx_fir = true;
	phy->bypass_rx_fir = true;
	phy->rate_governor = 1;
	phy->rfdc_track_en = true;
	phy->bbdc_track_en = true;
	phy->quad_track_en = true;
	phy->prev_ensm_state = 0;
	phy->curr_ensm_state = 0;
	phy->auto_cal_en = false;
	phy->last_tx_quad_cal_freq = 0;
	phy->flags = 0;
	phy->current_rx_bw_Hz = 0;
	phy->current_tx_bw_Hz = 0;
	phy->rxbbf_div = 0;
	phy->tx_fir_int = 0;
	phy->tx_fir_ntaps = 0;
	phy->rx_fir_dec = 0;
	phy->rx_fir_ntaps = 0;
	phy->ensm_pin_ctl_en = false;
	phy->txmon_tdd_en = 0;
	memset(&phy->fastlock, 0, sizeof(phy->fastlock));
}

static unsigned long ad9361_ref_div_sel(unsigned long refin_Hz, unsigned long max)
{
	if (refin_Hz <= (max / 2))
		return 2 * refin_Hz;
	else if (refin_Hz <= max)
		return refin_Hz;
	else if (refin_Hz <= (max * 2))
		return refin_Hz / 2;
	else if (refin_Hz <= (max * 4))
		return refin_Hz / 4;
	else
		return 0;
}

static int ad9361_setup(struct ad9361_rf_phy *phy)
{
	unsigned long refin_Hz, ref_freq, bbpll_freq;
	struct device *dev = &phy->spi->dev;
	struct spi_device *spi = phy->spi;
	struct ad9361_phy_platform_data *pd = phy->pdata;
	int ret;
	u32 real_rx_bandwidth = pd->rf_rx_bandwidth_Hz / 2;
	u32 real_tx_bandwidth = pd->rf_tx_bandwidth_Hz / 2;

	dev_dbg(dev, "%s", __func__);

	if (pd->fdd) {
		pd->tdd_skip_vco_cal = false;
		if (pd->ensm_pin_ctrl && pd->fdd_independent_mode) {
			dev_warn(dev,
				 "%s: Either set ENSM PINCTRL or FDD Independent Mode",
				__func__);
			pd->ensm_pin_ctrl = false;
		}
	} else { /* TDD Mode */
		if (pd->tdd_use_dual_synth || pd->tdd_skip_vco_cal)
			pd->tdd_use_fdd_tables = true;
	}


	if (pd->port_ctrl.pp_conf[2] & FDD_RX_RATE_2TX_RATE)
		phy->rx_eq_2tx = true;

	ad9361_spi_write(spi, REG_CTRL, CTRL_ENABLE);
	ad9361_spi_write(spi, REG_BANDGAP_CONFIG0, MASTER_BIAS_TRIM(0x0E)); /* Enable Master Bias */
	ad9361_spi_write(spi, REG_BANDGAP_CONFIG1, BANDGAP_TEMP_TRIM(0x0E)); /* Set Bandgap Trim */

	ad9361_set_dcxo_tune(phy, pd->dcxo_coarse, pd->dcxo_fine);

	refin_Hz = clk_get_rate(phy->clk_refin);

	ref_freq = ad9361_ref_div_sel(refin_Hz, MAX_BBPLL_FREF);
	if (!ref_freq)
		return -EINVAL;

	ad9361_spi_writef(spi, REG_REF_DIVIDE_CONFIG_1, RX_REF_RESET_BAR, 1);
	ad9361_spi_writef(spi, REG_REF_DIVIDE_CONFIG_2, TX_REF_RESET_BAR, 1);
	ad9361_spi_writef(spi, REG_REF_DIVIDE_CONFIG_2,
			  TX_REF_DOUBLER_FB_DELAY(~0), 3); /* FB DELAY */
	ad9361_spi_writef(spi, REG_REF_DIVIDE_CONFIG_2,
			  RX_REF_DOUBLER_FB_DELAY(~0), 3); /* FB DELAY */

	ad9361_spi_write(spi, REG_CLOCK_ENABLE,
			DIGITAL_POWER_UP | CLOCK_ENABLE_DFLT | BBPLL_ENABLE |
			(pd->use_extclk ? XO_BYPASS : 0)); /* Enable Clocks */


	ret = clk_set_rate(phy->clks[BB_REFCLK], ref_freq);
	if (ret < 0) {
		dev_err(dev, "Failed to set BB ref clock rate (%d)\n",
			ret);
		return ret;
	}

	ret = ad9361_set_trx_clock_chain(phy, pd->rx_path_clks,
				   pd->tx_path_clks);
	if (ret < 0)
		return ret;

	ad9361_en_dis_tx(phy, 1, TX_ENABLE);
	ad9361_en_dis_rx(phy, 1, RX_ENABLE);

	ad9361_en_dis_tx(phy, 2, pd->rx2tx2);
	ad9361_en_dis_rx(phy, 2, pd->rx2tx2);

	ret = ad9361_rf_port_setup(phy, true, pd->rf_rx_input_sel,
				   pd->rf_tx_output_sel);
	if (ret < 0)
		return ret;

	ret = ad9361_pp_port_setup(phy, false);
	if (ret < 0)
		return ret;

	ret = ad9361_auxdac_setup(phy, &pd->auxdac_ctrl);
	if (ret < 0)
		return ret;

	bbpll_freq = clk_get_rate(phy->clks[BBPLL_CLK]);

	ret = ad9361_auxadc_setup(phy, &pd->auxadc_ctrl, bbpll_freq);
	if (ret < 0)
		return ret;

	ret = ad9361_ctrl_outs_setup(phy, &pd->ctrl_outs_ctrl);
	if (ret < 0)
		return ret;

	ret = ad9361_gpo_setup(phy, &pd->gpo_ctrl);
	if (ret < 0)
		return ret;

	ret = ad9361_set_ref_clk_cycles(phy, refin_Hz);
	if (ret < 0)
		return ret;

	ret = ad9361_setup_ext_lna(phy, &pd->elna_ctrl);
	if (ret < 0)
		return ret;

	/*
	 * This allows forcing a lower F_REF window
	 * (worse phase noise, better fractional spurs)
	 */
	pd->trx_synth_max_fref = clamp_t(u32, pd->trx_synth_max_fref,
					 MIN_SYNTH_FREF, MAX_SYNTH_FREF);

	ref_freq = ad9361_ref_div_sel(refin_Hz, pd->trx_synth_max_fref);
	if (!ref_freq)
		return -EINVAL;

	ret = clk_set_rate(phy->clks[RX_REFCLK], ref_freq);
	if (ret < 0) {
		dev_err(dev, "Failed to set RX Synth ref clock rate (%d)\n", ret);
		return ret;
	}

	ret = clk_set_rate(phy->clks[TX_REFCLK], ref_freq);
	if (ret < 0) {
		dev_err(dev, "Failed to set TX Synth ref clock rate (%d)\n", ret);
		return ret;
	}

	ret = ad9361_txrx_synth_cp_calib(phy, ref_freq, false); /* RXCP */
	if (ret < 0)
		return ret;

	ret = ad9361_txrx_synth_cp_calib(phy, ref_freq, true); /* TXCP */
	if (ret < 0)
		return ret;

	ret = clk_set_rate(phy->clks[RX_RFPLL], ad9361_to_clk(pd->rx_synth_freq));
	if (ret < 0) {
		dev_err(dev, "Failed to set RX Synth rate (%d)\n",
			ret);
		return ret;
	}

	ret = clk_prepare_enable(phy->clks[RX_RFPLL]);
	if (ret < 0)
		return ret;

	/* REVISIT : add EXT LO clock */
	if (pd->use_ext_rx_lo)
		ad9361_trx_ext_lo_control(phy, false, pd->use_ext_rx_lo);


	/* Skip quad cal here we do it later again */
	phy->last_tx_quad_cal_freq = pd->tx_synth_freq;
	ret = clk_set_rate(phy->clks[TX_RFPLL], ad9361_to_clk(pd->tx_synth_freq));
	if (ret < 0) {
		dev_err(dev, "Failed to set TX Synth rate (%d)\n",
			ret);
		return ret;
	}

	ret = clk_prepare_enable(phy->clks[TX_RFPLL]);
	if (ret < 0)
		return ret;

	/* REVISIT : add EXT LO clock */
	if (pd->use_ext_tx_lo)
		ad9361_trx_ext_lo_control(phy, true, pd->use_ext_tx_lo);

	ret = ad9361_load_mixer_gm_subtable(phy);
	if (ret < 0)
		return ret;

	ret = ad9361_gc_setup(phy, &pd->gain_ctrl);
	if (ret < 0)
		return ret;

	ret = ad9361_rx_bb_analog_filter_calib(phy,
				real_rx_bandwidth,
				bbpll_freq);
	if (ret < 0)
		return ret;

	ret = ad9361_tx_bb_analog_filter_calib(phy,
				real_tx_bandwidth,
				bbpll_freq);
	if (ret < 0)
		return ret;

	ret = ad9361_rx_tia_calib(phy, real_rx_bandwidth);
	if (ret < 0)
		return ret;

	ret = ad9361_tx_bb_second_filter_calib(phy, real_tx_bandwidth);
	if (ret < 0)
		return ret;

	ret = ad9361_rx_adc_setup(phy,
				bbpll_freq,
				clk_get_rate(phy->clks[ADC_CLK]));
	if (ret < 0)
		return ret;

	ret = ad9361_bb_dc_offset_calib(phy);
	if (ret < 0)
		return ret;

	ret = ad9361_rf_dc_offset_calib(phy,
			ad9361_from_clk(clk_get_rate(phy->clks[RX_RFPLL])));
	if (ret < 0)
		return ret;

	phy->current_rx_bw_Hz = pd->rf_rx_bandwidth_Hz;
	phy->current_tx_bw_Hz = pd->rf_tx_bandwidth_Hz;
	phy->last_tx_quad_cal_phase = ~0;
	ret = ad9361_tx_quad_calib(phy, real_rx_bandwidth, real_tx_bandwidth, -1);
	if (ret < 0)
		return ret;

	ret = ad9361_tracking_control(phy, phy->bbdc_track_en,
			phy->rfdc_track_en, phy->quad_track_en);
	if (ret < 0)
		return ret;

	if (!pd->fdd)
		ad9361_run_calibration(phy, TXMON_CAL);

	ad9361_pp_port_setup(phy, true);

	ret = ad9361_set_ensm_mode(phy, pd->fdd, pd->ensm_pin_ctrl);
	if (ret < 0)
		return ret;

	ad9361_spi_writef(phy->spi, REG_TX_ATTEN_OFFSET,
			  MASK_CLR_ATTEN_UPDATE, 0);

	ret = ad9361_set_tx_atten(phy, pd->tx_atten, true, true, true);
	if (ret < 0)
		return ret;

	ret = ad9361_rssi_setup(phy, &pd->rssi_ctrl, false);
	if (ret < 0)
		return ret;

	ret = ad9361_clkout_control(phy, pd->ad9361_clkout_mode);
	if (ret < 0)
		return ret;

	ret = ad9361_txmon_setup(phy, &pd->txmon_ctrl);
	if (ret < 0)
		return ret;

	phy->curr_ensm_state = ad9361_spi_readf(spi, REG_STATE, ENSM_STATE(~0));
	ad9361_ensm_set_state(phy, pd->fdd ? ENSM_STATE_FDD : ENSM_STATE_RX,
			      pd->ensm_pin_ctrl);

	phy->auto_cal_en = true;
	phy->cal_threshold_freq = 100000000ULL; /* 100 MHz */

	return 0;

}

static int ad9361_do_calib_run(struct ad9361_rf_phy *phy, u32 cal, int arg)
{
	int ret;

	ret = ad9361_tracking_control(phy, false, false, false);
	if (ret < 0)
		return ret;

	ad9361_ensm_force_state(phy, ENSM_STATE_ALERT);

	switch (cal) {
	case TX_QUAD_CAL:
		ret = ad9361_tx_quad_calib(phy, phy->current_rx_bw_Hz / 2,
					   phy->current_tx_bw_Hz / 2, arg);
		break;
	case RFDC_CAL:
		ret = ad9361_rf_dc_offset_calib(phy,
			ad9361_from_clk(clk_get_rate(phy->clks[RX_RFPLL])));
		break;
	default:
		ret = -EINVAL;
		break;
	}

	ret = ad9361_tracking_control(phy, phy->bbdc_track_en,
			phy->rfdc_track_en, phy->quad_track_en);
	ad9361_ensm_restore_prev_state(phy);

	return ret;
}

static int ad9361_update_rf_bandwidth(struct ad9361_rf_phy *phy,
				     u32 rf_rx_bw, u32 rf_tx_bw)
{
	int ret;

	ret = ad9361_tracking_control(phy, false, false, false);
	if (ret < 0)
		return ret;

	ad9361_ensm_force_state(phy, ENSM_STATE_ALERT);

	ret = __ad9361_update_rf_bandwidth(phy, rf_rx_bw, rf_tx_bw);
	if (ret < 0)
		return ret;

	phy->current_rx_bw_Hz = rf_rx_bw;
	phy->current_tx_bw_Hz = rf_tx_bw;

	ret = ad9361_tx_quad_calib(phy, rf_rx_bw / 2, rf_tx_bw / 2, -1);
	if (ret < 0)
		return ret;

	ret = ad9361_tracking_control(phy, phy->bbdc_track_en,
			phy->rfdc_track_en, phy->quad_track_en);
	if (ret < 0)
		return ret;

	ad9361_ensm_restore_prev_state(phy);

	return 0;
}

static int ad9361_verify_fir_filter_coef(struct ad9361_rf_phy *phy,
				       enum fir_dest dest,
				       u32 ntaps, short *coef)
{
	struct spi_device *spi = phy->spi;
	u32 val, offs = 0, gain = 0, conf, sel, cnt;
	int ret = 0;

#ifndef DEBUG
	return 0;
#endif
	dev_dbg(&phy->spi->dev, "%s: TAPS %d, dest %d",
		__func__, ntaps, dest);

	if (dest & FIR_IS_RX) {
		gain = ad9361_spi_read(spi, REG_RX_FILTER_GAIN);
		offs = REG_RX_FILTER_COEF_ADDR - REG_TX_FILTER_COEF_ADDR;
		ad9361_spi_write(spi, REG_RX_FILTER_GAIN, 0);
	}

	conf = ad9361_spi_read(spi, REG_TX_FILTER_CONF + offs);

	if ((dest & 3) == 3) {
		sel = 1;
		cnt = 2;
	} else {
		sel = (dest & 3);
		cnt = 1;
	}

	for (; cnt > 0; cnt--, sel++) {

		ad9361_spi_write(spi, REG_TX_FILTER_CONF + offs,
				 FIR_NUM_TAPS(ntaps / 16 - 1) |
				 FIR_SELECT(sel) | FIR_START_CLK);
		for (val = 0; val < ntaps; val++) {
			short tmp;
			ad9361_spi_write(spi, REG_TX_FILTER_COEF_ADDR + offs, val);

			tmp = (ad9361_spi_read(spi, REG_TX_FILTER_COEF_READ_DATA_1 + offs) & 0xFF) |
			(ad9361_spi_read(spi, REG_TX_FILTER_COEF_READ_DATA_2 + offs) << 8);

			if (tmp != coef[val]) {
				dev_err(&phy->spi->dev,"%s%d read verify failed TAP%d %d =! %d \n",
					(dest & FIR_IS_RX) ? "RX" : "TX", sel,
					val, tmp, coef[val]);
				ret = -EIO;
			}
		}
	}

	if (dest & FIR_IS_RX) {
		ad9361_spi_write(spi, REG_RX_FILTER_GAIN, gain);
	}

	ad9361_spi_write(spi, REG_TX_FILTER_CONF + offs, conf);

	return ret;
}

static int ad9361_load_fir_filter_coef(struct ad9361_rf_phy *phy,
				       enum fir_dest dest, int gain_dB,
				       u32 ntaps, short *coef)
{
	struct spi_device *spi = phy->spi;
	u32 val, offs = 0, fir_conf = 0, fir_enable = 0;

	dev_dbg(&phy->spi->dev, "%s: TAPS %d, gain %d, dest %d",
		__func__, ntaps, gain_dB, dest);

	if (coef == NULL || !ntaps || ntaps > 128 || ntaps % 16) {
		dev_err(&phy->spi->dev,
			"%s: Invalid parameters: TAPS %d, gain %d, dest 0x%X",
			__func__, ntaps, gain_dB, dest);

		return -EINVAL;
	}

	if (dest & FIR_IS_RX) {
		val = 3 - (gain_dB + 12) / 6;
		ad9361_spi_write(spi, REG_RX_FILTER_GAIN, val & 0x3);
		offs = REG_RX_FILTER_COEF_ADDR - REG_TX_FILTER_COEF_ADDR;
		phy->rx_fir_ntaps = ntaps;
		fir_enable = ad9361_spi_readf(phy->spi,
			REG_RX_ENABLE_FILTER_CTRL, RX_FIR_ENABLE_DECIMATION(~0));
		ad9361_spi_writef(phy->spi, REG_RX_ENABLE_FILTER_CTRL,
			RX_FIR_ENABLE_DECIMATION(~0),
			(phy->rx_fir_dec == 4) ? 3 : phy->rx_fir_dec);
	} else {
		if (gain_dB == -6)
			fir_conf = TX_FIR_GAIN_6DB;
		phy->tx_fir_ntaps = ntaps;
		fir_enable = ad9361_spi_readf(phy->spi,
			REG_TX_ENABLE_FILTER_CTRL, TX_FIR_ENABLE_INTERPOLATION(~0));
		ad9361_spi_writef(phy->spi, REG_TX_ENABLE_FILTER_CTRL,
			TX_FIR_ENABLE_INTERPOLATION(~0),
			(phy->tx_fir_int == 4) ? 3 : phy->tx_fir_int);
	}

	val = ntaps / 16 - 1;

	fir_conf |= FIR_NUM_TAPS(val) | FIR_SELECT(dest) | FIR_START_CLK;

	ad9361_spi_write(spi, REG_TX_FILTER_CONF + offs, fir_conf);

	for (val = 0; val < ntaps; val++) {
		ad9361_spi_write(spi, REG_TX_FILTER_COEF_ADDR + offs, val);
		ad9361_spi_write(spi, REG_TX_FILTER_COEF_WRITE_DATA_1 + offs,
				 coef[val] & 0xFF);
		ad9361_spi_write(spi, REG_TX_FILTER_COEF_WRITE_DATA_2 + offs,
				 coef[val] >> 8);
		ad9361_spi_write(spi, REG_TX_FILTER_CONF + offs,
				 fir_conf | FIR_WRITE);
		ad9361_spi_write(spi, REG_TX_FILTER_COEF_READ_DATA_2 + offs, 0);
		ad9361_spi_write(spi, REG_TX_FILTER_COEF_READ_DATA_2 + offs, 0);
	}

	ad9361_spi_write(spi, REG_TX_FILTER_CONF + offs, fir_conf);
	fir_conf &= ~FIR_START_CLK;
	ad9361_spi_write(spi, REG_TX_FILTER_CONF + offs, fir_conf);

	if (dest & FIR_IS_RX)
		ad9361_spi_writef(phy->spi, REG_RX_ENABLE_FILTER_CTRL,
			RX_FIR_ENABLE_DECIMATION(~0), fir_enable);
	else
		ad9361_spi_writef(phy->spi, REG_TX_ENABLE_FILTER_CTRL,
			TX_FIR_ENABLE_INTERPOLATION(~0), fir_enable);

	return ad9361_verify_fir_filter_coef(phy, dest, ntaps, coef);
}

static int ad9361_parse_fir(struct ad9361_rf_phy *phy,
				 char *data, u32 size)
{
	char *line;
	int i = 0, ret, txc, rxc;
	int tx = -1, tx_gain, tx_int;
	int rx = -1, rx_gain, rx_dec;
	int rtx = -1, rrx = -1;
	short coef_tx[128];
	short coef_rx[128];
	char *ptr = data;

	phy->filt_rx_bw_Hz = 0;
	phy->filt_tx_bw_Hz = 0;
	phy->filt_valid = false;

	while ((line = strsep(&ptr, "\n"))) {
		if (line >= data + size) {
			break;
		}

		if (line[0] == '#')
			continue;

		if (tx < 0) {
			ret = sscanf(line, "TX %d GAIN %d INT %d",
				     &tx, &tx_gain, &tx_int);
			if (ret == 3)
				continue;
			else
				tx = -1;
		}
		if (rx < 0) {
			ret = sscanf(line, "RX %d GAIN %d DEC %d",
				     &rx, &rx_gain, &rx_dec);
			if (ret == 3)
				continue;
			else
				tx = -1;
		}

		if (rtx < 0) {
			ret = sscanf(line, "RTX %lu %lu %lu %lu %lu %lu",
				     &phy->filt_tx_path_clks[0],
				     &phy->filt_tx_path_clks[1],
				     &phy->filt_tx_path_clks[2],
				     &phy->filt_tx_path_clks[3],
				     &phy->filt_tx_path_clks[4],
				     &phy->filt_tx_path_clks[5]);
			if (ret == 6) {
				rtx = 0;
				continue;
			} else {
				rtx = -1;
			}
		}

		if (rrx < 0) {
			ret = sscanf(line, "RRX %lu %lu %lu %lu %lu %lu",
				     &phy->filt_rx_path_clks[0],
				     &phy->filt_rx_path_clks[1],
				     &phy->filt_rx_path_clks[2],
				     &phy->filt_rx_path_clks[3],
				     &phy->filt_rx_path_clks[4],
				     &phy->filt_rx_path_clks[5]);
			if (ret == 6) {
				rrx = 0;
				continue;
			} else {
				rrx = -1;
			}
		}

		if (!phy->filt_rx_bw_Hz) {
			ret = sscanf(line, "BWRX %d", &phy->filt_rx_bw_Hz);
			if (ret == 1)
				continue;
			else
				phy->filt_rx_bw_Hz = 0;
		}

		if (!phy->filt_tx_bw_Hz) {
			ret = sscanf(line, "BWTX %d", &phy->filt_tx_bw_Hz);
			if (ret == 1)
				continue;
			else
				phy->filt_tx_bw_Hz = 0;
		}

		ret = sscanf(line, "%d,%d", &txc, &rxc);
		if (ret == 1) {
			coef_tx[i] = coef_rx[i] = (short)txc;
			i++;
			continue;
		} else if (ret == 2) {
			coef_tx[i] = (short)txc;
			coef_rx[i] = (short)rxc;
			i++;
			continue;
		}
	}

	switch (tx) {
	case FIR_TX1:
	case FIR_TX2:
	case FIR_TX1_TX2:
		phy->tx_fir_int = tx_int;
		ret = ad9361_load_fir_filter_coef(phy, tx, tx_gain, i, coef_tx);

		break;
	default:
		ret = -EINVAL;
	}

	switch (rx | FIR_IS_RX) {
	case FIR_RX1:
	case FIR_RX2:
	case FIR_RX1_RX2:
		phy->rx_fir_dec = rx_dec;
		ret = ad9361_load_fir_filter_coef(phy, rx | FIR_IS_RX,
						  rx_gain, i, coef_rx);
		break;
	default:
		ret = -EINVAL;
	}

	if (ret < 0)
		return ret;

	if (!(rrx | rtx))
		phy->filt_valid = true;

	return size;
}

static int ad9361_validate_enable_fir(struct ad9361_rf_phy *phy)
{
	struct device *dev = &phy->spi->dev;
	int ret;
	unsigned long rx[6], tx[6];
	u32 max, valid;

	dev_dbg(dev, "%s: TX FIR EN=%d/TAPS%d/INT%d, RX FIR EN=%d/TAPS%d/DEC%d",
		__func__, !phy->bypass_tx_fir, phy->tx_fir_ntaps, phy->tx_fir_int,
		!phy->bypass_rx_fir, phy->rx_fir_ntaps, phy->rx_fir_dec);

	if (!phy->bypass_tx_fir) {
		if (!(phy->tx_fir_int == 1 || phy->tx_fir_int == 2 ||
			phy->tx_fir_int == 4)) {
			dev_err(dev,
				"%s: Invalid: Interpolation %d in filter config",
				__func__, phy->tx_fir_int);
			return -EINVAL;
		}


		if (phy->tx_fir_int == 1 && phy->tx_fir_ntaps > 64) {
			dev_err(dev,
				"%s: Invalid: TAPS > 64 and Interpolation = 1",
				__func__);
			return -EINVAL;
		}
	}

	if (!phy->bypass_rx_fir) {
		if (!(phy->rx_fir_dec == 1 || phy->rx_fir_dec == 2 ||
			phy->rx_fir_dec == 4)) {
			dev_err(dev,
				"%s: Invalid: Decimation %d in filter config",
				__func__, phy->rx_fir_dec);

			return -EINVAL;
		}
	}

	if (!phy->filt_valid || phy->bypass_rx_fir || phy->bypass_tx_fir) {
		ret = ad9361_calculate_rf_clock_chain(phy,
				clk_get_rate(phy->clks[TX_SAMPL_CLK]),
				phy->rate_governor, rx, tx);
		if (ret < 0) {
			u32 min = phy->rate_governor ? 1500000U : 1000000U;
			dev_err(dev,
				"%s: Calculating filter rates failed %d "
				"using min frequency",__func__, ret);
				ret = ad9361_calculate_rf_clock_chain(phy, min,
					phy->rate_governor, rx, tx);
			if (ret < 0) {
				return ret;
			}

		}
		valid = false;
	} else {
		memcpy(rx, phy->filt_rx_path_clks, sizeof(rx));
		memcpy(tx, phy->filt_tx_path_clks, sizeof(tx));
		valid = true;

	}

#ifdef _DEBUG
	dev_dbg(&phy->spi->dev, "%s:RX %lu %lu %lu %lu %lu %lu",
		__func__, rx[BBPLL_FREQ], rx[ADC_FREQ],
		rx[R2_FREQ], rx[R1_FREQ],
		rx[CLKRF_FREQ], rx[RX_SAMPL_FREQ]);

	dev_dbg(&phy->spi->dev, "%s:TX %lu %lu %lu %lu %lu %lu",
		__func__, tx[BBPLL_FREQ], tx[ADC_FREQ],
		tx[R2_FREQ], tx[R1_FREQ],
		tx[CLKRF_FREQ], tx[RX_SAMPL_FREQ]);
#endif

	if (!phy->bypass_tx_fir) {
		max = (tx[DAC_FREQ] / tx[TX_SAMPL_FREQ]) * 16;
		if (phy->tx_fir_ntaps > max) {
			dev_err(dev,
				"%s: Invalid: ratio ADC/2 / TX_SAMPL * 16 > TAPS"
				"(max %d, adc %lu, tx %lu)",
				__func__, max, rx[ADC_FREQ], tx[TX_SAMPL_FREQ]);
			return -EINVAL;
		}
	}

	if (!phy->bypass_rx_fir) {
		max = ((rx[ADC_FREQ] / ((rx[ADC_FREQ] == rx[R2_FREQ]) ? 1 : 2)) /
			rx[RX_SAMPL_FREQ]) * 16;
		if (phy->rx_fir_ntaps > max) {
			dev_err(dev,
				"%s: Invalid: ratio ADC/2 / RX_SAMPL * 16 > TAPS (max %d)",
				__func__, max);
			return -EINVAL;
		}
	}

	ret = ad9361_set_trx_clock_chain(phy, rx, tx);
	if (ret < 0)
		return ret;

	/*
	 * Workaround for clock framework since clocks don't change we
	 * manually need to enable the filter
	 */

	if (phy->rx_fir_dec == 1 || phy->bypass_rx_fir) {
		ad9361_spi_writef(phy->spi, REG_RX_ENABLE_FILTER_CTRL,
			RX_FIR_ENABLE_DECIMATION(~0), !phy->bypass_rx_fir);
	}

	if (phy->tx_fir_int == 1 || phy->bypass_tx_fir) {
		ad9361_spi_writef(phy->spi, REG_TX_ENABLE_FILTER_CTRL,
			TX_FIR_ENABLE_INTERPOLATION(~0), !phy->bypass_tx_fir);
	}

	return ad9361_update_rf_bandwidth(phy,
		valid ? phy->filt_rx_bw_Hz : phy->current_rx_bw_Hz,
		valid ? phy->filt_tx_bw_Hz : phy->current_tx_bw_Hz);
}

static void ad9361_work_func(struct work_struct *work)
{
	struct ad9361_rf_phy *phy =
		container_of(work, struct ad9361_rf_phy, work);
	int ret;

	dev_dbg(&phy->spi->dev, "%s:", __func__);

	ret = ad9361_do_calib_run(phy, TX_QUAD_CAL, phy->last_tx_quad_cal_phase);
	if (ret < 0)
		dev_err(&phy->spi->dev,
			"%s: TX QUAD cal failed", __func__);

	complete_all(&phy->complete);
	clear_bit(0, &phy->flags);
}

/*
 * AD9361 Clocks
 */

#define to_clk_priv(_hw) container_of(_hw, struct refclk_scale, hw)

static inline int ad9361_set_muldiv(struct refclk_scale *priv, u32 mul, u32 div)
{
	priv->mult = mul;
	priv->div = div;
	return 0;
}

static int ad9361_get_clk_scaler(struct clk_hw *hw)
{
	struct refclk_scale *clk_priv = to_clk_priv(hw);
	struct spi_device *spi = clk_priv->spi;
	u32 tmp, tmp1;

	switch (clk_priv->source) {
	case BB_REFCLK:
		tmp = ad9361_spi_read(spi, REG_CLOCK_CTRL);
		tmp &= 0x3;
		break;
	case RX_REFCLK:
		tmp = ad9361_spi_readf(spi, REG_REF_DIVIDE_CONFIG_1,
					RX_REF_DIVIDER_MSB);
		tmp1 = ad9361_spi_readf(spi, REG_REF_DIVIDE_CONFIG_2,
					RX_REF_DIVIDER_LSB);
		tmp = (tmp << 1) | tmp1;
		break;
	case TX_REFCLK:
		tmp = ad9361_spi_readf(spi, REG_REF_DIVIDE_CONFIG_2,
				       TX_REF_DIVIDER(~0));
		break;
	case ADC_CLK:
		tmp = ad9361_spi_read(spi, REG_BBPLL);
		return ad9361_set_muldiv(clk_priv, 1, 1 << (tmp & 0x7));
	case R2_CLK:
		tmp = ad9361_spi_readf(spi, REG_RX_ENABLE_FILTER_CTRL,
				       DEC3_ENABLE_DECIMATION(~0));
		return ad9361_set_muldiv(clk_priv, 1, tmp + 1);
	case R1_CLK:
		tmp = ad9361_spi_readf(spi, REG_RX_ENABLE_FILTER_CTRL, RHB2_EN);
		return ad9361_set_muldiv(clk_priv, 1, tmp + 1);
	case CLKRF_CLK:
		tmp = ad9361_spi_readf(spi, REG_RX_ENABLE_FILTER_CTRL, RHB1_EN);
		return ad9361_set_muldiv(clk_priv, 1, tmp + 1);
	case RX_SAMPL_CLK:
		tmp = ad9361_spi_readf(spi, REG_RX_ENABLE_FILTER_CTRL,
				       RX_FIR_ENABLE_DECIMATION(~0));

		if (!tmp)
			tmp = 1; /* bypass filter */
		else
			tmp = (1 << (tmp - 1));

		return ad9361_set_muldiv(clk_priv, 1, tmp);
	case DAC_CLK:
		tmp = ad9361_spi_readf(spi, REG_BBPLL, BIT(3));
		return ad9361_set_muldiv(clk_priv, 1, tmp + 1);
	case T2_CLK:
		tmp = ad9361_spi_readf(spi, REG_TX_ENABLE_FILTER_CTRL,
				       THB3_ENABLE_INTERP(~0));
		return ad9361_set_muldiv(clk_priv, 1, tmp + 1);
	case T1_CLK:
		tmp = ad9361_spi_readf(spi, REG_TX_ENABLE_FILTER_CTRL, THB2_EN);
		return ad9361_set_muldiv(clk_priv, 1, tmp + 1);
	case CLKTF_CLK:
		tmp = ad9361_spi_readf(spi, REG_TX_ENABLE_FILTER_CTRL, THB1_EN);
		return ad9361_set_muldiv(clk_priv, 1, tmp + 1);
	case TX_SAMPL_CLK:
		tmp = ad9361_spi_readf(spi, REG_TX_ENABLE_FILTER_CTRL,
				       TX_FIR_ENABLE_INTERPOLATION(~0));

		if (!tmp)
			tmp = 1; /* bypass filter */
		else
			tmp = (1 << (tmp - 1));

		return ad9361_set_muldiv(clk_priv, 1, tmp);
	default:
		return -EINVAL;
	}

	/* REFCLK Scaler */
	switch (tmp) {
	case 0:
		ad9361_set_muldiv(clk_priv, 1, 1);
		break;
	case 1:
		ad9361_set_muldiv(clk_priv, 1, 2);
		break;
	case 2:
		ad9361_set_muldiv(clk_priv, 1, 4);
		break;
	case 3:
		ad9361_set_muldiv(clk_priv, 2, 1);
		break;
	default:
		return -EINVAL;

	}

	return 0;
}

static int ad9361_to_refclk_scaler(struct refclk_scale *clk_priv)
{
	/* REFCLK Scaler */
	switch (((clk_priv->mult & 0xF) << 4) | (clk_priv->div & 0xF)) {
	case 0x11:
		return 0;
	case 0x12:
		return 1;
	case 0x14:
		return 2;
	case 0x21:
		return 3;
	default:
		return -EINVAL;
	}
};

static int ad9361_set_clk_scaler(struct clk_hw *hw, bool set)
{
	struct refclk_scale *clk_priv = to_clk_priv(hw);
	struct spi_device *spi = clk_priv->spi;
	u32 tmp;
	int ret;

	switch (clk_priv->source) {
	case BB_REFCLK:
		ret = ad9361_to_refclk_scaler(clk_priv);
		if (ret < 0)
			return ret;
		if (set)
			return ad9361_spi_writef(spi, REG_CLOCK_CTRL,
						REF_FREQ_SCALER(~0), ret);
		break;

	case RX_REFCLK:
		ret = ad9361_to_refclk_scaler(clk_priv);
		if (ret < 0)
			return ret;
		if (set) {
			tmp = ret;
			ret = ad9361_spi_writef(spi, REG_REF_DIVIDE_CONFIG_1,
						RX_REF_DIVIDER_MSB, tmp >> 1);
			ret |= ad9361_spi_writef(spi, REG_REF_DIVIDE_CONFIG_2,
						 RX_REF_DIVIDER_LSB, tmp & 1);
			return ret;
		}
		break;
	case TX_REFCLK:
		ret = ad9361_to_refclk_scaler(clk_priv);
		if (ret < 0)
			return ret;
		if (set)
			return ad9361_spi_writef(spi, REG_REF_DIVIDE_CONFIG_2,
						TX_REF_DIVIDER(~0), ret);
		break;
	case ADC_CLK:
		tmp = ilog2((u8)clk_priv->div);
		if (clk_priv->mult != 1 || tmp > 6 || tmp < 1)
			return -EINVAL;

		if (set)
			return ad9361_spi_writef(spi, REG_BBPLL, 0x7, tmp);
		break;
	case R2_CLK:
		if (clk_priv->mult != 1 || clk_priv->div > 3 || clk_priv->div < 1)
			return -EINVAL;
		if (set)
			return ad9361_spi_writef(spi, REG_RX_ENABLE_FILTER_CTRL,
						 DEC3_ENABLE_DECIMATION(~0),
						 clk_priv->div - 1);
		break;
	case R1_CLK:
		if (clk_priv->mult != 1 || clk_priv->div > 2 || clk_priv->div < 1)
			return -EINVAL;
		if (set)
			return ad9361_spi_writef(spi, REG_RX_ENABLE_FILTER_CTRL,
						 RHB2_EN, clk_priv->div - 1);
		break;
	case CLKRF_CLK:
		if (clk_priv->mult != 1 || clk_priv->div > 2 || clk_priv->div < 1)
			return -EINVAL;
		if (set)
			return ad9361_spi_writef(spi, REG_RX_ENABLE_FILTER_CTRL,
						 RHB1_EN, clk_priv->div - 1);
		break;
	case RX_SAMPL_CLK:
		if (clk_priv->mult != 1 || clk_priv->div > 4 ||
			clk_priv->div < 1 || clk_priv->div == 3)
			return -EINVAL;

		if (clk_priv->phy->bypass_rx_fir)
			tmp = 0;
		else
			tmp = ilog2(clk_priv->div) + 1;

		if (set)
			return ad9361_spi_writef(spi, REG_RX_ENABLE_FILTER_CTRL,
						 RX_FIR_ENABLE_DECIMATION(~0), tmp);
		break;
	case DAC_CLK:
		if (clk_priv->mult != 1 || clk_priv->div > 2 || clk_priv->div < 1)
			return -EINVAL;
		if (set)
			return ad9361_spi_writef(spi, REG_BBPLL,
						 BIT(3), clk_priv->div - 1);
		break;
	case T2_CLK:
		if (clk_priv->mult != 1 || clk_priv->div > 3 || clk_priv->div < 1)
			return -EINVAL;
		if (set)
			return ad9361_spi_writef(spi, REG_TX_ENABLE_FILTER_CTRL,
						 THB3_ENABLE_INTERP(~0),
						 clk_priv->div - 1);
		break;
	case T1_CLK:
		if (clk_priv->mult != 1 || clk_priv->div > 2 || clk_priv->div < 1)
			return -EINVAL;
		if (set)
			return ad9361_spi_writef(spi, REG_TX_ENABLE_FILTER_CTRL,
						 THB2_EN, clk_priv->div - 1);
		break;
	case CLKTF_CLK:
		if (clk_priv->mult != 1 || clk_priv->div > 2 || clk_priv->div < 1)
			return -EINVAL;
		if (set)
			return ad9361_spi_writef(spi, REG_TX_ENABLE_FILTER_CTRL,
						 THB1_EN, clk_priv->div - 1);
		break;
	case TX_SAMPL_CLK:
		if (clk_priv->mult != 1 || clk_priv->div > 4 ||
			clk_priv->div < 1 || clk_priv->div == 3)
			return -EINVAL;

		if (clk_priv->phy->bypass_tx_fir)
			tmp = 0;
		else
			tmp = ilog2(clk_priv->div) + 1;

		if (set)
			return ad9361_spi_writef(spi, REG_TX_ENABLE_FILTER_CTRL,
					TX_FIR_ENABLE_INTERPOLATION(~0), tmp);
		break;
	default:
		return -EINVAL;
	}

	return 0;
}

static unsigned long ad9361_clk_factor_recalc_rate(struct clk_hw *hw,
		unsigned long parent_rate)
{
	struct refclk_scale *clk_priv = to_clk_priv(hw);
	u64 rate;

	ad9361_get_clk_scaler(hw);
	rate = (parent_rate * clk_priv->mult) / clk_priv->div;

	return (unsigned long)rate;
}

static long ad9361_clk_factor_round_rate(struct clk_hw *hw, unsigned long rate,
				unsigned long *prate)
{
	struct refclk_scale *clk_priv = to_clk_priv(hw);
	int ret;

	if (rate >= *prate) {
		clk_priv->mult = DIV_ROUND_CLOSEST(rate, *prate);
		clk_priv->div = 1;

	} else {
		clk_priv->div = DIV_ROUND_CLOSEST(*prate, rate);
		clk_priv->mult = 1;
		if (!clk_priv->div) {
			dev_err(&clk_priv->spi->dev, "%s: divide by zero",
			__func__);
			clk_priv->div = 1;
		}
	}

	ret = ad9361_set_clk_scaler(hw, false);
	if (ret < 0)
		return ret;

	return (*prate / clk_priv->div) * clk_priv->mult;
}

static int ad9361_clk_factor_set_rate(struct clk_hw *hw, unsigned long rate,
				unsigned long parent_rate)
{
	struct refclk_scale *clk_priv = to_clk_priv(hw);

	dev_dbg(&clk_priv->spi->dev, "%s: Rate %lu Hz Parent Rate %lu Hz",
		__func__, rate, parent_rate);

	if (rate >= parent_rate) {
		clk_priv->mult = DIV_ROUND_CLOSEST(rate, parent_rate);
		clk_priv->div = 1;
	} else {
		clk_priv->div = DIV_ROUND_CLOSEST(parent_rate, rate);
		clk_priv->mult = 1;
		if (!clk_priv->div) {
			dev_err(&clk_priv->spi->dev, "%s: divide by zero",
			__func__);
			clk_priv->div = 1;
		}
	}

	return ad9361_set_clk_scaler(hw, true);
}

static const struct clk_ops refclk_scale_ops = {
	.round_rate = ad9361_clk_factor_round_rate,
	.set_rate = ad9361_clk_factor_set_rate,
	.recalc_rate = ad9361_clk_factor_recalc_rate,
};

/*
 * BBPLL
 */

static unsigned long ad9361_bbpll_recalc_rate(struct clk_hw *hw,
		unsigned long parent_rate)
{
	struct refclk_scale *clk_priv = to_clk_priv(hw);
	u64 rate;
	unsigned long fract, integer;
	u8 buf[4];

	ad9361_spi_readm(clk_priv->spi, REG_INTEGER_BB_FREQ_WORD, &buf[0],
			REG_INTEGER_BB_FREQ_WORD - REG_FRACT_BB_FREQ_WORD_1 + 1);

	fract = (buf[3] << 16) | (buf[2] << 8) | buf[1];
	integer = buf[0];

	rate = ((u64)parent_rate * fract);
	do_div(rate, BBPLL_MODULUS);
	rate += (u64)parent_rate * integer;

	return (unsigned long)rate;
}

static long ad9361_bbpll_round_rate(struct clk_hw *hw, unsigned long rate,
				unsigned long *prate)
{
	u64 tmp, rate64 = rate;
	u32 fract, integer;

	if (rate > MAX_BBPLL_FREQ)
		return MAX_BBPLL_FREQ;

	if (rate < MIN_BBPLL_FREQ)
		return MIN_BBPLL_FREQ;

	tmp = do_div(rate64, *prate);
	tmp = tmp * BBPLL_MODULUS + (*prate >> 1);
	do_div(tmp, *prate);

	integer = rate64;
	fract = tmp;

	tmp = *prate * (u64)fract;
	do_div(tmp, BBPLL_MODULUS);
	tmp += *prate * integer;

	return tmp;
}

static int ad9361_bbpll_set_rate(struct clk_hw *hw, unsigned long rate,
				unsigned long parent_rate)
{
	struct refclk_scale *clk_priv = to_clk_priv(hw);
	struct spi_device *spi = clk_priv->spi;
	u64 tmp, rate64 = rate;
	u32 fract, integer;
	int icp_val;
	u8 lf_defaults[3] = {0x35, 0x5B, 0xE8};

	dev_dbg(&spi->dev, "%s: Rate %lu Hz Parent Rate %lu Hz",
		__func__, rate, parent_rate);

	/*
	 * Setup Loop Filter and CP Current
	 * Scale is 150uA @ (1280MHz BBPLL, 40MHz REFCLK)
	 */
	tmp = (rate64 >> 7) * 150ULL;
	do_div(tmp, (parent_rate >> 7) * 32UL + (tmp >> 1));

	/* 25uA/LSB, Offset 25uA */
	icp_val = DIV_ROUND_CLOSEST((u32)tmp, 25U) - 1;

	icp_val = clamp(icp_val, 1, 64);

	ad9361_spi_write(spi, REG_CP_CURRENT, icp_val);
	ad9361_spi_writem(spi, REG_LOOP_FILTER_3, lf_defaults,
			  ARRAY_SIZE(lf_defaults));

	/* Allow calibration to occur and set cal count to 1024 for max accuracy */
	ad9361_spi_write(spi, REG_VCO_CTRL,
			 FREQ_CAL_ENABLE | FREQ_CAL_COUNT_LENGTH(3));
	/* Set calibration clock to REFCLK/4 for more accuracy */
	ad9361_spi_write(spi, REG_SDM_CTRL, 0x10);

	/* Calculate and set BBPLL frequency word */
	tmp = do_div(rate64, parent_rate);
	tmp = tmp *(u64) BBPLL_MODULUS + (parent_rate >> 1);
	do_div(tmp, parent_rate);

	integer = rate64;
	fract = tmp;

	ad9361_spi_write(spi, REG_INTEGER_BB_FREQ_WORD, integer);
	ad9361_spi_write(spi, REG_FRACT_BB_FREQ_WORD_3, fract);
	ad9361_spi_write(spi, REG_FRACT_BB_FREQ_WORD_2, fract >> 8);
	ad9361_spi_write(spi, REG_FRACT_BB_FREQ_WORD_1, fract >> 16);

	ad9361_spi_write(spi, REG_SDM_CTRL_1, INIT_BB_FO_CAL | BBPLL_RESET_BAR); /* Start BBPLL Calibration */
	ad9361_spi_write(spi, REG_SDM_CTRL_1, BBPLL_RESET_BAR); /* Clear BBPLL start calibration bit */

	ad9361_spi_write(spi, REG_VCO_PROGRAM_1, 0x86); /* Increase BBPLL KV and phase margin */
	ad9361_spi_write(spi, REG_VCO_PROGRAM_2, 0x01); /* Increase BBPLL KV and phase margin */
	ad9361_spi_write(spi, REG_VCO_PROGRAM_2, 0x05); /* Increase BBPLL KV and phase margin */

	return ad9361_check_cal_done(clk_priv->phy, REG_CH_1_OVERFLOW,
				     BBPLL_LOCK, 1);
}

static const struct clk_ops bbpll_clk_ops = {
	.round_rate = ad9361_bbpll_round_rate,
	.set_rate = ad9361_bbpll_set_rate,
	.recalc_rate = ad9361_bbpll_recalc_rate,
};

/*
 * RFPLL
 */

static u64 ad9361_calc_rfpll_freq(u64 parent_rate,
				   u64 integer,
				   u64 fract, u32 vco_div)
{
	u64 rate;

	rate = parent_rate * fract;
	do_div(rate, RFPLL_MODULUS);
	rate += parent_rate * integer;

	return rate >> (vco_div + 1);
}

static int ad9361_calc_rfpll_divder(u64 freq,
			     u64 parent_rate, u32 *integer,
			     u32 *fract, int *vco_div, u64 *vco_freq)
{
	u64 tmp;
	int div;

	if (freq > MAX_CARRIER_FREQ_HZ || freq < MIN_CARRIER_FREQ_HZ)
		return -EINVAL;

	div = -1;

	while (freq <= MIN_VCO_FREQ_HZ) {
		freq <<= 1;
		div++;
	}

	*vco_div = div;
	*vco_freq = freq;
	tmp = do_div(freq, parent_rate);
	tmp = tmp * RFPLL_MODULUS + (parent_rate >> 1);
	do_div(tmp, parent_rate);
	*integer = freq;
	*fract = tmp;

	return 0;
}

static unsigned long ad9361_rfpll_recalc_rate(struct clk_hw *hw,
		unsigned long parent_rate)
{
	struct refclk_scale *clk_priv = to_clk_priv(hw);
	struct ad9361_rf_phy *phy = clk_priv->phy;
	unsigned long fract, integer;
	u8 buf[5];
	u32 reg, div_mask, vco_div, profile;

	dev_dbg(&clk_priv->spi->dev, "%s: Parent Rate %lu Hz",
		__func__, parent_rate);

	switch (clk_priv->source) {
	case RX_RFPLL:
		reg = REG_RX_FRACT_BYTE_2;
		div_mask = RX_VCO_DIVIDER(~0);
		profile = phy->fastlock.current_profile[0];
		break;
	case TX_RFPLL:
		reg = REG_TX_FRACT_BYTE_2;
		div_mask = TX_VCO_DIVIDER(~0);
		profile = phy->fastlock.current_profile[1];
		break;
	default:
		return -EINVAL;
	}

	if (profile) {
		bool tx = clk_priv->source == TX_RFPLL;
		profile = profile - 1;

		buf[0] = ad9361_fastlock_readval(phy->spi, tx, profile, 4);
		buf[1] = ad9361_fastlock_readval(phy->spi, tx, profile, 3);
		buf[2] = ad9361_fastlock_readval(phy->spi, tx, profile, 2);
		buf[3] = ad9361_fastlock_readval(phy->spi, tx, profile, 1);
		buf[4] = ad9361_fastlock_readval(phy->spi, tx, profile, 0);
		vco_div = ad9361_fastlock_readval(phy->spi, tx, profile, 12) & 0xF;

	} else {
		ad9361_spi_readm(clk_priv->spi, reg, &buf[0], ARRAY_SIZE(buf));
		vco_div = ad9361_spi_readf(clk_priv->spi, REG_RFPLL_DIVIDERS, div_mask);
	}

	fract = (SYNTH_FRACT_WORD(buf[0]) << 16) | (buf[1] << 8) | buf[2];
	integer = (SYNTH_INTEGER_WORD(buf[3]) << 8) | buf[4];

	return ad9361_to_clk(ad9361_calc_rfpll_freq(parent_rate, integer,
					      fract, vco_div));
}

static long ad9361_rfpll_round_rate(struct clk_hw *hw, unsigned long rate,
				unsigned long *prate)
{
	if (ad9361_from_clk(rate) > MAX_CARRIER_FREQ_HZ ||
		ad9361_from_clk(rate) < MIN_CARRIER_FREQ_HZ)
		return -EINVAL;

	return rate;
}

static int ad9361_rfpll_set_rate(struct clk_hw *hw, unsigned long rate,
				unsigned long parent_rate)
{
	struct refclk_scale *clk_priv = to_clk_priv(hw);
	struct ad9361_rf_phy *phy = clk_priv->phy;
	u64 vco;
	u8 buf[5];
	u32 reg, div_mask, lock_reg, fract, integer;
	int vco_div, ret;

	dev_dbg(&clk_priv->spi->dev, "%s: Rate %lu Hz Parent Rate %lu Hz",
		__func__, rate, parent_rate);

	ad9361_fastlock_prepare(phy, clk_priv->source == TX_RFPLL, 0, false);

	ret = ad9361_calc_rfpll_divder(ad9361_from_clk(rate), parent_rate,
				&integer, &fract, &vco_div, &vco);
	if (ret < 0)
		return ret;

	switch (clk_priv->source) {
	case RX_RFPLL:
		reg = REG_RX_FRACT_BYTE_2;
		lock_reg = REG_RX_CP_OVERRANGE_VCO_LOCK;
		div_mask = RX_VCO_DIVIDER(~0);
		break;
	case TX_RFPLL:
		reg = REG_TX_FRACT_BYTE_2;
		lock_reg = REG_TX_CP_OVERRANGE_VCO_LOCK;
		div_mask = TX_VCO_DIVIDER(~0);
		break;
	default:
		return -EINVAL;

	}

	/* Option to skip VCO cal in TDD mode when moving from TX/RX to Alert */
	if (phy->pdata->tdd_skip_vco_cal)
		ad9361_trx_vco_cal_control(phy, clk_priv->source == TX_RFPLL,
					   true);

	ad9361_rfpll_vco_init(phy, div_mask == TX_VCO_DIVIDER(~0),
			      vco, parent_rate);

	buf[0] = SYNTH_FRACT_WORD(fract >> 16);
	buf[1] = fract >> 8;
	buf[2] = fract & 0xFF;
	buf[3] = SYNTH_INTEGER_WORD(integer >> 8) |
		(~SYNTH_INTEGER_WORD(~0) &
		ad9361_spi_read(clk_priv->spi, reg - 3));
	buf[4] = integer & 0xFF;

	ad9361_spi_writem(clk_priv->spi, reg, buf, 5);
	ad9361_spi_writef(clk_priv->spi, REG_RFPLL_DIVIDERS, div_mask, vco_div);

	/* Load Gain Table */
	if (clk_priv->source == RX_RFPLL) {
		ret = ad9361_load_gt(phy, ad9361_from_clk(rate), GT_RX1 + GT_RX2);
		if (ret < 0)
			return ret;
	}

	/* For RX LO we typically have the tracking option enabled
	 * so for now do nothing here.
	 */
	if (phy->auto_cal_en && (clk_priv->source == TX_RFPLL))
		if (abs(phy->last_tx_quad_cal_freq - ad9361_from_clk(rate)) >
			phy->cal_threshold_freq) {

			set_bit(0, &phy->flags);
			reinit_completion(&phy->complete);
			schedule_work(&phy->work);
			phy->last_tx_quad_cal_freq = ad9361_from_clk(rate);
		}

	ret = ad9361_check_cal_done(phy, lock_reg, VCO_LOCK, 1);

	if (phy->pdata->tdd_skip_vco_cal)
		ad9361_trx_vco_cal_control(phy, clk_priv->source == TX_RFPLL,
					   false);

	return ret;
}

static const struct clk_ops rfpll_clk_ops = {
	.round_rate = ad9361_rfpll_round_rate,
	.set_rate = ad9361_rfpll_set_rate,
	.recalc_rate = ad9361_rfpll_recalc_rate,
};

#define AD9361_MAX_CLK_NAME 79

static char *ad9361_clk_set_dev_name(struct ad9361_rf_phy *phy,
					 char *dest, const char *name)
{
	size_t len = 0;

	if (*name == '-')
		len = strlcpy(dest, dev_name(&phy->spi->dev),
			      AD9361_MAX_CLK_NAME);
	else
		*dest = '\0';

	return strncat(dest, name, AD9361_MAX_CLK_NAME - len);
}

static int ad9361_clk_register(struct ad9361_rf_phy *phy,
		const char *name, const char *parent_name, unsigned long flags,
		u32 source)
{
	struct refclk_scale *clk_priv = &phy->clk_priv[source];
	struct clk_init_data init;
	struct clk *clk;
	char c_name[AD9361_MAX_CLK_NAME + 1], p_name[AD9361_MAX_CLK_NAME + 1];
	const char *_parent_name;

	/* struct refclk_scale assignments */
	clk_priv->source = source;
	clk_priv->hw.init = &init;
	clk_priv->spi = phy->spi;
	clk_priv->phy = phy;

	switch (source) {
	case BBPLL_CLK:
		init.ops = &bbpll_clk_ops;
		break;
	case RX_RFPLL:
	case TX_RFPLL:
		init.ops = &rfpll_clk_ops;
		break;
	default:
		init.ops = &refclk_scale_ops;
	}

	_parent_name = ad9361_clk_set_dev_name(phy, p_name, parent_name);

	init.name = ad9361_clk_set_dev_name(phy, c_name, name);;
	init.flags = flags;
	init.parent_names = &_parent_name;
	init.num_parents = 1;

	clk = devm_clk_register(&phy->spi->dev, &clk_priv->hw);
	phy->clks[source] = clk;

	return 0;
}

static int ad9361_clks_disable(struct ad9361_rf_phy *phy)
{
	clk_disable_unprepare(phy->clks[TX_RFPLL]);
	clk_disable_unprepare(phy->clks[RX_RFPLL]);

	return 0;
}

static int ad9361_clks_resync(struct ad9361_rf_phy *phy)
{
	int i;

	for (i = TX_RFPLL; i >= 0; i--)
		clk_get_rate(phy->clks[i]);

	return 0;
}

static int register_clocks(struct ad9361_rf_phy *phy)
{
	const char *parent_name;
	u32 flags = CLK_GET_RATE_NOCACHE;

	parent_name = of_clk_get_parent_name(phy->spi->dev.of_node, 0);
	if (!parent_name)
		return -EINVAL;

	phy->clk_data.clks = phy->clks;
	phy->clk_data.clk_num = NUM_AD9361_CLKS;

	/* Scaled Reference Clocks */
	ad9361_clk_register(phy, "-tx_refclk", parent_name,
		flags | CLK_IGNORE_UNUSED, TX_REFCLK);

	ad9361_clk_register(phy, "-rx_refclk", parent_name,
		flags | CLK_IGNORE_UNUSED, RX_REFCLK);

	ad9361_clk_register(phy, "-bb_refclk", parent_name,
		flags | CLK_IGNORE_UNUSED, BB_REFCLK);

	/* Base Band PLL Clock */
	ad9361_clk_register(phy, "-bbpll_clk", "-bb_refclk",
		flags | CLK_IGNORE_UNUSED, BBPLL_CLK);

	ad9361_clk_register(phy, "-adc_clk", "-bbpll_clk",
		flags | CLK_IGNORE_UNUSED, ADC_CLK);

	ad9361_clk_register(phy, "-r2_clk", "-adc_clk",
		flags | CLK_IGNORE_UNUSED, R2_CLK);

	ad9361_clk_register(phy, "-r1_clk", "-r2_clk",
		flags | CLK_IGNORE_UNUSED, R1_CLK);

	ad9361_clk_register(phy, "-clkrf_clk", "-r1_clk",
		flags | CLK_IGNORE_UNUSED, CLKRF_CLK);

	ad9361_clk_register(phy, "-rx_sampl_clk", "-clkrf_clk",
		flags | CLK_IGNORE_UNUSED, RX_SAMPL_CLK);

	ad9361_clk_register(phy, "-dac_clk", "-adc_clk",
		flags | CLK_IGNORE_UNUSED, DAC_CLK);

	ad9361_clk_register(phy, "-t2_clk", "-dac_clk",
		flags | CLK_IGNORE_UNUSED, T2_CLK);

	ad9361_clk_register(phy, "-t1_clk", "-t2_clk",
		flags | CLK_IGNORE_UNUSED, T1_CLK);

	ad9361_clk_register(phy, "-clktf_clk", "-t1_clk",
		flags | CLK_IGNORE_UNUSED, CLKTF_CLK);

	ad9361_clk_register(phy, "-tx_sampl_clk", "-clktf_clk",
		flags | CLK_IGNORE_UNUSED, TX_SAMPL_CLK);

	ad9361_clk_register(phy, "-rx_rfpll", "-rx_refclk",
		flags | CLK_IGNORE_UNUSED, RX_RFPLL);

	ad9361_clk_register(phy, "-tx_rfpll", "-tx_refclk",
		flags | CLK_IGNORE_UNUSED, TX_RFPLL);


	return 0;
}

#define AIM_CHAN(_chan, _si, _bits, _sign)			\
	{ .type = IIO_VOLTAGE,						\
	  .indexed = 1,							\
	  .channel = _chan,						\
	  .info_mask_separate = BIT(IIO_CHAN_INFO_CALIBSCALE) |		\
			BIT(IIO_CHAN_INFO_CALIBBIAS) |			\
			BIT(IIO_CHAN_INFO_CALIBPHASE),			\
	  .info_mask_shared_by_type = BIT(IIO_CHAN_INFO_SAMP_FREQ),	\
	/*.ext_info = axiadc_ext_info,*/			\
	  .scan_index = _si,						\
	  .scan_type = {						\
		.sign = _sign,						\
		.realbits = _bits,					\
		.storagebits = 16,					\
		.shift = 0,						\
	  },								\
	}

#define AIM_MC_CHAN(_chan, _si, _bits, _sign)			\
	{ .type = IIO_VOLTAGE,						\
	  .indexed = 1,							\
	  .channel = _chan,						\
	  .scan_index = _si,						\
	  .scan_type = {						\
		.sign = _sign,						\
		.realbits = _bits,					\
		.storagebits = 16,					\
		.shift = 0,						\
	  },								\
	}


static const unsigned long ad9361_2x2_available_scan_masks[] = {
	0x01, 0x02, 0x04, 0x08, 0x03, 0x0C, /* 1 & 2 chan */
	0x10, 0x20, 0x40, 0x80, 0x30, 0xC0, /* 1 & 2 chan */
	0x33, 0xCC, 0xC3, 0x3C, 0x0F, 0xF0, /* 4 chan */
	0xFF,				   /* 8 chan */
	0x00,
};

static const unsigned long ad9361_available_scan_masks[] = {
	0x01, 0x02, 0x04, 0x08, 0x03, 0x0C, 0x0F,
	0x00,
};

static const struct axiadc_chip_info axiadc_chip_info_tbl[] = {
	[ID_AD9361] = {
		.name = "AD9361",
		.max_rate = 61440000UL,
		.max_testmode = 0,
		.num_channels = 4,
		.scan_masks = ad9361_available_scan_masks,
		.channel[0] = AIM_CHAN(0, 0, 12, 'S'),
		.channel[1] = AIM_CHAN(1, 1, 12, 'S'),
		.channel[2] = AIM_CHAN(2, 2, 12, 'S'),
		.channel[3] = AIM_CHAN(3, 3, 12, 'S'),
	},
	[ID_AD9361_2] = { /* MCS/MIMO 2x AD9361 */
		.name = "AD9361-2",
		.max_rate = 61440000UL,
		.max_testmode = 0,
		.num_channels = 8,
		.num_shadow_slave_channels = 4,
		.scan_masks = ad9361_2x2_available_scan_masks,
		.channel[0] = AIM_CHAN(0, 0, 12, 'S'),
		.channel[1] = AIM_CHAN(1, 1, 12, 'S'),
		.channel[2] = AIM_CHAN(2, 2, 12, 'S'),
		.channel[3] = AIM_CHAN(3, 3, 12, 'S'),
		.channel[4] = AIM_MC_CHAN(4, 4, 12, 'S'),
		.channel[5] = AIM_MC_CHAN(5, 5, 12, 'S'),
		.channel[6] = AIM_MC_CHAN(6, 6, 12, 'S'),
		.channel[7] = AIM_MC_CHAN(7, 7, 12, 'S'),
	},
	[ID_AD9364] = {
		.name = "AD9361",
		.max_rate = 122880000UL,
		.max_testmode = 0,
		.num_channels = 2,
		.channel[0] = AIM_CHAN(0, 0, 12, 'S'),
		.channel[1] = AIM_CHAN(1, 1, 12, 'S'),
	},

};

static int ad9361_read_raw(struct iio_dev *indio_dev,
			   struct iio_chan_spec const *chan,
			   int *val,
			   int *val2,
			   long m)
{
	struct axiadc_converter *conv = iio_device_get_drvdata(indio_dev);

	switch (m) {
	case IIO_CHAN_INFO_SAMP_FREQ:
		if (!conv->clk)
			return -ENODEV;

		*val = conv->adc_clk = clk_get_rate(conv->clk);

		return IIO_VAL_INT;

	}
	return -EINVAL;
}

static int ad9361_write_raw(struct iio_dev *indio_dev,
			       struct iio_chan_spec const *chan,
			       int val,
			       int val2,
			       long mask)
{
	struct axiadc_converter *conv = iio_device_get_drvdata(indio_dev);
	unsigned long r_clk;
	int ret;

	switch (mask) {
	case IIO_CHAN_INFO_SAMP_FREQ:
		if (!conv->clk)
			return -ENODEV;

		if (chan->extend_name)
			return -ENODEV;

		r_clk = clk_round_rate(conv->clk, val);
		if (r_clk < 0 || r_clk > conv->chip_info->max_rate) {
			dev_warn(&conv->spi->dev,
				"Error setting ADC sample rate %ld", r_clk);
			return -EINVAL;
		}

		ret = clk_set_rate(conv->clk, r_clk);
		if (ret < 0)
			return ret;

		return 0;
		break;
	default:
		return -EINVAL;
	}

	return 0;
}

static int ad9361_dig_tune(struct ad9361_rf_phy *phy, unsigned long max_freq)
{
	struct axiadc_converter *conv = spi_get_drvdata(phy->spi);
	struct axiadc_state *st = iio_priv(conv->indio_dev);
	int ret, i, j, k, chan, t, num_chan, err = 0;
	u32 s0, s1, c0, c1, tmp, saved = 0;
	u8 field[2][16];
	u32 saved_dsel[4], saved_chan_ctrl6[4];

	unsigned hdl_dac_version = axiadc_read(st, 0x4000);

	if (phy->pdata->dig_interface_tune_skipmode == 2) {
	/* skip completely and use defaults */
		ad9361_spi_write(phy->spi, REG_RX_CLOCK_DATA_DELAY,
				phy->pdata->port_ctrl.rx_clk_data_delay);

		ad9361_spi_write(phy->spi, REG_TX_CLOCK_DATA_DELAY,
				phy->pdata->port_ctrl.tx_clk_data_delay);

		return 0;
	}

	if (!phy->pdata->fdd) {
		ad9361_set_ensm_mode(phy, true, false);
		ad9361_ensm_force_state(phy, ENSM_STATE_FDD);
	} else {
		ad9361_ensm_force_state(phy, ENSM_STATE_ALERT);
		ad9361_ensm_restore_prev_state(phy);
	}

	num_chan = (conv->chip_info->num_channels > 4) ? 4 : conv->chip_info->num_channels;

	ad9361_bist_prbs(phy, BIST_INJ_RX);

	for (t = 0; t < 2; t++) {
		memset(field, 0, 32);
		for (k = 0; k < 2; k++) {
			if (max_freq)
				ad9361_set_trx_clock_chain_freq(phy, k ? 45000000UL : 15000000UL); /* 10000000UL */
		for (i = 0; i < 2; i++) {
			for (j = 0; j < 16; j++) {
				ad9361_spi_write(phy->spi,
						REG_RX_CLOCK_DATA_DELAY + t,
						RX_DATA_DELAY(i == 0 ? j : 0) |
						DATA_CLK_DELAY(i ? j : 0));
				for (chan = 0; chan < num_chan; chan++)
					axiadc_write(st, ADI_REG_CHAN_STATUS(chan),
						ADI_PN_ERR | ADI_PN_OOS);
				mdelay(4);

				if ((t == 1) || (axiadc_read(st, ADI_REG_STATUS) & ADI_STATUS)) {
					for (chan = 0, ret = 0; chan < num_chan; chan++) {
						ret |= axiadc_read(st, ADI_REG_CHAN_STATUS(chan));
					}
				} else {
					ret = 1;
				}

				field[i][j] |= ret;
			}
		}
		}
#ifdef _DEBUG
		printk("SAMPL CLK: %lu\n", clk_get_rate(phy->clks[RX_SAMPL_CLK]));
		printk("  ");
		for (i = 0; i < 16; i++)
			printk("%x:", i);
		printk("\n");

		for (i = 0; i < 2; i++) {
			printk("%x:", i);
			for (j = 0; j < 16; j++) {
				printk("%c ", (field[i][j] ? '#' : 'o'));
			}
			printk("\n");
		}
		printk("\n");
#endif
		c0 = ad9361_find_opt(&field[0][0], 16, &s0);
		c1 = ad9361_find_opt(&field[1][0], 16, &s1);

		if (!c0 && !c1) {
			dev_err(&phy->spi->dev, "%s: Tuning %s FAILED!", __func__,
				t ? "TX" : "RX");
			err |= -EIO;
		}

		if (c1 > c0)
			ad9361_spi_write(phy->spi, REG_RX_CLOCK_DATA_DELAY + t,
					DATA_CLK_DELAY(s1 + c1 / 2) |
					RX_DATA_DELAY(0));
		else
			ad9361_spi_write(phy->spi, REG_RX_CLOCK_DATA_DELAY + t,
					DATA_CLK_DELAY(0) |
					RX_DATA_DELAY(s0 + c0 / 2));

		if (t == 0) {
			/* Now do the loopback and tune the digital out */

			ad9361_bist_prbs(phy, BIST_DISABLE);

			if (phy->pdata->dig_interface_tune_skipmode == 1) {
			/* skip TX */

				phy->pdata->port_ctrl.rx_clk_data_delay =
					ad9361_spi_read(phy->spi, REG_RX_CLOCK_DATA_DELAY);

				if (!phy->pdata->fdd) {
					ad9361_set_ensm_mode(phy, phy->pdata->fdd,
							     phy->pdata->ensm_pin_ctrl);
					ad9361_ensm_restore_prev_state(phy);
				}
				return 0;
			}

			ad9361_bist_loopback(phy, 1);

			for (chan = 0; chan < num_chan; chan++) {
				axiadc_write(st, ADI_REG_CHAN_CNTRL(chan),
					ADI_FORMAT_SIGNEXT | ADI_FORMAT_ENABLE |
					ADI_ENABLE | ADI_IQCOR_ENB);
				axiadc_set_pnsel(st, chan, ADC_PN_CUSTOM);
				saved_chan_ctrl6[chan] = axiadc_read(st, 0x4414 + (chan) * 0x40);
				if (PCORE_VERSION_MAJOR(hdl_dac_version) > 7) {
					saved_dsel[chan] = axiadc_read(st, 0x4418 + (chan) * 0x40);
					axiadc_write(st, 0x4418 + (chan) * 0x40, 9);
					axiadc_write(st, 0x4414 + (chan) * 0x40, 0); /* !IQCOR_ENB */
					axiadc_write(st, 0x4044, 1);
				} else {
					axiadc_write(st, 0x4414 + (chan) * 0x40, 1); /* DAC_PN_ENB */
				}
			}
			if (PCORE_VERSION_MAJOR(hdl_dac_version) < 8) {
				saved = tmp = axiadc_read(st, 0x4048);
				tmp &= ~0xF;
				tmp |= 1;
				axiadc_write(st, 0x4048, tmp);

			}
		} else {
			ad9361_bist_loopback(phy, 0);

			if (PCORE_VERSION_MAJOR(hdl_dac_version) < 8)
				axiadc_write(st, 0x4048, saved);

			for (chan = 0; chan < num_chan; chan++) {
				axiadc_write(st, ADI_REG_CHAN_CNTRL(chan),
					ADI_FORMAT_SIGNEXT | ADI_FORMAT_ENABLE |
					ADI_ENABLE | ADI_IQCOR_ENB);
				axiadc_set_pnsel(st, chan, ADC_PN9);
				if (PCORE_VERSION_MAJOR(hdl_dac_version) > 7) {
					axiadc_write(st, 0x4418 + (chan) * 0x40, saved_dsel[chan]);
					axiadc_write(st, 0x4044, 1);
				}

				axiadc_write(st, 0x4414 + (chan) * 0x40, saved_chan_ctrl6[chan]);
			}

			if (err == -EIO) {

				ad9361_spi_write(phy->spi, REG_RX_CLOCK_DATA_DELAY,
						phy->pdata->port_ctrl.rx_clk_data_delay);

				ad9361_spi_write(phy->spi, REG_TX_CLOCK_DATA_DELAY,
						phy->pdata->port_ctrl.tx_clk_data_delay);
				err = 0;
			} else {
				phy->pdata->port_ctrl.rx_clk_data_delay =
					ad9361_spi_read(phy->spi, REG_RX_CLOCK_DATA_DELAY);
				phy->pdata->port_ctrl.tx_clk_data_delay =
					ad9361_spi_read(phy->spi, REG_TX_CLOCK_DATA_DELAY);
			}

			if (!phy->pdata->fdd) {
				ad9361_set_ensm_mode(phy, phy->pdata->fdd, phy->pdata->ensm_pin_ctrl);
				ad9361_ensm_restore_prev_state(phy);
			}

			return err;
		}
	}

	return -EINVAL;
}

static int ad9361_post_setup(struct iio_dev *indio_dev)
{
	struct axiadc_state *st = iio_priv(indio_dev);
	struct axiadc_converter *conv = iio_device_get_drvdata(indio_dev);
	struct ad9361_rf_phy *phy = conv->phy;
	unsigned rx2tx2 = phy->pdata->rx2tx2;
	unsigned tmp, num_chan;
	int i, ret;

	num_chan = (conv->chip_info->num_channels > 4) ? 4 : conv->chip_info->num_channels;

	conv->indio_dev = indio_dev;
	axiadc_write(st, ADI_REG_CNTRL, rx2tx2 ? 0 : ADI_R1_MODE);
	tmp = axiadc_read(st, 0x4048);

	if (!rx2tx2) {
		axiadc_write(st, 0x4048, tmp | BIT(5)); /* R1_MODE */
		axiadc_write(st, 0x404c, 1); /* RATE */
	} else {
		tmp &= ~BIT(5);
		axiadc_write(st, 0x4048, tmp);
		axiadc_write(st, 0x404c, 3); /* RATE */
	}

	axiadc_write(st, 0x404c, 1); /* Altera */

	for (i = 0; i < num_chan; i++) {
		axiadc_write(st, ADI_REG_CHAN_CNTRL_1(i),
			     ADI_DCFILT_OFFSET(0));
		axiadc_write(st, ADI_REG_CHAN_CNTRL_2(i),
			     (i & 1) ? 0x00004000 : 0x40000000);
		axiadc_write(st, ADI_REG_CHAN_CNTRL(i),
			     ADI_FORMAT_SIGNEXT | ADI_FORMAT_ENABLE |
			     ADI_ENABLE | ADI_IQCOR_ENB);
	}

	ret = ad9361_dig_tune(phy, (axiadc_read(st, ADI_REG_ID)) ?
		0 : 61440000);
	if (ret < 0)
		return ret;

	ret = ad9361_set_trx_clock_chain(phy,
					 phy->pdata->rx_path_clks,
					 phy->pdata->tx_path_clks);

	ad9361_ensm_force_state(phy, ENSM_STATE_ALERT);
	ad9361_ensm_restore_prev_state(phy);

	return ret;
}

static int ad9361_register_axi_converter(struct ad9361_rf_phy *phy)
{
	struct axiadc_converter *conv;
	struct spi_device *spi = phy->spi;
	int ret;

	conv = devm_kzalloc(&spi->dev, sizeof(*conv), GFP_KERNEL);
	if (conv == NULL)
		return -ENOMEM;

	conv->id = ad9361_spi_read(spi, REG_PRODUCT_ID) & PRODUCT_ID_MASK;
	if (conv->id != PRODUCT_ID_9361) {
		dev_err(&spi->dev, "Unrecognized CHIP_ID 0x%X\n", conv->id);
  		ret = -ENODEV;
  		goto out;
	}

	conv->chip_info = &axiadc_chip_info_tbl[
		(spi_get_device_id(spi)->driver_data == ID_AD9361_2) ?
		ID_AD9361_2 : phy->pdata->rx2tx2 ? ID_AD9361 : ID_AD9364];
	conv->adc_output_mode = OUTPUT_MODE_TWOS_COMPLEMENT;
	conv->write = ad9361_spi_write;
	conv->read = ad9361_spi_read;
	conv->write_raw = ad9361_write_raw;
	conv->read_raw = ad9361_read_raw;
	conv->post_setup = ad9361_post_setup;
	conv->spi = spi;
	conv->phy = phy;

	conv->clk = phy->clks[RX_SAMPL_CLK];
	conv->adc_clk = clk_get_rate(conv->clk);

	spi_set_drvdata(spi, conv); /* Take care here */

	return 0;
out:
	spi_set_drvdata(spi, NULL);
	return ret;
}

enum ad9361_iio_dev_attr {
	AD9361_RF_RX_BANDWIDTH,
	AD9361_RF_TX_BANDWIDTH,
	AD9361_ENSM_MODE,
	AD9361_ENSM_MODE_AVAIL,
	AD9361_CALIB_MODE,
	AD9361_CALIB_MODE_AVAIL,
	AD9361_RX_PATH_FREQ,
	AD9361_TX_PATH_FREQ,
	AD9361_TRX_RATE_GOV,
	AD9361_TRX_RATE_GOV_AVAIL,
	AD9361_FIR_RX_ENABLE,
	AD9361_FIR_TX_ENABLE,
	AD9361_FIR_TRX_ENABLE,
	AD9361_BBDC_OFFS_ENABLE,
	AD9361_RFDC_OFFS_ENABLE,
	AD9361_QUAD_ENABLE,
	AD9361_DCXO_TUNE_COARSE,
	AD9361_DCXO_TUNE_FINE,
};

static ssize_t ad9361_phy_store(struct device *dev,
				struct device_attribute *attr,
				const char *buf, size_t len)
{
	struct iio_dev *indio_dev = dev_to_iio_dev(dev);
	struct iio_dev_attr *this_attr = to_iio_dev_attr(attr);
	struct ad9361_rf_phy *phy = iio_priv(indio_dev);
	long readin;
	int ret = 0, arg = -1;
	u32 val;
	bool res;

	if (phy->curr_ensm_state == ENSM_STATE_SLEEP &&
		this_attr->address != AD9361_ENSM_MODE)
		return -EINVAL;

	mutex_lock(&indio_dev->mlock);

	switch ((u32)this_attr->address) {
	case AD9361_RF_RX_BANDWIDTH:
		ret = kstrtol(buf, 10, &readin);
		if (ret)
			break;

		if (phy->current_rx_bw_Hz != readin)
			ret = ad9361_update_rf_bandwidth(phy, readin,
					phy->current_tx_bw_Hz);
		else
			ret = 0;
		break;
	case AD9361_RF_TX_BANDWIDTH:
		ret = kstrtol(buf, 10, &readin);
		if (ret)
			break;

		if (phy->current_tx_bw_Hz != readin)
			ret = ad9361_update_rf_bandwidth(phy,
					phy->current_rx_bw_Hz, readin);
		else
			ret = 0;
		break;
	case AD9361_ENSM_MODE:
		res = false;
		phy->pdata->fdd_independent_mode = false;

		if (sysfs_streq(buf, "tx"))
			val = ENSM_STATE_TX;
		else if (sysfs_streq(buf, "rx"))
			val = ENSM_STATE_RX;
		else if (sysfs_streq(buf, "alert"))
			val = ENSM_STATE_ALERT;
		else if (sysfs_streq(buf, "fdd"))
			val = ENSM_STATE_FDD;
		else if (sysfs_streq(buf, "wait"))
			val = ENSM_STATE_SLEEP_WAIT;
		else if (sysfs_streq(buf, "sleep"))
			val = ENSM_STATE_SLEEP;
		else if (sysfs_streq(buf, "pinctrl")) {
			res = true;
			val = ENSM_STATE_SLEEP_WAIT;
		} else if (sysfs_streq(buf, "pinctrl_fdd_indep")) {
			val = ENSM_STATE_FDD;
			phy->pdata->fdd_independent_mode = true;
		} else
			break;

		ad9361_set_ensm_mode(phy, phy->pdata->fdd, res);
		ret = ad9361_ensm_set_state(phy, val, res);
		break;
	case AD9361_TRX_RATE_GOV:
		if (sysfs_streq(buf, "highest_osr"))
			phy->rate_governor = 0;
		else if (sysfs_streq(buf, "nominal"))
			phy->rate_governor = 1;
		else
			ret = -EINVAL;
		break;
	case AD9361_FIR_TRX_ENABLE:
		ret = strtobool(buf, &res);
		if (ret < 0)
			break;

		if ((phy->bypass_rx_fir == phy->bypass_tx_fir) &&
			(phy->bypass_rx_fir == !res))
			break;

		phy->bypass_rx_fir = phy->bypass_tx_fir = !res;

		ret = ad9361_validate_enable_fir(phy);
		if (ret < 0) {
			phy->bypass_rx_fir = true;
			phy->bypass_tx_fir = true;
		}

		break;
	case AD9361_FIR_RX_ENABLE:
		ret = strtobool(buf, &res);
		if (ret < 0)
			break;

		if(phy->bypass_rx_fir == !res)
			break;

		phy->bypass_rx_fir = !res;

		ret = ad9361_validate_enable_fir(phy);
		if (ret < 0) {
			phy->bypass_rx_fir = true;
		}

		break;
	case AD9361_FIR_TX_ENABLE:
		ret = strtobool(buf, &res);
		if (ret < 0)
			break;

		if(phy->bypass_tx_fir == !res)
			break;

		phy->bypass_tx_fir = !res;

		ret = ad9361_validate_enable_fir(phy);
		if (ret < 0) {
			phy->bypass_tx_fir = true;
		}


		break;
	case AD9361_CALIB_MODE:
		val = 0;
		if (sysfs_streq(buf, "auto"))
			phy->auto_cal_en = true;
		else if (sysfs_streq(buf, "manual"))
			phy->auto_cal_en = false;
		else if (!strncmp(buf, "tx_quad", 7)) {
			ret = sscanf(buf, "tx_quad %u", &arg);
			if (ret != 1)
				arg = -1;
			val = TX_QUAD_CAL;
		} else if (sysfs_streq(buf, "rf_dc_offs"))
			val = RFDC_CAL;
		else
			break;

		if (val)
			ret = ad9361_do_calib_run(phy, val, arg);

		break;
	case AD9361_BBDC_OFFS_ENABLE:
		ret = strtobool(buf, &phy->bbdc_track_en);
		if (ret < 0)
			break;
		ret = ad9361_tracking_control(phy, phy->bbdc_track_en,
				phy->rfdc_track_en, phy->quad_track_en);
		break;
	case AD9361_RFDC_OFFS_ENABLE:
		ret = strtobool(buf, &phy->rfdc_track_en);
		if (ret < 0)
			break;
		ret = ad9361_tracking_control(phy, phy->bbdc_track_en,
				phy->rfdc_track_en, phy->quad_track_en);
		break;
	case AD9361_QUAD_ENABLE:
		ret = strtobool(buf, &phy->quad_track_en);
		if (ret < 0)
			break;
		ret = ad9361_tracking_control(phy, phy->bbdc_track_en,
				phy->rfdc_track_en, phy->quad_track_en);
		break;

	case AD9361_DCXO_TUNE_COARSE:
		ret = kstrtol(buf, 10, &readin);
		if (ret)
			break;
		val = clamp_t(u32, (u32)readin, 0 , 63U);
		if (val == phy->pdata->dcxo_coarse)
			break;

		phy->pdata->dcxo_coarse = val;
		ret = ad9361_set_dcxo_tune(phy, phy->pdata->dcxo_coarse,
					   phy->pdata->dcxo_fine);
		break;
	case AD9361_DCXO_TUNE_FINE:
		ret = kstrtol(buf, 10, &readin);
		if (ret)
			break;
		val = clamp_t(u32, (u32)readin, 0 , 8191U);
		if (val == phy->pdata->dcxo_fine)
			break;

		phy->pdata->dcxo_fine = val;
		ret = ad9361_set_dcxo_tune(phy, phy->pdata->dcxo_coarse,
					   phy->pdata->dcxo_fine);
		break;
	default:
		ret = -EINVAL;
	}

	mutex_unlock(&indio_dev->mlock);

	return ret ? ret : len;
}

static ssize_t ad9361_phy_show(struct device *dev,
			struct device_attribute *attr,
			char *buf)
{
	struct iio_dev *indio_dev = dev_to_iio_dev(dev);
	struct iio_dev_attr *this_attr = to_iio_dev_attr(attr);
	struct ad9361_rf_phy *phy = iio_priv(indio_dev);
	int ret = 0;
	unsigned long clk[6];

	mutex_lock(&indio_dev->mlock);
	switch ((u32)this_attr->address) {
	case AD9361_RF_RX_BANDWIDTH:
		ret = sprintf(buf, "%u\n", phy->current_rx_bw_Hz);
		break;
	case AD9361_RF_TX_BANDWIDTH:
		ret = sprintf(buf, "%u\n", phy->current_tx_bw_Hz);
		break;
	case AD9361_ENSM_MODE:
		ret = ad9361_spi_readf(phy->spi, REG_STATE, ENSM_STATE(~0));
		if (ret < 0)
			break;
		if (ret >= ARRAY_SIZE(ad9361_ensm_states) ||
			ad9361_ensm_states[ret] == NULL) {
			ret = -EIO;
			break;
		}
		ret = sprintf(buf, "%s\n", ad9361_ensm_states[ret]);
		break;
	case AD9361_ENSM_MODE_AVAIL:
		ret = sprintf(buf, "%s\n", phy->pdata->fdd ?
				"sleep wait alert fdd pinctrl pinctrl_fdd_indep" :
				"sleep wait alert rx tx pinctrl");
		break;
	case AD9361_TX_PATH_FREQ:
		ad9361_get_trx_clock_chain(phy, NULL, clk);
		ret = sprintf(buf, "BBPLL:%lu DAC:%lu T2:%lu T1:%lu TF:%lu TXSAMP:%lu\n",
			      clk[0], clk[1], clk[2], clk[3], clk[4], clk[5]);
		break;
	case AD9361_RX_PATH_FREQ:
		ad9361_get_trx_clock_chain(phy, clk, NULL);
		ret = sprintf(buf, "BBPLL:%lu ADC:%lu R2:%lu R1:%lu RF:%lu RXSAMP:%lu\n",
			      clk[0], clk[1], clk[2], clk[3], clk[4], clk[5]);
		break;
	case AD9361_TRX_RATE_GOV:
		ret = sprintf(buf, "%s\n", phy->rate_governor ?
				 "nominal" : "highest_osr");
		break;
	case AD9361_TRX_RATE_GOV_AVAIL:
		ret = sprintf(buf, "%s\n", "nominal highest_osr");
		break;
	case AD9361_FIR_RX_ENABLE:
		ret = sprintf(buf, "%d\n", !phy->bypass_rx_fir);
		break;
	case AD9361_FIR_TX_ENABLE:
		ret = sprintf(buf, "%d\n", !phy->bypass_tx_fir);
		break;
	case AD9361_FIR_TRX_ENABLE:
		ret = sprintf(buf, "%d\n", !phy->bypass_tx_fir && !phy->bypass_rx_fir);
		break;
	case AD9361_CALIB_MODE_AVAIL:
		ret = sprintf(buf, "auto manual tx_quad rf_dc_offs\n");
		break;
	case AD9361_CALIB_MODE:
		ret = sprintf(buf, "%s\n", phy->auto_cal_en ? "auto" : "manual");
		break;
	case AD9361_BBDC_OFFS_ENABLE:
		ret = sprintf(buf, "%d\n", phy->bbdc_track_en);
		break;
	case AD9361_RFDC_OFFS_ENABLE:
		ret = sprintf(buf, "%d\n", phy->rfdc_track_en);
		break;
	case AD9361_QUAD_ENABLE:
		ret = sprintf(buf, "%d\n", phy->quad_track_en);
		break;
	case AD9361_DCXO_TUNE_COARSE:
		if (phy->pdata->use_extclk)
			ret = -ENODEV;
		else
			ret = sprintf(buf, "%d\n", phy->pdata->dcxo_coarse);
		break;
	case AD9361_DCXO_TUNE_FINE:
		if (phy->pdata->use_extclk)
			ret = -ENODEV;
		else
			ret = sprintf(buf, "%d\n", phy->pdata->dcxo_fine);
		break;
	default:
		ret = -EINVAL;
	}
	mutex_unlock(&indio_dev->mlock);

	return ret;
}

static IIO_DEVICE_ATTR(in_voltage_rf_bandwidth, S_IRUGO | S_IWUSR,
			ad9361_phy_show,
			ad9361_phy_store,
			AD9361_RF_RX_BANDWIDTH);

static IIO_DEVICE_ATTR(out_voltage_rf_bandwidth, S_IRUGO | S_IWUSR,
			ad9361_phy_show,
			ad9361_phy_store,
			AD9361_RF_TX_BANDWIDTH);

static IIO_DEVICE_ATTR(ensm_mode, S_IRUGO | S_IWUSR,
			ad9361_phy_show,
			ad9361_phy_store,
			AD9361_ENSM_MODE);

static IIO_DEVICE_ATTR(ensm_mode_available, S_IRUGO,
			ad9361_phy_show,
			NULL,
			AD9361_ENSM_MODE_AVAIL);

static IIO_DEVICE_ATTR(calib_mode, S_IRUGO | S_IWUSR,
			ad9361_phy_show,
			ad9361_phy_store,
			AD9361_CALIB_MODE);

static IIO_DEVICE_ATTR(calib_mode_available, S_IRUGO,
			ad9361_phy_show,
			NULL,
			AD9361_CALIB_MODE_AVAIL);

static IIO_DEVICE_ATTR(rx_path_rates, S_IRUGO,
			ad9361_phy_show,
			NULL,
			AD9361_RX_PATH_FREQ);

static IIO_DEVICE_ATTR(tx_path_rates, S_IRUGO,
			ad9361_phy_show,
			NULL,
			AD9361_TX_PATH_FREQ);

static IIO_DEVICE_ATTR(trx_rate_governor, S_IRUGO | S_IWUSR,
			ad9361_phy_show,
			ad9361_phy_store,
			AD9361_TRX_RATE_GOV);

static IIO_DEVICE_ATTR(trx_rate_governor_available, S_IRUGO,
			ad9361_phy_show,
			NULL,
			AD9361_TRX_RATE_GOV_AVAIL);

static IIO_DEVICE_ATTR(in_voltage_filter_fir_en, S_IRUGO | S_IWUSR,
			ad9361_phy_show,
			ad9361_phy_store,
			AD9361_FIR_RX_ENABLE);

static IIO_DEVICE_ATTR(out_voltage_filter_fir_en, S_IRUGO | S_IWUSR,
			ad9361_phy_show,
			ad9361_phy_store,
			AD9361_FIR_TX_ENABLE);

static IIO_DEVICE_ATTR(in_out_voltage_filter_fir_en, S_IRUGO | S_IWUSR,
			ad9361_phy_show,
			ad9361_phy_store,
			AD9361_FIR_TRX_ENABLE);

static IIO_DEVICE_ATTR(in_voltage_bb_dc_offset_tracking_en, S_IRUGO | S_IWUSR,
			ad9361_phy_show,
			ad9361_phy_store,
			AD9361_BBDC_OFFS_ENABLE);

static IIO_DEVICE_ATTR(in_voltage_rf_dc_offset_tracking_en, S_IRUGO | S_IWUSR,
			ad9361_phy_show,
			ad9361_phy_store,
			AD9361_RFDC_OFFS_ENABLE);

static IIO_DEVICE_ATTR(in_voltage_quadrature_tracking_en, S_IRUGO | S_IWUSR,
			ad9361_phy_show,
			ad9361_phy_store,
			AD9361_QUAD_ENABLE);

static IIO_DEVICE_ATTR(dcxo_tune_coarse, S_IRUGO | S_IWUSR,
			ad9361_phy_show,
			ad9361_phy_store,
			AD9361_DCXO_TUNE_COARSE);

static IIO_DEVICE_ATTR(dcxo_tune_fine, S_IRUGO | S_IWUSR,
			ad9361_phy_show,
			ad9361_phy_store,
			AD9361_DCXO_TUNE_FINE);

static struct attribute *ad9361_phy_attributes[] = {
	&iio_dev_attr_in_voltage_filter_fir_en.dev_attr.attr,
	&iio_dev_attr_out_voltage_filter_fir_en.dev_attr.attr,
	&iio_dev_attr_in_out_voltage_filter_fir_en.dev_attr.attr,
	&iio_dev_attr_in_voltage_rf_bandwidth.dev_attr.attr,
	&iio_dev_attr_out_voltage_rf_bandwidth.dev_attr.attr,
	&iio_dev_attr_ensm_mode.dev_attr.attr,
	&iio_dev_attr_ensm_mode_available.dev_attr.attr,
	&iio_dev_attr_calib_mode.dev_attr.attr,
	&iio_dev_attr_calib_mode_available.dev_attr.attr,
	&iio_dev_attr_tx_path_rates.dev_attr.attr,
	&iio_dev_attr_rx_path_rates.dev_attr.attr,
	&iio_dev_attr_trx_rate_governor.dev_attr.attr,
	&iio_dev_attr_trx_rate_governor_available.dev_attr.attr,
	&iio_dev_attr_in_voltage_bb_dc_offset_tracking_en.dev_attr.attr,
	&iio_dev_attr_in_voltage_rf_dc_offset_tracking_en.dev_attr.attr,
	&iio_dev_attr_in_voltage_quadrature_tracking_en.dev_attr.attr,
	&iio_dev_attr_dcxo_tune_coarse.dev_attr.attr,
	&iio_dev_attr_dcxo_tune_fine.dev_attr.attr,
	NULL,
};

static const struct attribute_group ad9361_phy_attribute_group = {
	.attrs = ad9361_phy_attributes,
};


static int ad9361_phy_reg_access(struct iio_dev *indio_dev,
			      u32 reg, u32 writeval,
			      u32 *readval)
{
	struct ad9361_rf_phy *phy = iio_priv(indio_dev);
	int ret;

	mutex_lock(&indio_dev->mlock);
	if (readval == NULL) {
		ret = ad9361_spi_write(phy->spi, reg, writeval);
	} else {
		*readval =  ad9361_spi_read(phy->spi, reg);
		ret = 0;
	}
	mutex_unlock(&indio_dev->mlock);

	return ret;
}

enum lo_ext_info {
	LOEXT_FREQ,
	LOEXT_STORE,
	LOEXT_RECALL,
	LOEXT_LOAD,
	LOEXT_SAVE,
};

static ssize_t ad9361_phy_lo_write(struct iio_dev *indio_dev,
				    uintptr_t private,
				    const struct iio_chan_spec *chan,
				    const char *buf, size_t len)
{
	struct ad9361_rf_phy *phy = iio_priv(indio_dev);
	u64 readin;
	unsigned long tmp;
	int ret = 0;

	if (phy->curr_ensm_state == ENSM_STATE_SLEEP)
		return -EINVAL;

	if (private != LOEXT_LOAD) {
		ret = kstrtoull(buf, 10, &readin);
		if (ret)
			return ret;
	}

	mutex_lock(&indio_dev->mlock);
	switch (private) {
	case LOEXT_FREQ:
		switch (chan->channel) {
		case 0:
			if (phy->pdata->use_ext_rx_lo) {
				ret = -EINVAL;
				break;
			}
			tmp = clk_set_rate(phy->clks[RX_RFPLL],
					ad9361_to_clk(readin));
			break;

		case 1:
			if (phy->pdata->use_ext_tx_lo) {
				ret = -EINVAL;
				break;
			}
			tmp = clk_set_rate(phy->clks[TX_RFPLL],
					ad9361_to_clk(readin));
			if (test_bit(0, &phy->flags))
				wait_for_completion(&phy->complete);

			break;

		default:
			ret = -EINVAL;
		}
		break;
	case LOEXT_STORE:
		ret = ad9361_fastlock_store(phy, chan->channel == 1, readin);
		break;
	case LOEXT_RECALL:
		ret = ad9361_fastlock_recall(phy, chan->channel == 1, readin);
		break;
	case LOEXT_LOAD: {
		char *line, *ptr = (char*) buf;
		u8 faslock_vals[16];
		u32 profile = 0, val, val2, i = 0;

		while ((line = strsep(&ptr, ","))) {
			if (line >= buf + len)
				break;

			ret = sscanf(line, "%u %u", &val, &val2);
			if (ret == 1) {
				faslock_vals[i++] = val;
				continue;
			} else if (ret == 2) {
				profile = val;
				faslock_vals[i++] = val2;
				continue;
			}
		}
		if (i == 16)
			ret = ad9361_fastlock_load(phy, chan->channel == 1,
						   profile, faslock_vals);
		else
			ret = -EINVAL;
		break;
		}
	case LOEXT_SAVE:
		phy->fastlock.save_profile = readin;
		break;
	}
	mutex_unlock(&indio_dev->mlock);

	return ret ? ret : len;
}

static ssize_t ad9361_phy_lo_read(struct iio_dev *indio_dev,
				   uintptr_t private,
				   const struct iio_chan_spec *chan,
				   char *buf)
{
	struct ad9361_rf_phy *phy = iio_priv(indio_dev);
	u64 val = 0;
	int ret = 0;

	mutex_lock(&indio_dev->mlock);
	switch (private) {
	case LOEXT_FREQ:
		switch (chan->channel) {
		case 0:
			if (phy->pdata->use_ext_rx_lo)
				val = 0;
			else
				val = ad9361_from_clk(clk_get_rate(phy->clks[RX_RFPLL]));
			break;

		case 1:
			if (phy->pdata->use_ext_tx_lo)
				val = 0;
			else
				val = ad9361_from_clk(clk_get_rate(phy->clks[TX_RFPLL]));
			break;
		default:
			ret = -EINVAL;
		}
		break;
	case LOEXT_SAVE: {
		u8 faslock_vals[16];
		int i;
		size_t len;
		ret = ad9361_fastlock_save(phy, chan->channel == 1,
			phy->fastlock.save_profile, faslock_vals);
		len = sprintf(buf, "%u ", phy->fastlock.save_profile);

		for (i = 0; i < RX_FAST_LOCK_CONFIG_WORD_NUM; i++)
			len += sprintf(buf + len, "%u%c", faslock_vals[i],
				       i == 15 ? '\n' : ',');

		mutex_unlock(&indio_dev->mlock);
		return len;
		}
	case LOEXT_RECALL:
		ret = phy->fastlock.current_profile[chan->channel == 1];
		if (ret == 0)
			ret = -EINVAL;
		else
			val = ret - 1;
		break;
	default:
		ret = 0;

	}
	mutex_unlock(&indio_dev->mlock);

	return ret < 0 ? ret : sprintf(buf, "%llu\n", val);
}

#define _AD9361_EXT_LO_INFO(_name, _ident) { \
	.name = _name, \
	.read = ad9361_phy_lo_read, \
	.write = ad9361_phy_lo_write, \
	.private = _ident, \
}

static const struct iio_chan_spec_ext_info ad9361_phy_ext_info[] = {
	/* Ideally we use IIO_CHAN_INFO_FREQUENCY, but there are
	 * values > 2^32 in order to support the entire frequency range
	 * in Hz. Using scale is a bit ugly.
	 */
	_AD9361_EXT_LO_INFO("frequency", LOEXT_FREQ),
	_AD9361_EXT_LO_INFO("fastlock_store", LOEXT_STORE),
	_AD9361_EXT_LO_INFO("fastlock_recall", LOEXT_RECALL),
	_AD9361_EXT_LO_INFO("fastlock_load", LOEXT_LOAD),
	_AD9361_EXT_LO_INFO("fastlock_save", LOEXT_SAVE),
	{ },
};

static int ad9361_set_agc_mode(struct iio_dev *indio_dev,
	const struct iio_chan_spec *chan, u32 mode)
{
	struct ad9361_rf_phy *phy = iio_priv(indio_dev);
	struct rf_gain_ctrl gc = {0};

	gc.ant = chan->channel + 1;
	gc.mode = phy->agc_mode[chan->channel] = mode;

	return ad9361_set_gain_ctrl_mode(phy, &gc);
}

static int ad9361_get_agc_mode(struct iio_dev *indio_dev,
	const struct iio_chan_spec *chan)
{
	struct ad9361_rf_phy *phy = iio_priv(indio_dev);

	return phy->agc_mode[chan->channel];
}

static const char * const ad9361_agc_modes[] =
 	{"manual", "fast_attack", "slow_attack", "hybrid"};

static const struct iio_enum ad9361_agc_modes_available = {
	.items = ad9361_agc_modes,
	.num_items = ARRAY_SIZE(ad9361_agc_modes),
	.get = ad9361_get_agc_mode,
	.set = ad9361_set_agc_mode,

};

static int ad9361_set_rf_port(struct iio_dev *indio_dev,
	const struct iio_chan_spec *chan, u32 mode)
{
	struct ad9361_rf_phy *phy = iio_priv(indio_dev);

	if (chan->output)
		phy->pdata->rf_tx_output_sel = mode;
	else
		phy->pdata->rf_rx_input_sel = mode;

	return ad9361_rf_port_setup(phy, chan->output,
				   phy->pdata->rf_rx_input_sel,
				   phy->pdata->rf_tx_output_sel);

}

static int ad9361_get_rf_port(struct iio_dev *indio_dev,
	const struct iio_chan_spec *chan)
{
	struct ad9361_rf_phy *phy = iio_priv(indio_dev);

	if (chan->output)
		return phy->pdata->rf_tx_output_sel;
	else
		return phy->pdata->rf_rx_input_sel;
}

static const char * const ad9361_rf_rx_port[] =
	{"A_BALANCED", "B_BALANCED", "C_BALANCED",
	 "A_N", "A_P", "B_N", "B_P", "C_N", "C_P", "TX_MONITOR1",
	 "TX_MONITOR2", "TX_MONITOR1_2"};

static const struct iio_enum ad9361_rf_rx_port_available = {
	.items = ad9361_rf_rx_port,
	.num_items = ARRAY_SIZE(ad9361_rf_rx_port),
	.get = ad9361_get_rf_port,
	.set = ad9361_set_rf_port,

};

static const char * const ad9361_rf_tx_port[] =
	{"A", "B"};

static const struct iio_enum ad9361_rf_tx_port_available = {
	.items = ad9361_rf_tx_port,
	.num_items = ARRAY_SIZE(ad9361_rf_tx_port),
	.get = ad9361_get_rf_port,
	.set = ad9361_set_rf_port,

};

static ssize_t ad9361_phy_rx_write(struct iio_dev *indio_dev,
				    uintptr_t private,
				    const struct iio_chan_spec *chan,
				    const char *buf, size_t len)
{
//	struct ad9361_rf_phy *phy = iio_priv(indio_dev);
	u64 readin;
	int ret = 0;

	ret = kstrtoull(buf, 10, &readin);
	if (ret)
		return ret;

	mutex_lock(&indio_dev->mlock);
	switch (chan->channel) {
	case 0:

		break;

	case 1:

		break;

	default:
		ret = -EINVAL;
		ret = 0;
	}
	mutex_unlock(&indio_dev->mlock);

	return ret ? ret : len;
}

static ssize_t ad9361_phy_rx_read(struct iio_dev *indio_dev,
				   uintptr_t private,
				   const struct iio_chan_spec *chan,
				   char *buf)
{
	struct ad9361_rf_phy *phy = iio_priv(indio_dev);
	struct rf_rssi rssi = {0};
	int val;
	int ret = 0;

	mutex_lock(&indio_dev->mlock);

	rssi.ant = chan->channel + 1;
	rssi.duration = 1;
	ret = ad9361_read_rssi(phy, &rssi);
	val = rssi.symbol;

	mutex_unlock(&indio_dev->mlock);

	return ret < 0 ? ret : sprintf(buf, "%u.%02u dB\n",
			val / rssi.multiplier, val % rssi.multiplier);
}

#define _AD9361_EXT_RX_INFO(_name, _ident) { \
	.name = _name, \
	.read = ad9361_phy_rx_read, \
	.write = ad9361_phy_rx_write, \
	.private = _ident, \
}

static ssize_t ad9361_phy_tx_read(struct iio_dev *indio_dev,
				   uintptr_t private,
				   const struct iio_chan_spec *chan,
				   char *buf)
{
	struct ad9361_rf_phy *phy = iio_priv(indio_dev);
	u8 reg_val_buf[3];
	u32 val;
	int ret;

	mutex_lock(&indio_dev->mlock);
	ret = ad9361_spi_readm(phy->spi, REG_TX_RSSI_LSB,
			reg_val_buf, ARRAY_SIZE(reg_val_buf));

	switch (chan->channel) {
	case 0:
		val = (reg_val_buf[2] << 1) | (reg_val_buf[0] & TX_RSSI_1);
		break;
	case 1:
		val = (reg_val_buf[1] << 1) | ((reg_val_buf[0] & TX_RSSI_2) >> 1);
		break;
	default:
		ret = -EINVAL;
	}
	mutex_unlock(&indio_dev->mlock);

	val *= RSSI_RESOLUTION;

	return ret < 0 ? ret : sprintf(buf, "%u.%02u dB\n",
			val / RSSI_MULTIPLIER, val % RSSI_MULTIPLIER);
}

#define _AD9361_EXT_TX_INFO(_name, _ident) { \
	.name = _name, \
	.read = ad9361_phy_tx_read, \
	.private = _ident, \
}

static const struct iio_chan_spec_ext_info ad9361_phy_rx_ext_info[] = {
	/* Ideally we use IIO_CHAN_INFO_FREQUENCY, but there are
	 * values > 2^32 in order to support the entire frequency range
	 * in Hz. Using scale is a bit ugly.
	 */
	IIO_ENUM_AVAILABLE("gain_control_mode", &ad9361_agc_modes_available),
	IIO_ENUM("gain_control_mode", false, &ad9361_agc_modes_available),
	_AD9361_EXT_RX_INFO("rssi", 1),
	IIO_ENUM_AVAILABLE("rf_port_select", &ad9361_rf_rx_port_available),
	IIO_ENUM("rf_port_select", false, &ad9361_rf_rx_port_available),
	{ },
};

static const struct iio_chan_spec_ext_info ad9361_phy_tx_ext_info[] = {
	IIO_ENUM_AVAILABLE("rf_port_select", &ad9361_rf_tx_port_available),
	IIO_ENUM("rf_port_select", false, &ad9361_rf_tx_port_available),
	_AD9361_EXT_TX_INFO("rssi", 0),
	{ },
};

static int ad9361_phy_read_raw(struct iio_dev *indio_dev,
			   struct iio_chan_spec const *chan,
			   int *val,
			   int *val2,
			   long m)
{
	struct ad9361_rf_phy *phy = iio_priv(indio_dev);
	int ret;

	mutex_lock(&indio_dev->mlock);
	switch (m) {
	case IIO_CHAN_INFO_HARDWAREGAIN:
		if (chan->output) {
			ret = ad9361_get_tx_atten(phy, chan->channel + 1);
			if (ret < 0) {
				ret = -EINVAL;
				goto out_unlock;
			}

			*val = -1 * (ret / 1000);
			*val2 = (ret % 1000) * 1000;
			if (!*val)
				*val2 *= -1;

		} else {
			struct rf_rx_gain rx_gain = {0};
			ret = ad9361_get_rx_gain(phy, chan->channel + 1, &rx_gain);
			*val = rx_gain.gain_db;
			*val2 = 0;
		}
		ret = IIO_VAL_INT_PLUS_MICRO_DB;
		break;
	case IIO_CHAN_INFO_SAMP_FREQ:
		if (chan->output)
			*val = (int)clk_get_rate(phy->clks[TX_SAMPL_CLK]);
		else
			*val = (int)clk_get_rate(phy->clks[RX_SAMPL_CLK]);
		ret = IIO_VAL_INT;
		break;
	case IIO_CHAN_INFO_PROCESSED:
		*val = ad9361_get_temp(phy);
		ret = IIO_VAL_INT;
		break;
	case IIO_CHAN_INFO_RAW:
		if (chan->output) {
			if (chan->channel == 2)
				ret = ad9361_auxdac_get(phy, 1);
			else if (chan->channel == 3)
				ret = ad9361_auxdac_get(phy, 2);
			else
				ret = -EINVAL;

			if (ret >= 0) {
				*val = ret;
				ret = IIO_VAL_INT;
			}
		} else {
			ret = ad9361_get_auxadc(phy);
			if (ret >= 0) {
				*val = ret;
				ret = IIO_VAL_INT;
			}
		}
		break;
	case IIO_CHAN_INFO_OFFSET:
		*val = 57; /* AuxADC */
		ret = IIO_VAL_INT;
		break;
	case IIO_CHAN_INFO_SCALE:
		if (chan->output) {
			*val = 1; /* AuxDAC */
			*val2 = 0;
		} else {
			*val = 0; /* AuxADC */
			*val2 = 305250;
		}

		ret = IIO_VAL_INT_PLUS_MICRO;
		break;
	default:
		ret = -EINVAL;
	}

out_unlock:
	mutex_unlock(&indio_dev->mlock);

	return ret;
};

static int ad9361_phy_write_raw(struct iio_dev *indio_dev,
			    struct iio_chan_spec const *chan,
			    int val,
			    int val2,
			    long mask)
{
	struct ad9361_rf_phy *phy = iio_priv(indio_dev);
	u32 code;
	int ret;

	if (phy->curr_ensm_state == ENSM_STATE_SLEEP)
		return -EINVAL;

	mutex_lock(&indio_dev->mlock);
	switch (mask) {
	case IIO_CHAN_INFO_HARDWAREGAIN:
		if (chan->output) {
			if (val > 0 || (val == 0 && val2 > 0)) {
				ret = -EINVAL;
				goto out;
			}

			code = ((abs(val) * 1000) + (abs(val2) / 1000));
			ret = ad9361_set_tx_atten(phy, code,
				chan->channel == 0, chan->channel == 1,
			        !phy->pdata->update_tx_gain_via_alert);
		} else {
			struct rf_rx_gain rx_gain = {0};
			rx_gain.gain_db = val;
			ret = ad9361_set_rx_gain(phy, chan->channel + 1, &rx_gain);
		}
		break;

	case IIO_CHAN_INFO_SAMP_FREQ:
		if (phy->rx_eq_2tx && (chan->output == 0)) {
			ret = 0;
			break;
		}

		ret = ad9361_set_trx_clock_chain_freq(phy, val);
		if (ret < 0)
			goto out;
		ret = ad9361_update_rf_bandwidth(phy, phy->current_rx_bw_Hz,
						phy->current_tx_bw_Hz);
		break;

	case IIO_CHAN_INFO_RAW:
		if (chan->output) {
			if (chan->channel == 2)
				ret = ad9361_auxdac_set(phy, 1, val);
			else if (chan->channel == 3)
				ret = ad9361_auxdac_set(phy, 2, val);
			else
				ret = -EINVAL;

		} else {
			ret = -EINVAL;
		}
		break;
	default:
		ret = -EINVAL;
	}
out:
	mutex_unlock(&indio_dev->mlock);

	return ret;
}

static const struct iio_chan_spec ad9361_phy_chan[] = {
{
	.type = IIO_TEMP,
	.indexed = 1,
	.channel = 0,
	.info_mask_separate = BIT(IIO_CHAN_INFO_PROCESSED),
}, {	/* RX LO */
	.type = IIO_ALTVOLTAGE,
	.indexed = 1,
	.output = 1,
	.channel = 0,
	.extend_name = "RX_LO",
	.ext_info = ad9361_phy_ext_info,
}, {	/* TX LO */
	.type = IIO_ALTVOLTAGE,
	.indexed = 1,
	.output = 1,
	.channel = 1,
	.extend_name = "TX_LO",
	.ext_info = ad9361_phy_ext_info,
}, {	/* TX1 */
	.type = IIO_VOLTAGE,
	.indexed = 1,
	.output = 1,
	.channel = 0,
	.info_mask_separate = BIT(IIO_CHAN_INFO_HARDWAREGAIN),
	.info_mask_shared_by_type = BIT(IIO_CHAN_INFO_SAMP_FREQ),
	.ext_info = ad9361_phy_tx_ext_info,
}, {	/* RX1 */
	.type = IIO_VOLTAGE,
	.indexed = 1,
	.channel = 0,
	.info_mask_separate = BIT(IIO_CHAN_INFO_HARDWAREGAIN),
	.info_mask_shared_by_type = BIT(IIO_CHAN_INFO_SAMP_FREQ),
	.ext_info = ad9361_phy_rx_ext_info,
}, {	/* AUXDAC1 */
	.type = IIO_VOLTAGE,
	.indexed = 1,
	.output = 1,
	.channel = 2,
	.info_mask_separate = BIT(IIO_CHAN_INFO_RAW) | BIT(IIO_CHAN_INFO_SCALE),
}, {	/* AUXDAC2 */
	.type = IIO_VOLTAGE,
	.indexed = 1,
	.output = 1,
	.channel = 3,
	.info_mask_separate = BIT(IIO_CHAN_INFO_RAW) | BIT(IIO_CHAN_INFO_SCALE),
}, {	/* AUXADC1 */
	.type = IIO_VOLTAGE,
	.indexed = 1,
	.channel = 2,
	.info_mask_separate = BIT(IIO_CHAN_INFO_RAW) |
		BIT(IIO_CHAN_INFO_SCALE) | BIT(IIO_CHAN_INFO_OFFSET),
}, {	/* TX2 */
	.type = IIO_VOLTAGE,
	.indexed = 1,
	.output = 1,
	.channel = 1,
	.info_mask_separate = BIT(IIO_CHAN_INFO_HARDWAREGAIN),
	.info_mask_shared_by_type = BIT(IIO_CHAN_INFO_SAMP_FREQ),
	.ext_info = ad9361_phy_tx_ext_info,
}, {	/* RX2 */
	.type = IIO_VOLTAGE,
	.indexed = 1,
	.channel = 1,
	.info_mask_separate = BIT(IIO_CHAN_INFO_HARDWAREGAIN),
	.info_mask_shared_by_type = BIT(IIO_CHAN_INFO_SAMP_FREQ),
	.ext_info = ad9361_phy_rx_ext_info,
}};

static const struct iio_info ad9361_phy_info = {
	.read_raw = &ad9361_phy_read_raw,
	.write_raw = &ad9361_phy_write_raw,
	.debugfs_reg_access = &ad9361_phy_reg_access,
	.attrs = &ad9361_phy_attribute_group,
	.driver_module = THIS_MODULE,
};

#ifdef CONFIG_OF
static ssize_t ad9361_debugfs_read(struct file *file, char __user *userbuf,
			      size_t count, loff_t *ppos)
{
	struct ad9361_debugfs_entry *entry = file->private_data;
	struct ad9361_rf_phy *phy = entry->phy;
	char buf[700];
	u32 val = 0;
	ssize_t len = 0;
	int ret;

	if (entry->out_value) {
		switch (entry->size){
		case 1:
			val = *(u8*)entry->out_value;
			break;
		case 2:
			val = *(u16*)entry->out_value;
			break;
		case 4:
			val = *(u32*)entry->out_value;
			break;
		case 5:
			val = *(bool*)entry->out_value;
			break;
		default:
			ret = -EINVAL;
		}

	} else if (entry->cmd == DBGFS_RXGAIN_1 || entry->cmd == DBGFS_RXGAIN_2) {
		struct rf_rx_gain rx_gain = {0};
		mutex_lock(&phy->indio_dev->mlock);
		ret = ad9361_get_rx_gain(phy, (entry->cmd == DBGFS_RXGAIN_1) ?
				1 : 2, &rx_gain);
		mutex_unlock(&phy->indio_dev->mlock);
		if (ret < 0)
			return ret;

		len = snprintf(buf, sizeof(buf), "%d %u %u %u %u %u %u %u\n",
				rx_gain.gain_db,
				rx_gain.fgt_lmt_index,
				rx_gain.digital_gain,
				rx_gain.lmt_gain,
				rx_gain.lpf_gain,
				rx_gain.lna_index,
				rx_gain.tia_index,
				rx_gain.mixer_index);

	} else if (entry->cmd == DBGFS_BIST_DT_ANALYSIS) {
		len = ad9361_dig_interface_timing_analysis(phy, buf, sizeof(buf));
	} else if (entry->cmd) {
		val = entry->val;
	} else
		return -EFAULT;

	if (!len)
		len = snprintf(buf, sizeof(buf), "%u\n", val);

	return simple_read_from_buffer(userbuf, count, ppos, buf, len);
}

static ssize_t ad9361_debugfs_write(struct file *file,
		     const char __user *userbuf, size_t count, loff_t *ppos)
{
	struct ad9361_debugfs_entry *entry = file->private_data;
	struct ad9361_rf_phy *phy = entry->phy;
	u32 val, val2, val3, val4;
	char buf[80];
	int ret;

	count = min_t(size_t, count, (sizeof(buf)-1));
	if (copy_from_user(buf, userbuf, count))
		return -EFAULT;

	buf[count] = 0;

	ret = sscanf(buf, "%i %i %i %i", &val, &val2, &val3, &val4);
	if (ret < 1)
		return -EINVAL;


	switch (entry->cmd) {
	case DBGFS_INIT:
		if (!(ret == 1 && val == 1))
			return -EINVAL;
		mutex_lock(&phy->indio_dev->mlock);
		clk_set_rate(phy->clks[TX_SAMPL_CLK], 1);
		ad9361_reset(phy);
		ad9361_clks_resync(phy);
		ad9361_clks_disable(phy);
		ad9361_clear_state(phy);
		ret = ad9361_setup(phy);
		mutex_unlock(&phy->indio_dev->mlock);

		return count;
	case DBGFS_LOOPBACK:
		if (ret != 1)
			return -EINVAL;
		mutex_lock(&phy->indio_dev->mlock);
		ret = ad9361_bist_loopback(phy, val);
		mutex_unlock(&phy->indio_dev->mlock);
		if (ret < 0)
			return ret;

		entry->val = val;
		return count;
	case DBGFS_BIST_PRBS:
		if (ret != 1)
			return -EINVAL;
		mutex_lock(&phy->indio_dev->mlock);
		ret = ad9361_bist_prbs(phy, val);
		mutex_unlock(&phy->indio_dev->mlock);
		if (ret < 0)
			return ret;

		entry->val = val;
		return count;
	case DBGFS_BIST_TONE:
		if (ret != 4)
			return -EINVAL;
		mutex_lock(&phy->indio_dev->mlock);
		ret = ad9361_bist_tone(phy, val, val2, val3, val4);
		mutex_unlock(&phy->indio_dev->mlock);
		if (ret < 0)
			return ret;

		entry->val = val;
		return count;
	case DBGFS_MCS:
		if (ret != 1)
			return -EINVAL;
		mutex_lock(&phy->indio_dev->mlock);
		ret = ad9361_mcs(phy, val);
		mutex_unlock(&phy->indio_dev->mlock);
		if (ret < 0)
			return ret;

		entry->val = val;
		return count;
	case DBGFS_CAL_SW_CTRL:
		if (ret != 1)
			return -EINVAL;

		if (!IS_ERR(phy->pdata->cal_sw1_gpio) &&
			!IS_ERR(phy->pdata->cal_sw2_gpio)) {
			mutex_lock(&phy->indio_dev->mlock);
			gpiod_set_value(phy->pdata->cal_sw1_gpio, !!(val & BIT(0)));
			gpiod_set_value(phy->pdata->cal_sw2_gpio, !!(val & BIT(1)));
			mutex_unlock(&phy->indio_dev->mlock);
		} else {
			return -ENODEV;
		}

		entry->val = val;
		return count;
	default:
		break;
	}


	if (entry->out_value) {
		switch (entry->size){
		case 1:
			*(u8*)entry->out_value = val;
			break;
		case 2:
			*(u16*)entry->out_value = val;
			break;
		case 4:
			*(u32*)entry->out_value = val;
			break;
		case 5:
			*(bool*)entry->out_value = val;
			break;
		default:
			ret = -EINVAL;
		}
	}

	return count;
}

static const struct file_operations ad9361_debugfs_reg_fops = {
	.open = simple_open,
	.read = ad9361_debugfs_read,
	.write = ad9361_debugfs_write,
};

static void ad9361_add_debugfs_entry(struct ad9361_rf_phy *phy,
	const char *propname, unsigned int cmd)
{
	unsigned int i = phy->ad9361_debugfs_entry_index;

	if (WARN_ON(i >= ARRAY_SIZE(phy->debugfs_entry)))
		return;

	phy->debugfs_entry[i].phy = phy;
	phy->debugfs_entry[i].propname = propname;
	phy->debugfs_entry[i].cmd = cmd;

	phy->ad9361_debugfs_entry_index++;
}

static int ad9361_register_debugfs(struct iio_dev *indio_dev)
{
	struct ad9361_rf_phy *phy = iio_priv(indio_dev);
	struct dentry *d;
	int i;

	if (!iio_get_debugfs_dentry(indio_dev))
		return -ENODEV;

	ad9361_add_debugfs_entry(phy, "initialize", DBGFS_INIT);
	ad9361_add_debugfs_entry(phy, "loopback", DBGFS_LOOPBACK);
	ad9361_add_debugfs_entry(phy, "bist_prbs", DBGFS_BIST_PRBS);
	ad9361_add_debugfs_entry(phy, "bist_tone", DBGFS_BIST_TONE);
	ad9361_add_debugfs_entry(phy, "bist_timing_analysis",
		DBGFS_BIST_DT_ANALYSIS);
	ad9361_add_debugfs_entry(phy, "gaininfo_rx1", DBGFS_RXGAIN_1);
	ad9361_add_debugfs_entry(phy, "gaininfo_rx2", DBGFS_RXGAIN_2);
	ad9361_add_debugfs_entry(phy, "multichip_sync", DBGFS_MCS);
	ad9361_add_debugfs_entry(phy, "calibration_switch_control",
					 DBGFS_CAL_SW_CTRL);

	for (i = 0; i < phy->ad9361_debugfs_entry_index; i++)
		d = debugfs_create_file(
			phy->debugfs_entry[i].propname, 0644,
			iio_get_debugfs_dentry(indio_dev),
			&phy->debugfs_entry[i],
			&ad9361_debugfs_reg_fops);
	return 0;
}

struct ad9361_dport_config {
	u8 reg;
	u8 offset;
	char name[40];
};

static const struct ad9361_dport_config ad9361_dport_config[] = {
	{1, 7, "adi,pp-tx-swap-enable"},
	{1, 6, "adi,pp-rx-swap-enable"},
	{1, 5, "adi,tx-channel-swap-enable"},
	{1, 4, "adi,rx-channel-swap-enable"},
	{1, 3, "adi,rx-frame-pulse-mode-enable"},
	{1, 2, "adi,2t2r-timing-enable"},
	{1, 1, "adi,invert-data-bus-enable"},
	{1, 0, "adi,invert-data-clk-enable"},
	{2, 7, "adi,fdd-alt-word-order-enable"},
	{2, 2, "adi,invert-rx-frame-enable"},
	{3, 7, "adi,fdd-rx-rate-2tx-enable"},
	{3, 6, "adi,swap-ports-enable"},
	{3, 5, "adi,single-data-rate-enable"},
	{3, 4, "adi,lvds-mode-enable"},
	{3, 3, "adi,half-duplex-mode-enable"},
	{3, 2, "adi,single-port-mode-enable"},
	{3, 1, "adi,full-port-enable"},
	{3, 0, "adi,full-duplex-swap-bits-enable"},
};



static int __ad9361_of_get_u32(struct iio_dev *indio_dev,
			     struct device_node *np, const char *propname,
			     u32 defval, void *out_value, u32 size)
{
	struct ad9361_rf_phy *phy = iio_priv(indio_dev);
	u32 tmp = defval;
	int ret;

	ret = of_property_read_u32(np, propname, &tmp);

	if (out_value) {
		switch (size){
		case 1:
			*(u8*)out_value = tmp;
			break;
		case 2:
			*(u16*)out_value = tmp;
			break;
		case 4:
			*(u32*)out_value = tmp;
			break;
		default:
			ret = -EINVAL;
		}
	}

	if (WARN_ON(phy->ad9361_debugfs_entry_index >=
			ARRAY_SIZE(phy->debugfs_entry)))
		return ret;

	phy->debugfs_entry[phy->ad9361_debugfs_entry_index++] =
		(struct ad9361_debugfs_entry) {
		.out_value = out_value,
		.propname = propname,
		.size = size,
		.phy = phy,
	};

	return ret;
}
#define ad9361_of_get_u32(iodev, dnp, name, def, outp) \
	__ad9361_of_get_u32(iodev, dnp, name, def, outp, sizeof(*outp))

static void ad9361_of_get_bool(struct iio_dev *indio_dev, struct device_node *np,
			       const char *propname, bool *out_value)
{
	struct ad9361_rf_phy *phy = iio_priv(indio_dev);
	*out_value = of_property_read_bool(np, propname);

	if (WARN_ON(phy->ad9361_debugfs_entry_index >=
			ARRAY_SIZE(phy->debugfs_entry)))
		return;

	phy->debugfs_entry[phy->ad9361_debugfs_entry_index++] =
		(struct ad9361_debugfs_entry) {
		.out_value = out_value,
		.propname = propname,
		.phy = phy,
		.size = 5,
	};

}

static struct ad9361_phy_platform_data
	*ad9361_phy_parse_dt(struct iio_dev *iodev, struct device *dev)
{
	struct device_node *np = dev->of_node;
	struct ad9361_phy_platform_data *pdata;
	u32 tx_path_clks[NUM_TX_CLOCKS];
	u32 rx_path_clks[NUM_RX_CLOCKS];
	u32 tmp;
	u64 tmpl;
	u32 array[6] = {0};
	int ret, i;

	pdata = devm_kzalloc(dev, sizeof(*pdata), GFP_KERNEL);
	if (!pdata) {
		dev_err(dev, "could not allocate memory for platform data\n");
		return NULL;
	}

	ad9361_of_get_bool(iodev, np, "adi,frequency-division-duplex-mode-enable",
			   &pdata->fdd);

	ad9361_of_get_bool(iodev, np, "adi,frequency-division-duplex-independent-mode-enable",
			   &pdata->fdd_independent_mode);

	ad9361_of_get_bool(iodev, np, "adi,ensm-enable-pin-pulse-mode-enable",
			   &pdata->ensm_pin_pulse_mode);

	ad9361_of_get_bool(iodev, np, "adi,ensm-enable-txnrx-control-enable",
			   &pdata->ensm_pin_ctrl);

	ad9361_of_get_bool(iodev, np, "adi,debug-mode-enable",
			   &pdata->debug_mode);

	ad9361_of_get_bool(iodev, np, "adi,tdd-use-fdd-vco-tables-enable",
			   &pdata->tdd_use_fdd_tables);

	ad9361_of_get_bool(iodev, np, "adi,tdd-use-dual-synth-mode-enable",
			   &pdata->tdd_use_dual_synth);

	ad9361_of_get_bool(iodev, np, "adi,tdd-skip-vco-cal-enable",
			   &pdata->tdd_skip_vco_cal);

	ad9361_of_get_u32(iodev, np, "adi,tx-fastlock-delay-ns", 0,
			  &pdata->rx_fastlock_delay_ns);

	ad9361_of_get_u32(iodev, np, "adi,rx-fastlock-delay-ns", 0,
			  &pdata->tx_fastlock_delay_ns);

	ad9361_of_get_bool(iodev, np, "adi,rx-fastlock-pincontrol-enable",
			   &pdata->trx_fastlock_pinctrl_en[0]);

	ad9361_of_get_bool(iodev, np, "adi,tx-fastlock-pincontrol-enable",
			   &pdata->trx_fastlock_pinctrl_en[1]);

	for (i = 0; i < ARRAY_SIZE(ad9361_dport_config); i++)
		pdata->port_ctrl.pp_conf[ad9361_dport_config[i].reg - 1] |=
			(of_property_read_bool(np, ad9361_dport_config[i].name)
			<< ad9361_dport_config[i].offset);

	tmp = 0;
	of_property_read_u32(np, "adi,delay-rx-data", &tmp);
	pdata->port_ctrl.pp_conf[1] |= (tmp & 0x3);

	tmp = 0;
	of_property_read_u32(np, "adi,rx-data-clock-delay", &tmp);
	pdata->port_ctrl.rx_clk_data_delay = DATA_CLK_DELAY(tmp);
	tmp = 0;
	of_property_read_u32(np, "adi,rx-data-delay", &tmp);
	pdata->port_ctrl.rx_clk_data_delay |= RX_DATA_DELAY(tmp);

	tmp = 0;
	of_property_read_u32(np, "adi,tx-fb-clock-delay", &tmp);
	pdata->port_ctrl.tx_clk_data_delay = FB_CLK_DELAY(tmp);
	tmp = 0;
	of_property_read_u32(np, "adi,tx-data-delay", &tmp);
	pdata->port_ctrl.tx_clk_data_delay |= TX_DATA_DELAY(tmp);

	tmp = 75;
	of_property_read_u32(np, "adi,lvds-bias-mV", &tmp);
	pdata->port_ctrl.lvds_bias_ctrl = (tmp / 75) & 0x7;
	pdata->port_ctrl.lvds_bias_ctrl |= (of_property_read_bool(np,
			"adi,lvds-rx-onchip-termination-enable") << 5);

	tmp = 0xFF;
	of_property_read_u32(np, "adi,lvds-invert1-control", &tmp);
	pdata->port_ctrl.lvds_invert[0] = tmp;

	tmp = 0x0F;
	of_property_read_u32(np, "adi,lvds-invert2-control", &tmp);
	pdata->port_ctrl.lvds_invert[1] = tmp;

	ad9361_of_get_u32(iodev, np, "adi,digital-interface-tune-skip-mode", 0,
			  &pdata->dig_interface_tune_skipmode);

	ad9361_of_get_bool(iodev, np, "adi,2rx-2tx-mode-enable", &pdata->rx2tx2);

	ad9361_of_get_bool(iodev, np, "adi,split-gain-table-mode-enable",
			   &pdata->split_gt);

	ad9361_of_get_u32(iodev, np, "adi,rx-rf-port-input-select", 0,
			  &pdata->rf_rx_input_sel);
	ad9361_of_get_u32(iodev, np, "adi,tx-rf-port-input-select", 0,
			  &pdata->rf_tx_output_sel);

	ad9361_of_get_bool(iodev, np, "adi,rx1-rx2-phase-inversion-enable",
			   &pdata->rx1rx2_phase_inversion_en);

	ad9361_of_get_u32(iodev, np, "adi,trx-synthesizer-target-fref-overwrite-hz",
			  MAX_SYNTH_FREF, &pdata->trx_synth_max_fref);


	tmpl = 2400000000ULL;
	of_property_read_u64(np, "adi,rx-synthesizer-frequency-hz", &tmpl);
	pdata->rx_synth_freq = tmpl;

	tmpl = 2440000000ULL;
 	of_property_read_u64(np, "adi,tx-synthesizer-frequency-hz", &tmpl);
	pdata->tx_synth_freq = tmpl;

	ad9361_of_get_bool(iodev, np, "adi,external-tx-lo-enable",
			   &pdata->use_ext_tx_lo);
	ad9361_of_get_bool(iodev, np, "adi,external-rx-lo-enable",
			   &pdata->use_ext_rx_lo);

	ret = of_property_read_u32_array(np, "adi,dcxo-coarse-and-fine-tune",
			      array, 2);

	pdata->dcxo_coarse = (ret < 0) ? 8 : array[0];
	pdata->dcxo_fine = (ret < 0) ? 5920 : array[1];

	ad9361_of_get_bool(iodev, np, "adi,xo-disable-use-ext-refclk-enable",
			   &pdata->use_extclk);

	ad9361_of_get_u32(iodev, np, "adi,clk-output-mode-select", CLKOUT_DISABLE,
			  &pdata->ad9361_clkout_mode);

	/*
	 * adi,dc-offset-tracking-update-event-mask:
	 * BIT(0) Apply a new tracking word when a gain change occurs.
	 * BIT(1) Apply a new tracking word when the received signal is
	 * 	  less than the SOI Threshold.
	 * BIT(2) Apply a new tracking word after the device exits the
	 * 	  receive state.
	 */

	ad9361_of_get_u32(iodev, np, "adi,dc-offset-tracking-update-event-mask", 5,
			  &pdata->dc_offset_update_events);

	ad9361_of_get_u32(iodev, np, "adi,dc-offset-attenuation-high-range", 6,
			  &pdata->dc_offset_attenuation_high);

	ad9361_of_get_u32(iodev, np, "adi,dc-offset-attenuation-low-range", 5,
			  &pdata->dc_offset_attenuation_low);

	ad9361_of_get_u32(iodev, np, "adi,dc-offset-count-high-range", 0x28,
			  &pdata->rf_dc_offset_count_high);

	ad9361_of_get_u32(iodev, np, "adi,dc-offset-count-low-range", 0x32,
			  &pdata->rf_dc_offset_count_low);

	ad9361_of_get_bool(iodev, np, "adi,qec-tracking-slow-mode-enable",
			  &pdata->qec_tracking_slow_mode_en);

	ret = of_property_read_u32_array(np, "adi,rx-path-clock-frequencies",
			rx_path_clks, ARRAY_SIZE(rx_path_clks));
	if (ret < 0)
		return NULL;

	for (i = 0; i < ARRAY_SIZE(rx_path_clks); i++)
		pdata->rx_path_clks[i] = rx_path_clks[i];

	ret = of_property_read_u32_array(np, "adi,tx-path-clock-frequencies",
			tx_path_clks, ARRAY_SIZE(tx_path_clks));
	if (ret < 0)
		return NULL;

	for (i = 0; i < ARRAY_SIZE(tx_path_clks); i++)
		pdata->tx_path_clks[i] = tx_path_clks[i];

	ad9361_of_get_u32(iodev, np, "adi,rf-rx-bandwidth-hz", 18000000UL,
			  &pdata->rf_rx_bandwidth_Hz);
	ad9361_of_get_u32(iodev, np, "adi,rf-tx-bandwidth-hz", 18000000UL,
			  &pdata->rf_tx_bandwidth_Hz);
	ad9361_of_get_u32(iodev, np, "adi,tx-attenuation-mdB", 10000, &pdata->tx_atten);

	ad9361_of_get_bool(iodev, np, "adi,update-tx-gain-in-alert-enable",
			   &pdata->update_tx_gain_via_alert);

	/* Gain Control */

	ad9361_of_get_u32(iodev, np, "adi,gc-rx1-mode", 0, &pdata->gain_ctrl.rx1_mode);
	ad9361_of_get_u32(iodev, np, "adi,gc-rx2-mode", 0, &pdata->gain_ctrl.rx2_mode);
	ad9361_of_get_u32(iodev, np, "adi,gc-adc-ovr-sample-size", 4,
			  &pdata->gain_ctrl.adc_ovr_sample_size);
	ad9361_of_get_u32(iodev, np, "adi,gc-adc-small-overload-thresh", 47,
			  &pdata->gain_ctrl.adc_small_overload_thresh);
	ad9361_of_get_u32(iodev, np, "adi,gc-adc-large-overload-thresh", 58,
			  &pdata->gain_ctrl.adc_large_overload_thresh);
	ad9361_of_get_u32(iodev, np, "adi,gc-lmt-overload-high-thresh", 800,
			  &pdata->gain_ctrl.lmt_overload_high_thresh);
	ad9361_of_get_u32(iodev, np, "adi,gc-lmt-overload-low-thresh", 704,
			  &pdata->gain_ctrl.lmt_overload_low_thresh);
	ad9361_of_get_u32(iodev, np, "adi,gc-dec-pow-measurement-duration", 8192,
			  &pdata->gain_ctrl.dec_pow_measuremnt_duration);
	ad9361_of_get_u32(iodev, np, "adi,gc-low-power-thresh", 24,
			  &pdata->gain_ctrl.low_power_thresh);
	ad9361_of_get_bool(iodev, np, "adi,gc-dig-gain-enable",
			  &pdata->gain_ctrl.dig_gain_en);
	ad9361_of_get_u32(iodev, np, "adi,gc-max-dig-gain", 15,
			  &pdata->gain_ctrl.max_dig_gain);

	ad9361_of_get_bool(iodev, np, "adi,mgc-rx1-ctrl-inp-enable",
			   &pdata->gain_ctrl.mgc_rx1_ctrl_inp_en);
	ad9361_of_get_bool(iodev, np, "adi,mgc-rx2-ctrl-inp-enable",
			   &pdata->gain_ctrl.mgc_rx1_ctrl_inp_en);
	ad9361_of_get_u32(iodev, np, "adi,mgc-inc-gain-step", 2,
			  &pdata->gain_ctrl.mgc_inc_gain_step);
	ad9361_of_get_u32(iodev, np, "adi,mgc-dec-gain-step", 2,
			  &pdata->gain_ctrl.mgc_dec_gain_step);
	ad9361_of_get_u32(iodev, np, "adi,mgc-split-table-ctrl-inp-gain-mode", 0,
			  &pdata->gain_ctrl.mgc_split_table_ctrl_inp_gain_mode);
	ad9361_of_get_u32(iodev, np, "adi,agc-attack-delay-extra-margin-us", 1,
			  &pdata->gain_ctrl.agc_attack_delay_extra_margin_us);
	ad9361_of_get_u32(iodev, np, "adi,agc-outer-thresh-high", 5,
			  &pdata->gain_ctrl.agc_outer_thresh_high);
	ad9361_of_get_u32(iodev, np, "adi,agc-outer-thresh-high-dec-steps", 2,
			  &pdata->gain_ctrl.agc_outer_thresh_high_dec_steps);
	ad9361_of_get_u32(iodev, np, "adi,agc-inner-thresh-high", 10,
			  &pdata->gain_ctrl.agc_inner_thresh_high);
	ad9361_of_get_u32(iodev, np, "adi,agc-inner-thresh-high-dec-steps", 1,
			  &pdata->gain_ctrl.agc_inner_thresh_high_dec_steps);
	ad9361_of_get_u32(iodev, np, "adi,agc-inner-thresh-low", 12,
			  &pdata->gain_ctrl.agc_inner_thresh_low);
	ad9361_of_get_u32(iodev, np, "adi,agc-inner-thresh-low-inc-steps", 1,
			  &pdata->gain_ctrl.agc_inner_thresh_low_inc_steps);
	ad9361_of_get_u32(iodev, np, "adi,agc-outer-thresh-low", 18,
			  &pdata->gain_ctrl.agc_outer_thresh_low);
	ad9361_of_get_u32(iodev, np, "adi,agc-outer-thresh-low-inc-steps", 2,
			  &pdata->gain_ctrl.agc_outer_thresh_low_inc_steps);
	ad9361_of_get_u32(iodev, np, "adi,agc-adc-small-overload-exceed-counter", 10,
			  &pdata->gain_ctrl.adc_small_overload_exceed_counter);
	ad9361_of_get_u32(iodev, np, "adi,agc-adc-large-overload-exceed-counter", 10,
			  &pdata->gain_ctrl.adc_large_overload_exceed_counter);
	ad9361_of_get_u32(iodev, np, "adi,agc-adc-large-overload-inc-steps", 2,
			  &pdata->gain_ctrl.adc_large_overload_inc_steps);
	ad9361_of_get_bool(iodev, np, "adi,agc-adc-lmt-small-overload-prevent-gain-inc-enable",
			   &pdata->gain_ctrl.adc_lmt_small_overload_prevent_gain_inc);
	ad9361_of_get_u32(iodev, np, "adi,agc-lmt-overload-large-exceed-counter", 10,
			  &pdata->gain_ctrl.lmt_overload_large_exceed_counter);
	ad9361_of_get_u32(iodev, np, "adi,agc-lmt-overload-small-exceed-counter", 10,
			  &pdata->gain_ctrl.lmt_overload_small_exceed_counter);
	ad9361_of_get_u32(iodev, np, "adi,agc-lmt-overload-large-inc-steps", 2,
			  &pdata->gain_ctrl.lmt_overload_large_inc_steps);
	ad9361_of_get_u32(iodev, np, "adi,agc-dig-saturation-exceed-counter", 3,
			  &pdata->gain_ctrl.dig_saturation_exceed_counter);
	ad9361_of_get_u32(iodev, np, "adi,agc-dig-gain-step-size", 4,
			  &pdata->gain_ctrl.dig_gain_step_size);
	ad9361_of_get_bool(iodev, np, "adi,agc-sync-for-gain-counter-enable",
			   &pdata->gain_ctrl.sync_for_gain_counter_en);
	ad9361_of_get_u32(iodev, np, "adi,agc-gain-update-interval-us", 1000,
			  &pdata->gain_ctrl.gain_update_interval_us);
	ad9361_of_get_bool(iodev, np, "adi,agc-immed-gain-change-if-large-adc-overload-enable",
			   &pdata->gain_ctrl.immed_gain_change_if_large_adc_overload);
	ad9361_of_get_bool(iodev, np, "adi,agc-immed-gain-change-if-large-lmt-overload-enable",
			   &pdata->gain_ctrl.immed_gain_change_if_large_lmt_overload);

	/*
	 * Fast AGC
	 */

	ad9361_of_get_u32(iodev, np, "adi,fagc-dec-pow-measurement-duration", 64,
			  &pdata->gain_ctrl.f_agc_dec_pow_measuremnt_duration);

	ad9361_of_get_u32(iodev, np, "adi,fagc-state-wait-time-ns", 260,
			&pdata->gain_ctrl.f_agc_state_wait_time_ns); /* 0x117 0..31 RX samples -> time-ns */
		/* Fast AGC - Low Power */
	ad9361_of_get_bool(iodev, np, "adi,fagc-allow-agc-gain-increase-enable",
			&pdata->gain_ctrl.f_agc_allow_agc_gain_increase); /* 0x110:1 */
	ad9361_of_get_u32(iodev, np, "adi,fagc-lp-thresh-increment-time", 5,
			&pdata->gain_ctrl.f_agc_lp_thresh_increment_time); /* 0x11B RX samples */
	ad9361_of_get_u32(iodev, np, "adi,fagc-lp-thresh-increment-steps", 1,
			&pdata->gain_ctrl.f_agc_lp_thresh_increment_steps); /* 0x117 1..8 */

		/* Fast AGC - Lock Level */
	ad9361_of_get_u32(iodev, np, "adi,fagc-lock-level", 10,
			&pdata->gain_ctrl.f_agc_lock_level); /* 0x101 0..-127 dBFS */
	ad9361_of_get_bool(iodev, np, "adi,fagc-lock-level-lmt-gain-increase-enable",
			&pdata->gain_ctrl.f_agc_lock_level_lmt_gain_increase_en); /* 0x111:6 (split table)*/
	ad9361_of_get_u32(iodev, np, "adi,fagc-lock-level-gain-increase-upper-limit", 5,
			&pdata->gain_ctrl.f_agc_lock_level_gain_increase_upper_limit); /* 0x118 0..63 */
		/* Fast AGC - Peak Detectors and Final Settling */
	ad9361_of_get_u32(iodev, np, "adi,fagc-lpf-final-settling-steps", 1,
			&pdata->gain_ctrl.f_agc_lpf_final_settling_steps); /* 0x112:6 0..3 (Post Lock Level Step)*/
	ad9361_of_get_u32(iodev, np, "adi,fagc-lmt-final-settling-steps", 1,
			&pdata->gain_ctrl.f_agc_lmt_final_settling_steps); /* 0x113:6 0..3 (Post Lock Level Step)*/
	ad9361_of_get_u32(iodev, np, "adi,fagc-final-overrange-count", 3,
			&pdata->gain_ctrl.f_agc_final_overrange_count); /* 0x116:5 0..7 */
		/* Fast AGC - Final Power Test */
	ad9361_of_get_bool(iodev, np, "adi,fagc-gain-increase-after-gain-lock-enable",
			&pdata->gain_ctrl.f_agc_gain_increase_after_gain_lock_en); /* 0x110:7  */
		/* Fast AGC - Unlocking the Gain */
		/* 0 = MAX Gain, 1 = Optimized Gain, 2 = Set Gain */
	ad9361_of_get_u32(iodev, np, "adi,fagc-gain-index-type-after-exit-rx-mode", 0,
			&pdata->gain_ctrl.f_agc_gain_index_type_after_exit_rx_mode); /* 0x110:[4,2]  */

	ad9361_of_get_bool(iodev, np, "adi,fagc-use-last-lock-level-for-set-gain-enable",
			&pdata->gain_ctrl.f_agc_use_last_lock_level_for_set_gain_en); /* 0x111:7 */
	ad9361_of_get_bool(iodev, np, "adi,fagc-rst-gla-stronger-sig-thresh-exceeded-enable",
			&pdata->gain_ctrl.f_agc_rst_gla_stronger_sig_thresh_exceeded_en); /* 0x111:7 */
	ad9361_of_get_u32(iodev, np, "adi,fagc-optimized-gain-offset", 5,
			&pdata->gain_ctrl.f_agc_optimized_gain_offset);	/*0x116 0..15 steps */

	ad9361_of_get_u32(iodev, np, "adi,fagc-rst-gla-stronger-sig-thresh-above-ll", 10,
			&pdata->gain_ctrl.f_agc_rst_gla_stronger_sig_thresh_above_ll);	/*0x113 0..63 dbFS */
	ad9361_of_get_bool(iodev, np, "adi,fagc-rst-gla-engergy-lost-sig-thresh-exceeded-enable",
			&pdata->gain_ctrl.f_agc_rst_gla_engergy_lost_sig_thresh_exceeded_en); /* 0x110:6 */
	ad9361_of_get_bool(iodev, np, "adi,fagc-rst-gla-engergy-lost-goto-optim-gain-enable",
			&pdata->gain_ctrl.f_agc_rst_gla_engergy_lost_goto_optim_gain_en); /* 0x110:6 */
	ad9361_of_get_u32(iodev, np, "adi,fagc-rst-gla-engergy-lost-sig-thresh-below-ll", 10,
			&pdata->gain_ctrl.f_agc_rst_gla_engergy_lost_sig_thresh_below_ll); /* 0x112 */
	ad9361_of_get_u32(iodev, np, "adi,fagc-energy-lost-stronger-sig-gain-lock-exit-cnt", 8,
			&pdata->gain_ctrl.f_agc_energy_lost_stronger_sig_gain_lock_exit_cnt); /* 0x119 0..63 RX samples */
	ad9361_of_get_bool(iodev, np, "adi,fagc-rst-gla-large-adc-overload-enable",
			&pdata->gain_ctrl.f_agc_rst_gla_large_adc_overload_en); /*0x110:~1 and 0x114:~7 */
	ad9361_of_get_bool(iodev, np, "adi,fagc-rst-gla-large-lmt-overload-enable",
			&pdata->gain_ctrl.f_agc_rst_gla_large_lmt_overload_en); /*0x110:~1 */

	ad9361_of_get_bool(iodev, np, "adi,fagc-rst-gla-en-agc-pulled-high-enable",
			&pdata->gain_ctrl.f_agc_rst_gla_en_agc_pulled_high_en);

	ad9361_of_get_u32(iodev, np, "adi,fagc-rst-gla-if-en-agc-pulled-high-mode", 0,
			&pdata->gain_ctrl.f_agc_rst_gla_if_en_agc_pulled_high_mode); /* 0x0FB, 0x111 */
	ad9361_of_get_u32(iodev, np, "adi,fagc-power-measurement-duration-in-state5", 64,
			&pdata->gain_ctrl.f_agc_power_measurement_duration_in_state5); /* 0x109, 0x10a RX samples 0..524288 */

	/* RSSI Control */

	ad9361_of_get_u32(iodev, np, "adi,rssi-restart-mode", 3,
			  &pdata->rssi_ctrl.restart_mode);
	ad9361_of_get_bool(iodev, np, "adi,rssi-unit-is-rx-samples-enable",
			   &pdata->rssi_ctrl.rssi_unit_is_rx_samples);
	ad9361_of_get_u32(iodev, np, "adi,rssi-delay", 1,
			  &pdata->rssi_ctrl.rssi_delay);
	ad9361_of_get_u32(iodev, np, "adi,rssi-wait", 1,
			  &pdata->rssi_ctrl.rssi_wait);
	ad9361_of_get_u32(iodev, np, "adi,rssi-duration", 1000,
			  &pdata->rssi_ctrl.rssi_duration);

	/* Control Outs Control */

	ad9361_of_get_u32(iodev, np, "adi,ctrl-outs-index", 0,
			  &pdata->ctrl_outs_ctrl.index);
	ad9361_of_get_u32(iodev, np, "adi,ctrl-outs-enable-mask", 0xFF,
			  &pdata->ctrl_outs_ctrl.en_mask);

	/* eLNA Control */

	ad9361_of_get_u32(iodev, np, "adi,elna-settling-delay-ns", 0,
			  &pdata->elna_ctrl.settling_delay_ns);
	ad9361_of_get_u32(iodev, np, "adi,elna-gain-mdB", 0,
			  &pdata->elna_ctrl.gain_mdB);
	ad9361_of_get_u32(iodev, np, "adi,elna-bypass-loss-mdB", 0,
			  &pdata->elna_ctrl.bypass_loss_mdB);
	ad9361_of_get_bool(iodev, np, "adi,elna-rx1-gpo0-control-enable",
			   &pdata->elna_ctrl.elna_1_control_en);
	ad9361_of_get_bool(iodev, np, "adi,elna-rx2-gpo1-control-enable",
			   &pdata->elna_ctrl.elna_2_control_en);

	/* AuxADC Temp Sense Control */

	ad9361_of_get_u32(iodev, np, "adi,temp-sense-measurement-interval-ms", 1000,
			  &pdata->auxadc_ctrl.temp_time_inteval_ms);
	ad9361_of_get_u32(iodev, np, "adi,temp-sense-offset-signed", 0xBD,
			  &pdata->auxadc_ctrl.offset); /* signed */
	ad9361_of_get_bool(iodev, np, "adi,temp-sense-periodic-measurement-enable",
			   &pdata->auxadc_ctrl.periodic_temp_measuremnt);
	ad9361_of_get_u32(iodev, np, "adi,temp-sense-decimation", 256,
			  &pdata->auxadc_ctrl.temp_sensor_decimation);
	ad9361_of_get_u32(iodev, np, "adi,aux-adc-rate", 40000000UL,
			  &pdata->auxadc_ctrl.auxadc_clock_rate);
	ad9361_of_get_u32(iodev, np, "adi,aux-adc-decimation", 256,
			  &pdata->auxadc_ctrl.auxadc_decimation);

	/* AuxDAC Control */

	ad9361_of_get_bool(iodev, np, "adi,aux-dac-manual-mode-enable",
			   &pdata->auxdac_ctrl.auxdac_manual_mode_en);

	ad9361_of_get_u32(iodev, np, "adi,aux-dac1-default-value-mV", 0,
			  &pdata->auxdac_ctrl.dac1_default_value);
	ad9361_of_get_bool(iodev, np, "adi,aux-dac1-active-in-rx-enable",
			   &pdata->auxdac_ctrl.dac1_in_rx_en);
	ad9361_of_get_bool(iodev, np, "adi,aux-dac1-active-in-tx-enable",
			   &pdata->auxdac_ctrl.dac1_in_tx_en);
	ad9361_of_get_bool(iodev, np, "adi,aux-dac1-active-in-alert-enable",
			   &pdata->auxdac_ctrl.dac1_in_alert_en);
	ad9361_of_get_u32(iodev, np, "adi,aux-dac1-rx-delay-us", 0,
			  &pdata->auxdac_ctrl.dac1_rx_delay_us);
	ad9361_of_get_u32(iodev, np, "adi,aux-dac1-tx-delay-us", 0,
			  &pdata->auxdac_ctrl.dac1_tx_delay_us);

	ad9361_of_get_u32(iodev, np, "adi,aux-dac2-default-value-mV", 0,
			  &pdata->auxdac_ctrl.dac2_default_value);
	ad9361_of_get_bool(iodev, np, "adi,aux-dac2-active-in-rx-enable",
			   &pdata->auxdac_ctrl.dac2_in_rx_en);
	ad9361_of_get_bool(iodev, np, "adi,aux-dac2-active-in-tx-enable",
			   &pdata->auxdac_ctrl.dac2_in_tx_en);
	ad9361_of_get_bool(iodev, np, "adi,aux-dac2-active-in-alert-enable",
			   &pdata->auxdac_ctrl.dac2_in_alert_en);
	ad9361_of_get_u32(iodev, np, "adi,aux-dac2-rx-delay-us", 0,
			  &pdata->auxdac_ctrl.dac2_rx_delay_us);
	ad9361_of_get_u32(iodev, np, "adi,aux-dac2-tx-delay-us", 0,
			  &pdata->auxdac_ctrl.dac2_tx_delay_us);

	/* GPO Control */

	ad9361_of_get_bool(iodev, np, "adi,gpo0-inactive-state-high-enable",
			&pdata->gpo_ctrl.gpo0_inactive_state_high_en);
	ad9361_of_get_bool(iodev, np, "adi,gpo1-inactive-state-high-enable",
			&pdata->gpo_ctrl.gpo1_inactive_state_high_en);
	ad9361_of_get_bool(iodev, np, "adi,gpo2-inactive-state-high-enable",
			&pdata->gpo_ctrl.gpo2_inactive_state_high_en);
	ad9361_of_get_bool(iodev, np, "adi,gpo3-inactive-state-high-enable",
			&pdata->gpo_ctrl.gpo3_inactive_state_high_en);

	ad9361_of_get_bool(iodev, np, "adi,gpo0-slave-rx-enable",
			&pdata->gpo_ctrl.gpo0_slave_rx_en);
	ad9361_of_get_bool(iodev, np, "adi,gpo0-slave-tx-enable",
			&pdata->gpo_ctrl.gpo0_slave_tx_en);
	ad9361_of_get_bool(iodev, np, "adi,gpo1-slave-rx-enable",
			&pdata->gpo_ctrl.gpo1_slave_rx_en);
	ad9361_of_get_bool(iodev, np, "adi,gpo1-slave-tx-enable",
			&pdata->gpo_ctrl.gpo1_slave_tx_en);
	ad9361_of_get_bool(iodev, np, "adi,gpo2-slave-rx-enable",
			&pdata->gpo_ctrl.gpo2_slave_rx_en);
	ad9361_of_get_bool(iodev, np, "adi,gpo2-slave-tx-enable",
			&pdata->gpo_ctrl.gpo2_slave_tx_en);
	ad9361_of_get_bool(iodev, np, "adi,gpo3-slave-rx-enable",
			&pdata->gpo_ctrl.gpo3_slave_rx_en);
	ad9361_of_get_bool(iodev, np, "adi,gpo3-slave-tx-enable",
			&pdata->gpo_ctrl.gpo3_slave_tx_en);

	ad9361_of_get_u32(iodev, np, "adi,gpo0-rx-delay-us", 0,
			  &pdata->gpo_ctrl.gpo0_rx_delay_us);
	ad9361_of_get_u32(iodev, np, "adi,gpo0-tx-delay-us", 0,
			  &pdata->gpo_ctrl.gpo0_tx_delay_us);
	ad9361_of_get_u32(iodev, np, "adi,gpo1-rx-delay-us", 0,
			  &pdata->gpo_ctrl.gpo1_rx_delay_us);
	ad9361_of_get_u32(iodev, np, "adi,gpo1-tx-delay-us", 0,
			  &pdata->gpo_ctrl.gpo1_tx_delay_us);
	ad9361_of_get_u32(iodev, np, "adi,gpo2-rx-delay-us", 0,
			  &pdata->gpo_ctrl.gpo2_rx_delay_us);
	ad9361_of_get_u32(iodev, np, "adi,gpo2-tx-delay-us", 0,
			  &pdata->gpo_ctrl.gpo2_tx_delay_us);
	ad9361_of_get_u32(iodev, np, "adi,gpo3-rx-delay-us", 0,
			  &pdata->gpo_ctrl.gpo3_rx_delay_us);
	ad9361_of_get_u32(iodev, np, "adi,gpo3-tx-delay-us", 0,
			  &pdata->gpo_ctrl.gpo3_tx_delay_us);

	/* Tx Monitor Control */

	ad9361_of_get_u32(iodev, np, "adi,txmon-low-high-thresh", 37000,
			&pdata->txmon_ctrl.low_high_gain_threshold_mdB);
	ad9361_of_get_u32(iodev, np, "adi,txmon-low-gain", 0,
			&pdata->txmon_ctrl.low_gain_dB);
	ad9361_of_get_u32(iodev, np, "adi,txmon-high-gain", 24,
			&pdata->txmon_ctrl.high_gain_dB);
	ad9361_of_get_bool(iodev, np, "adi,txmon-dc-tracking-enable",
			&pdata->txmon_ctrl.tx_mon_track_en);
	ad9361_of_get_bool(iodev, np, "adi,txmon-one-shot-mode-enable",
			&pdata->txmon_ctrl.one_shot_mode_en);
	ad9361_of_get_u32(iodev, np, "adi,txmon-delay", 511,
			&pdata->txmon_ctrl.tx_mon_delay);
	ad9361_of_get_u32(iodev, np, "adi,txmon-duration", 8192,
			&pdata->txmon_ctrl.tx_mon_duration);
	ad9361_of_get_u32(iodev, np, "adi,txmon-1-front-end-gain", 2,
			&pdata->txmon_ctrl.tx1_mon_front_end_gain);
	ad9361_of_get_u32(iodev, np, "adi,txmon-2-front-end-gain", 2,
			&pdata->txmon_ctrl.tx2_mon_front_end_gain);
	ad9361_of_get_u32(iodev, np, "adi,txmon-1-lo-cm", 48,
			&pdata->txmon_ctrl.tx1_mon_lo_cm);
	ad9361_of_get_u32(iodev, np, "adi,txmon-2-lo-cm", 48,
			&pdata->txmon_ctrl.tx2_mon_lo_cm);


	return pdata;
}
#else
static
struct ad9361_phy_platform_data *ad9361_phy_parse_dt(struct device *dev)
{
	return NULL;
}
#endif

static ssize_t
ad9361_fir_bin_write(struct file *filp, struct kobject *kobj,
		       struct bin_attribute *bin_attr,
		       char *buf, loff_t off, size_t count)
{

	struct iio_dev *indio_dev = dev_to_iio_dev(kobj_to_dev(kobj));
	struct ad9361_rf_phy *phy = iio_priv(indio_dev);

	return ad9361_parse_fir(phy, buf, count);
}

static ssize_t
ad9361_fir_bin_read(struct file *filp, struct kobject *kobj,
		       struct bin_attribute *bin_attr,
		       char *buf, loff_t off, size_t count)
{

	struct iio_dev *indio_dev = dev_to_iio_dev(kobj_to_dev(kobj));
	struct ad9361_rf_phy *phy = iio_priv(indio_dev);

	if (off)
		return 0;

	return sprintf(buf, "FIR Rx: %d,%d Tx: %d,%d\n",
		       phy->rx_fir_ntaps, phy->rx_fir_dec,
			phy->tx_fir_ntaps, phy->tx_fir_int);
}

static int ad9361_probe(struct spi_device *spi)
{
	struct iio_dev *indio_dev;
	struct ad9361_rf_phy *phy;
	struct clk *clk = NULL;
	int ret, rev;

	dev_info(&spi->dev, "%s : enter", __func__);

	clk = devm_clk_get(&spi->dev, NULL);
	if (IS_ERR(clk)) {
		return -EPROBE_DEFER;
	}

	indio_dev = iio_device_alloc(sizeof(*phy));
	if (indio_dev == NULL)
		return -ENOMEM;

	phy = iio_priv(indio_dev);
	phy->indio_dev = indio_dev;

	phy->pdata = ad9361_phy_parse_dt(indio_dev, &spi->dev);
	if (phy->pdata == NULL)
		return -EINVAL;

	phy->pdata->reset_gpio = devm_gpiod_get(&spi->dev, "reset");
	if (!IS_ERR(phy->pdata->reset_gpio)) {
		ret = gpiod_direction_output(phy->pdata->reset_gpio, 1);
	}

	/* Optional: next three used for MCS synchronization */
	phy->pdata->sync_gpio = devm_gpiod_get(&spi->dev, "sync");
	if (!IS_ERR(phy->pdata->sync_gpio)) {
		ret = gpiod_direction_output(phy->pdata->sync_gpio, 0);
	}

	phy->pdata->cal_sw1_gpio = devm_gpiod_get(&spi->dev, "cal-sw1");
	if (!IS_ERR(phy->pdata->cal_sw1_gpio)) {
		ret = gpiod_direction_output(phy->pdata->cal_sw1_gpio, 0);
	}

	phy->pdata->cal_sw2_gpio= devm_gpiod_get(&spi->dev, "cal-sw2");
	if (!IS_ERR(phy->pdata->cal_sw2_gpio)) {
		ret = gpiod_direction_output(phy->pdata->cal_sw2_gpio, 0);
	}

	phy->spi = spi;
	phy->clk_refin = clk;

	phy->current_table = RXGAIN_TBLS_END;
	phy->bypass_tx_fir = true;
	phy->bypass_rx_fir = true;
	phy->rate_governor = 1;
	phy->rfdc_track_en = true;
	phy->bbdc_track_en = true;
	phy->quad_track_en = true;

	ad9361_reset(phy);

	ret = ad9361_spi_read(spi, REG_PRODUCT_ID);
	if ((ret & PRODUCT_ID_MASK) != PRODUCT_ID_9361) {
		dev_err(&spi->dev, "%s : Unsupported PRODUCT_ID 0x%X",
			__func__, ret);
		ret = -ENODEV;
		goto out_iio_device_free;
	}

	rev = ret & REV_MASK;

	if (spi_get_device_id(spi)->driver_data == ID_AD9364)
		phy->pdata->rx2tx2 = false;

	INIT_WORK(&phy->work, ad9361_work_func);
	init_completion(&phy->complete);

	ret = register_clocks(phy);
	if (ret < 0)
		goto out_iio_device_free;

	ad9361_init_gain_tables(phy);

	ret = ad9361_setup(phy);
	if (ret < 0)
		goto out_iio_device_free;

	ret = of_clk_add_provider(spi->dev.of_node,
			    of_clk_src_onecell_get, &phy->clk_data);
	if (ret)
		goto out_disable_clocks;

	sysfs_bin_attr_init(&phy->bin);
	phy->bin.attr.name = "filter_fir_config";
	phy->bin.attr.mode = S_IWUSR | S_IRUGO;
	phy->bin.write = ad9361_fir_bin_write;
	phy->bin.read = ad9361_fir_bin_read;
	phy->bin.size = 4096;

	indio_dev->dev.parent = &spi->dev;

	if (spi->dev.of_node)
		indio_dev->name = spi->dev.of_node->name;
	else
		indio_dev->name = "ad9361-phy";

	indio_dev->info = &ad9361_phy_info;
	indio_dev->modes = INDIO_DIRECT_MODE;
	indio_dev->channels = ad9361_phy_chan;
	indio_dev->num_channels = ARRAY_SIZE(ad9361_phy_chan) -
		(phy->pdata->rx2tx2 ? 0 : 2);

	ret = iio_device_register(indio_dev);
	if (ret < 0)
		goto out_clk_del_provider;
	ret = ad9361_register_axi_converter(phy);
	if (ret < 0)
		goto out_iio_device_unregister;
	ret = sysfs_create_bin_file(&indio_dev->dev.kobj, &phy->bin);
	if (ret < 0)
		goto out_iio_device_unregister;

	ret = ad9361_register_debugfs(indio_dev);
	if (ret < 0)
		goto out_iio_device_unregister;

	dev_info(&spi->dev, "%s : AD9361 Rev %d successfully initialized",
		 __func__, rev);

	return 0;

out_iio_device_unregister:
	iio_device_unregister(indio_dev);
out_clk_del_provider:
	of_clk_del_provider(spi->dev.of_node);
out_disable_clocks:
	ad9361_clks_disable(phy);
out_iio_device_free:
	iio_device_free(indio_dev);

	return ret;
}

static int ad9361_remove(struct spi_device *spi)
{
	struct axiadc_converter *conv = spi_get_drvdata(spi);
	struct ad9361_rf_phy *phy = conv->phy;

	sysfs_remove_bin_file(&phy->indio_dev->dev.kobj, &phy->bin);
	iio_device_unregister(phy->indio_dev);
	of_clk_del_provider(spi->dev.of_node);
	ad9361_clks_disable(phy);
	iio_device_free(phy->indio_dev);

	return 0;
}

static const struct spi_device_id ad9361_id[] = {
	{"ad9361", ID_AD9361}, /* 2RX2TX */
	{"ad9364", ID_AD9364}, /* 1RX1TX */
	{"ad9361-2x", ID_AD9361_2}, /* 2 x 2RX2TX */
	{}
};
MODULE_DEVICE_TABLE(spi, ad9361_id);

static struct spi_driver ad9361_driver = {
	.driver = {
		.name	= "ad9361",
		.owner	= THIS_MODULE,
	},
	.probe		= ad9361_probe,
	.remove		= ad9361_remove,
	.id_table	= ad9361_id,
};
module_spi_driver(ad9361_driver);

MODULE_AUTHOR("Michael Hennerich <michael.hennerich@analog.com>");
MODULE_DESCRIPTION("Analog Devices AD9361 ADC");
MODULE_LICENSE("GPL v2");<|MERGE_RESOLUTION|>--- conflicted
+++ resolved
@@ -119,11 +119,7 @@
 	struct refclk_scale	clk_priv[NUM_AD9361_CLKS];
 	struct clk_onecell_data	clk_data;
 	struct ad9361_phy_platform_data *pdata;
-<<<<<<< HEAD
-	struct ad9361_debugfs_entry debugfs_entry[150];
-=======
 	struct ad9361_debugfs_entry debugfs_entry[170];
->>>>>>> 0bca95e3
 	struct bin_attribute 	bin;
 	struct iio_dev 		*indio_dev;
 	struct work_struct 	work;
