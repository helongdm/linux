# SPDX-License-Identifier: GPL-2.0-only
#
# ADC drivers
#
# When adding new entries keep the list in alphabetical order

menu "Analog to digital converters"

config AB8500_GPADC
	bool "ST-Ericsson AB8500 GPADC driver"
	depends on AB8500_CORE && REGULATOR_AB8500
	default y
	help
	  AB8500 Analog Baseband, mixed signal integrated circuit GPADC
	  (General Purpose Analog to Digital Converter) driver used to monitor
	  internal voltages, convert accessory and battery, AC (charger, mains)
	  and USB voltages integral to the U8500 platform.

config AD_SIGMA_DELTA
	tristate
	select IIO_BUFFER
	select IIO_TRIGGERED_BUFFER

config AD7091R5
	tristate "Analog Devices AD7091R5 ADC Driver"
	depends on I2C
	select REGMAP_I2C
	help
	  Say yes here to build support for Analog Devices AD7091R-5 ADC.

config AD7124
	tristate "Analog Devices AD7124 and similar sigma-delta ADCs driver"
	depends on SPI_MASTER
	select AD_SIGMA_DELTA
	help
	  Say yes here to build support for Analog Devices AD7124-4 and AD7124-8
	  SPI analog to digital converters (ADC).

	  To compile this driver as a module, choose M here: the module will be
	  called ad7124.

config AD7192
	tristate "Analog Devices AD7190 AD7192 AD7193 AD7195 ADC driver"
	depends on SPI
	select AD_SIGMA_DELTA
	help
	  Say yes here to build support for Analog Devices AD7190,
	  AD7192, AD7193 or AD7195 SPI analog to digital converters (ADC).
	  If unsure, say N (but it's safe to say "Y").

	  To compile this driver as a module, choose M here: the
	  module will be called ad7192.

config AD7266
	tristate "Analog Devices AD7265/AD7266 ADC driver"
	depends on SPI_MASTER
	select IIO_BUFFER
	select IIO_TRIGGER
	select IIO_TRIGGERED_BUFFER
	help
	  Say yes here to build support for Analog Devices AD7265 and AD7266
	  ADCs.

	  To compile this driver as a module, choose M here: the module will be
	  called ad7266.

config AD7280
	tristate "Analog Devices AD7280A Lithium Ion Battery Monitoring System"
	depends on SPI
	select CRC8
	help
	  Say yes here to build support for Analog Devices AD7280A
	  Lithium Ion Battery Monitoring System.

	  To compile this driver as a module, choose M here: the
	  module will be called ad7280a

config AD7291
	tristate "Analog Devices AD7291 ADC driver"
	depends on I2C
	help
	  Say yes here to build support for Analog Devices AD7291
	  8 Channel ADC with temperature sensor.

	  To compile this driver as a module, choose M here: the
	  module will be called ad7291.

config AD7292
	tristate "Analog Devices AD7292 ADC driver"
	depends on SPI
	help
	  Say yes here to build support for Analog Devices AD7292
	  8 Channel ADC with temperature sensor.

	  To compile this driver as a module, choose M here: the
	  module will be called ad7292.

config AD7298
	tristate "Analog Devices AD7298 ADC driver"
	depends on SPI
	select IIO_BUFFER
	select IIO_TRIGGERED_BUFFER
	help
	  Say yes here to build support for Analog Devices AD7298
	  8 Channel ADC with temperature sensor.

	  To compile this driver as a module, choose M here: the
	  module will be called ad7298.

config AD7476
	tristate "Analog Devices AD7476 1-channel ADCs driver and other similar devices from AD and TI"
	depends on SPI
	select IIO_BUFFER
	select IIO_TRIGGERED_BUFFER
	help
	  Say yes here to build support for the following SPI analog to
	  digital converters (ADCs):
	  Analog Devices: AD7273, AD7274, AD7276, AD7277, AD7278, AD7475,
	  AD7476, AD7477, AD7478, AD7466, AD7467, AD7468, AD7495, AD7910,
	  AD7920.
	  Texas Instruments: ADS7866, ADS7867, ADS7868.

	  To compile this driver as a module, choose M here: the
	  module will be called ad7476.

config AD7606
	tristate
	select IIO_BUFFER
	select IIO_TRIGGERED_BUFFER

config AD7606_IFACE_PARALLEL
	tristate "Analog Devices AD7606 ADC driver with parallel interface support"
	depends on HAS_IOMEM
	select AD7606
	help
	  Say yes here to build parallel interface support for Analog Devices:
	  ad7605-4, ad7606, ad7606-6, ad7606-4 analog to digital converters (ADC).

	  To compile this driver as a module, choose M here: the
	  module will be called ad7606_parallel.

config AD7606_IFACE_SPI
	tristate "Analog Devices AD7606 ADC driver with spi interface support"
	depends on SPI
	select AD7606
	help
	  Say yes here to build spi interface support for Analog Devices:
	  ad7605-4, ad7606, ad7606-6, ad7606-4 analog to digital converters (ADC).

	  To compile this driver as a module, choose M here: the
	  module will be called ad7606_spi.

config AD7766
	tristate "Analog Devices AD7766/AD7767 ADC driver"
	depends on SPI_MASTER
	select IIO_BUFFER
	select IIO_TRIGGERED_BUFFER
	help
	  Say yes here to build support for Analog Devices AD7766, AD7766-1,
	  AD7766-2, AD7767, AD7767-1, AD7767-2 SPI analog to digital converters.

	  To compile this driver as a module, choose M here: the module will be
	  called ad7766.

config AD7768_1
	tristate "Analog Devices AD7768-1 ADC driver"
	depends on SPI
	select IIO_BUFFER
	select IIO_TRIGGER
	select IIO_TRIGGERED_BUFFER
	help
	  Say yes here to build support for Analog Devices AD7768-1 SPI
	  simultaneously sampling sigma-delta analog to digital converter (ADC).

	  To compile this driver as a module, choose M here: the module will be
	  called ad7768-1.

config AD7780
	tristate "Analog Devices AD7780 and similar ADCs driver"
	depends on SPI
	depends on GPIOLIB || COMPILE_TEST
	select AD_SIGMA_DELTA
	help
	  Say yes here to build support for Analog Devices AD7170, AD7171,
	  AD7780 and AD7781 SPI analog to digital converters (ADC).

	  To compile this driver as a module, choose M here: the
	  module will be called ad7780.

config AD7791
	tristate "Analog Devices AD7791 ADC driver"
	depends on SPI
	select AD_SIGMA_DELTA
	help
	  Say yes here to build support for Analog Devices AD7787, AD7788, AD7789,
	  AD7790 and AD7791 SPI analog to digital converters (ADC).

	  To compile this driver as a module, choose M here: the module will be
	  called ad7791.

config AD7793
	tristate "Analog Devices AD7793 and similar ADCs driver"
	depends on SPI
	select AD_SIGMA_DELTA
	help
	  Say yes here to build support for Analog Devices AD7785, AD7792, AD7793,
	  AD7794 and AD7795 SPI analog to digital converters (ADC).

	  To compile this driver as a module, choose M here: the
	  module will be called AD7793.

config AD7887
	tristate "Analog Devices AD7887 ADC driver"
	depends on SPI
	select IIO_BUFFER
	select IIO_TRIGGERED_BUFFER
	help
	  Say yes here to build support for Analog Devices
	  AD7887 SPI analog to digital converter (ADC).

	  To compile this driver as a module, choose M here: the
	  module will be called ad7887.

config AD7923
	tristate "Analog Devices AD7923 and similar ADCs driver"
	depends on SPI
	select IIO_BUFFER
	select IIO_TRIGGERED_BUFFER
	help
	  Say yes here to build support for Analog Devices
	  AD7904, AD7914, AD7923, AD7924 4 Channel ADCs.

	  To compile this driver as a module, choose M here: the
	  module will be called ad7923.

config AD7949
	tristate "Analog Devices AD7949 and similar ADCs driver"
	depends on SPI
	help
	  Say yes here to build support for Analog Devices
	  AD7949, AD7682, AD7689 8 Channel ADCs.

	  To compile this driver as a module, choose M here: the
	  module will be called ad7949.

config AD799X
	tristate "Analog Devices AD799x ADC driver"
	depends on I2C
	select IIO_BUFFER
	select IIO_TRIGGERED_BUFFER
	help
	  Say yes here to build support for Analog Devices:
	  ad7991, ad7995, ad7999, ad7992, ad7993, ad7994, ad7997, ad7998
	  i2c analog to digital converters (ADC). Provides direct access
	  via sysfs.

	  To compile this driver as a module, choose M here: the module will be
	  called ad799x.

config AD9467
	tristate "Analog Devices AD9467 High Speed ADC driver"
	depends on SPI
	depends on ADI_AXI_ADC
	help
	  Say yes here to build support for Analog Devices:
	  * AD9467 16-Bit, 200 MSPS/250 MSPS Analog-to-Digital Converter

	  The driver requires the assistance of the AXI ADC IP core to operate,
	  since SPI is used for configuration only, while data has to be
	  streamed into memory via DMA.

	  To compile this driver as a module, choose M here: the module will be
	  called ad9467.

config ADI_AXI_ADC
	tristate "Analog Devices Generic AXI ADC IP core driver"
	select IIO_BUFFER
	select IIO_BUFFER_HW_CONSUMER
	select IIO_BUFFER_DMAENGINE
	depends on HAS_IOMEM
	depends on OF
	help
	  Say yes here to build support for Analog Devices Generic
	  AXI ADC IP core. The IP core is used for interfacing with
	  analog-to-digital (ADC) converters that require either a high-speed
	  serial interface (JESD204B/C) or a source synchronous parallel
	  interface (LVDS/CMOS).
	  Typically (for such devices) SPI will be used for configuration only,
	  while this IP core handles the streaming of data into memory via DMA.

	  Link: https://wiki.analog.com/resources/fpga/docs/axi_adc_ip
	  If unsure, say N (but it's safe to say "Y").

	  To compile this driver as a module, choose M here: the
	  module will be called adi-axi-adc.

config ASPEED_ADC
	tristate "Aspeed ADC"
	depends on ARCH_ASPEED || COMPILE_TEST
	depends on COMMON_CLK
	help
	  If you say yes here you get support for the ADC included in Aspeed
	  BMC SoCs.

	  To compile this driver as a module, choose M here: the module will be
	  called aspeed_adc.

config AT91_ADC
	tristate "Atmel AT91 ADC"
	depends on ARCH_AT91 || COMPILE_TEST
	depends on INPUT && SYSFS && OF
	select IIO_BUFFER
	select IIO_TRIGGERED_BUFFER
	help
	  Say yes here to build support for Atmel AT91 ADC.

	  To compile this driver as a module, choose M here: the module will be
	  called at91_adc.

config AT91_SAMA5D2_ADC
	tristate "Atmel AT91 SAMA5D2 ADC"
	depends on ARCH_AT91 || COMPILE_TEST
	depends on HAS_IOMEM
	select IIO_BUFFER
	select IIO_TRIGGERED_BUFFER
	help
	  Say yes here to build support for Atmel SAMA5D2 ADC which is
	  available on SAMA5D2 SoC family.

	  To compile this driver as a module, choose M here: the module will be
	  called at91-sama5d2_adc.

config AXP20X_ADC
	tristate "X-Powers AXP20X and AXP22X ADC driver"
	depends on MFD_AXP20X
	help
	  Say yes here to have support for X-Powers power management IC (PMIC)
	  AXP20X and AXP22X ADC devices.

	  To compile this driver as a module, choose M here: the module will be
	  called axp20x_adc.

config AXP288_ADC
	tristate "X-Powers AXP288 ADC driver"
	depends on MFD_AXP20X
	help
	  Say yes here to have support for X-Powers power management IC (PMIC) ADC
	  device. Depending on platform configuration, this general purpose ADC can
	  be used for sampling sensors such as thermal resistors.

	  To compile this driver as a module, choose M here: the module will be
	  called axp288_adc.

config BCM_IPROC_ADC
	tristate "Broadcom IPROC ADC driver"
	depends on (ARCH_BCM_IPROC && OF) || COMPILE_TEST
	depends on MFD_SYSCON
	default ARCH_BCM_CYGNUS
	help
	  Say Y here if you want to add support for the Broadcom static
	  ADC driver.

	  Broadcom iProc ADC driver. Broadcom iProc ADC controller has 8
	  channels. The driver allows the user to read voltage values.

config BERLIN2_ADC
	tristate "Marvell Berlin2 ADC driver"
	depends on ARCH_BERLIN || COMPILE_TEST
	help
	  Marvell Berlin2 ADC driver. This ADC has 8 channels, with one used for
	  temperature measurement.

config CC10001_ADC
	tristate "Cosmic Circuits 10001 ADC driver"
	depends on HAS_IOMEM && HAVE_CLK && REGULATOR
	select IIO_BUFFER
	select IIO_TRIGGERED_BUFFER
	help
	  Say yes here to build support for Cosmic Circuits 10001 ADC.

	  This driver can also be built as a module. If so, the module will be
	  called cc10001_adc.

config CPCAP_ADC
	tristate "Motorola CPCAP PMIC ADC driver"
	depends on MFD_CPCAP
	select IIO_BUFFER
	select IIO_TRIGGERED_BUFFER
	help
	  Say yes here to build support for Motorola CPCAP PMIC ADC.

	  This driver can also be built as a module. If so, the module will be
	  called cpcap-adc.

config DA9150_GPADC
	tristate "Dialog DA9150 GPADC driver support"
	depends on MFD_DA9150
	help
	  Say yes here to build support for Dialog DA9150 GPADC.

	  This driver can also be built as a module. If chosen, the module name
	  will be da9150-gpadc.

	  To compile this driver as a module, choose M here: the module will be
	  called berlin2-adc.

config DLN2_ADC
	tristate "Diolan DLN-2 ADC driver support"
	depends on MFD_DLN2
	select IIO_BUFFER
	select IIO_TRIGGERED_BUFFER
	help
	  Say yes here to build support for Diolan DLN-2 ADC.

	  This driver can also be built as a module. If so, the module will be
	  called adc_dln2.

config ENVELOPE_DETECTOR
	tristate "Envelope detector using a DAC and a comparator"
	help
	  Say yes here to build support for an envelope detector using a DAC
	  and a comparator.

	  To compile this driver as a module, choose M here: the module will be
	  called envelope-detector.

config EP93XX_ADC
	tristate "Cirrus Logic EP93XX ADC driver"
	depends on ARCH_EP93XX
	help
	  Driver for the ADC module on the EP93XX series of SoC from Cirrus Logic.
	  It's recommended to switch on CONFIG_HIGH_RES_TIMERS option, in this
	  case driver will reduce its CPU usage by 90% in some use cases.

	  To compile this driver as a module, choose M here: the module will be
	  called ep93xx_adc.

config EXYNOS_ADC
	tristate "Exynos ADC driver support"
	depends on ARCH_EXYNOS || ARCH_S3C24XX || ARCH_S3C64XX || ARCH_S5PV210 || (OF && COMPILE_TEST)
	depends on HAS_IOMEM
	help
	  Driver for the ADC block found in the Samsung S3C (S3C2410, S3C2416,
	  S3C2440, S3C2443, S3C6410), S5Pv210 and Exynos SoCs.
	  Choose Y here only if you build for such Samsung SoC.

	  To compile this driver as a module, choose M here: the module will be
	  called exynos_adc.

config MXS_LRADC_ADC
	tristate "Freescale i.MX23/i.MX28 LRADC ADC"
	depends on MFD_MXS_LRADC
	select IIO_BUFFER
	select IIO_TRIGGERED_BUFFER
	help
	  Say yes here to build support for the ADC functions of the
	  i.MX23/i.MX28 LRADC. This includes general-purpose ADC readings,
	  battery voltage measurement, and die temperature measurement.

	  This driver can also be built as a module. If so, the module will be
	  called mxs-lradc-adc.

config FSL_MX25_ADC
	tristate "Freescale MX25 ADC driver"
	depends on MFD_MX25_TSADC
	help
	  Generic Conversion Queue driver used for general purpose ADC in the
	  MX25. This driver supports single measurements using the MX25 ADC.

config HI8435
	tristate "Holt Integrated Circuits HI-8435 threshold detector"
	select IIO_TRIGGERED_EVENT
	depends on SPI
	help
	  If you say yes here you get support for Holt Integrated Circuits
	  HI-8435 chip.

	  This driver can also be built as a module. If so, the module will be
	  called hi8435.

config HX711
	tristate "AVIA HX711 ADC for weight cells"
	depends on GPIOLIB
	select IIO_BUFFER
	select IIO_TRIGGERED_BUFFER
	help
	  If you say yes here you get support for AVIA HX711 ADC which is used
	  for weigh cells

	  This driver uses two GPIOs, one acts as the clock and controls the
	  channel selection and gain, the other one is used for the measurement
	  data

	  Currently the raw value is read from the chip and delivered.
	  To get an actual weight one needs to subtract the
	  zero offset and multiply by a scale factor.
	  This should be done in userspace.

	  This driver can also be built as a module. If so, the module will be
	  called hx711.

config INA2XX_ADC
	tristate "Texas Instruments INA2xx Power Monitors IIO driver"
	depends on I2C && !SENSORS_INA2XX
	select REGMAP_I2C
	select IIO_BUFFER
	select IIO_KFIFO_BUF
	help
	  Say yes here to build support for TI INA2xx family of Power Monitors.
	  This driver is mutually exclusive with the HWMON version.

config INA260_ADC
	tristate "Texas Instruments INA260 Power Monitors IIO driver"
	depends on I2C && !SENSORS_INA2XX
	select REGMAP_I2C
	select IIO_BUFFER
	select IIO_KFIFO_BUF
	help
	  Say yes here to build support for TI INA260 power monitor.
	  This driver can also be built as a module. It supports software buffer
	  mode and raw reads of ina260 iio channels. Up to 4 channels are
	  supported including timestamp.

config INGENIC_ADC
	tristate "Ingenic JZ47xx SoCs ADC driver"
	depends on MIPS || COMPILE_TEST
	select IIO_BUFFER
	help
	  Say yes here to build support for the Ingenic JZ47xx SoCs ADC unit.

	  This driver can also be built as a module. If so, the module will be
	  called ingenic_adc.

config INTEL_MRFLD_ADC
	tristate "Intel Merrifield Basin Cove ADC driver"
	depends on INTEL_SOC_PMIC_MRFLD
	help
	  Say yes here to have support for Basin Cove power management IC (PMIC) ADC
	  device. Depending on platform configuration, this general purpose ADC can
	  be used for sampling sensors such as thermal resistors.

	  To compile this driver as a module, choose M here: the module will be
	  called intel_mrfld_adc.

config IMX7D_ADC
	tristate "Freescale IMX7D ADC driver"
	depends on ARCH_MXC || COMPILE_TEST
	depends on HAS_IOMEM
	help
	  Say yes here to build support for IMX7D ADC.

	  This driver can also be built as a module. If so, the module will be
	  called imx7d_adc.

config IMX8QXP_ADC
	tristate "NXP IMX8QXP ADC driver"
	depends on ARCH_MXC || COMPILE_TEST
	depends on HAS_IOMEM
	help
	  Say yes here to build support for IMX8QXP ADC.

	  This driver can also be built as a module. If so, the module will be
	  called imx8qxp-adc.

config LP8788_ADC
	tristate "LP8788 ADC driver"
	depends on MFD_LP8788
	help
	  Say yes here to build support for TI LP8788 ADC.

	  To compile this driver as a module, choose M here: the module will be
	  called lp8788_adc.

config LPC18XX_ADC
	tristate "NXP LPC18xx ADC driver"
	depends on ARCH_LPC18XX || COMPILE_TEST
	depends on HAS_IOMEM
	help
	  Say yes here to build support for NXP LPC18XX ADC.

	  To compile this driver as a module, choose M here: the module will be
	  called lpc18xx_adc.

config LPC32XX_ADC
	tristate "NXP LPC32XX ADC"
	depends on ARCH_LPC32XX || COMPILE_TEST
	depends on HAS_IOMEM
	help
	  Say yes here to build support for the integrated ADC inside the
	  LPC32XX SoC. Note that this feature uses the same hardware as the
	  touchscreen driver, so you should either select only one of the two
	  drivers (lpc32xx_adc or lpc32xx_ts) or, in the OpenFirmware case,
	  activate only one via device tree selection.  Provides direct access
	  via sysfs.

config LTC2471
	tristate "Linear Technology LTC2471 and LTC2473 ADC driver"
	depends on I2C
	help
	  Say yes here to build support for Linear Technology LTC2471 and
	  LTC2473 16-bit I2C ADC.

	  This driver can also be built as a module. If so, the module will
	  be called ltc2471.

config LTC2485
	tristate "Linear Technology LTC2485 ADC driver"
	depends on I2C
	help
	  Say yes here to build support for Linear Technology LTC2485 ADC.

	  To compile this driver as a module, choose M here: the module will be
	  called ltc2485.

config LTC2496
	tristate "Linear Technology LTC2496 ADC driver"
	depends on SPI
	help
	  Say yes here to build support for Linear Technology LTC2496
	  16-Bit 8-/16-Channel Delta Sigma ADC.

	  To compile this driver as a module, choose M here: the module will be
	  called ltc2496.

config LTC2497
	tristate "Linear Technology LTC2497 ADC driver"
	depends on I2C
	help
	  Say yes here to build support for Linear Technology LTC2497
	  16-Bit 8-/16-Channel Delta Sigma ADC.

	  To compile this driver as a module, choose M here: the module will be
	  called ltc2497.

config MAX1027
	tristate "Maxim max1027 ADC driver"
	depends on SPI
	select IIO_BUFFER
	select IIO_TRIGGERED_BUFFER
	help
	  Say yes here to build support for Maxim SPI {10,12}-bit ADC models:
	  max1027, max1029, max1031, max1227, max1229 and max1231.

	  To compile this driver as a module, choose M here: the module will be
	  called max1027.

config MAX11100
	tristate "Maxim max11100 ADC driver"
	depends on SPI_MASTER
	help
	  Say yes here to build support for Maxim max11100 SPI ADC

	  To compile this driver as a module, choose M here: the module will be
	  called max11100.

config MAX1118
	tristate "Maxim max1117/max1118/max1119 ADCs driver"
	depends on SPI
	select IIO_BUFFER
	select IIO_TRIGGERED_BUFFER
	help
	  Say yes here to build support for Maxim max1117/max1118/max1119
	  8-bit, dual-channel ADCs.

	  To compile this driver as a module, choose M here: the module will be
	  called max1118.

config MAX11205
	tristate "Maxim max11205 ADC driver"
	depends on SPI
	select AD_SIGMA_DELTA
	select IIO_BUFFER
	select IIO_TRIGGERED_BUFFER

	help
	  Say yes here to build support for Maxim max11205 16-bit, single-channel
	  ultra-low power delta-sigma ADC.

	  To compile this driver as a module, choose M here: the module will be
	  called max11205.

config MAX1241
	tristate "Maxim max1241 ADC driver"
	depends on SPI_MASTER
	help
	  Say yes here to build support for Maxim max1241 12-bit, single-channel
	  ADC.

	  To compile this driver as a module, choose M here: the module will be
	  called max1241.

config MAX1363
	tristate "Maxim max1363 ADC driver"
	depends on I2C
	select IIO_BUFFER
	select IIO_TRIGGERED_BUFFER
	help
	  Say yes here to build support for many Maxim i2c analog to digital
	  converters (ADC). (max1361, max1362, max1363, max1364, max1036,
	  max1037, max1038, max1039, max1136, max1136, max1137, max1138,
	  max1139, max1236, max1237, max11238, max1239, max11600, max11601,
	  max11602, max11603, max11604, max11605, max11606, max11607,
	  max11608, max11609, max11610, max11611, max11612, max11613,
	  max11614, max11615, max11616, max11617, max11644, max11645,
	  max11646, max11647) Provides direct access via sysfs and buffered
	  data via the iio dev interface.

	  To compile this driver as a module, choose M here: the module will be
	  called max1363.

config MAX9611
	tristate "Maxim max9611/max9612 ADC driver"
	depends on I2C
	help
	  Say yes here to build support for Maxim max9611/max9612 current sense
	  amplifier with 12-bits ADC interface.

	  To compile this driver as a module, choose M here: the module will be
	  called max9611.

config MCP320X
	tristate "Microchip Technology MCP3x01/02/04/08 and MCP3550/1/3"
	depends on SPI
	help
	  Say yes here to build support for Microchip Technology's
	  MCP3001, MCP3002, MCP3004, MCP3008, MCP3201, MCP3202, MCP3204,
	  MCP3208, MCP3301, MCP3550, MCP3551 and MCP3553 analog to digital
	  converters.

	  This driver can also be built as a module. If so, the module will be
	  called mcp320x.

config MCP3422
	tristate "Microchip Technology MCP3421/2/3/4/5/6/7/8 driver"
	depends on I2C
	help
	  Say yes here to build support for Microchip Technology's MCP3421
	  MCP3422, MCP3423, MCP3424, MCP3425, MCP3426, MCP3427 or MCP3428
	  analog to digital converters.

	  This driver can also be built as a module. If so, the module will be
	  called mcp3422.

config MCP3911
	tristate "Microchip Technology MCP3911 driver"
	depends on SPI
	select IIO_BUFFER
	select IIO_TRIGGERED_BUFFER
	help
	  Say yes here to build support for Microchip Technology's MCP3911
	  analog to digital converter.

	  This driver can also be built as a module. If so, the module will be
	  called mcp3911.

config MEDIATEK_MT6360_ADC
	tristate "Mediatek MT6360 ADC driver"
	depends on MFD_MT6360
	select IIO_BUFFER
	select IIO_TRIGGERED_BUFFER
	help
	  Say Y here to enable MT6360 ADC support.
	  Integrated for System Monitoring includes
	  is used in smartphones and tablets and supports a 11 channel
	  general purpose ADC.

config MEDIATEK_MT6577_AUXADC
	tristate "MediaTek AUXADC driver"
	depends on ARCH_MEDIATEK || COMPILE_TEST
	depends on HAS_IOMEM
	help
	  Say yes here to enable support for MediaTek mt65xx AUXADC.

	  The driver supports immediate mode operation to read from one of sixteen
	  channels (external or internal).

	  This driver can also be built as a module. If so, the module will be
	  called mt6577_auxadc.

config MEN_Z188_ADC
	tristate "MEN 16z188 ADC IP Core support"
	depends on MCB
	help
	  Say yes here to enable support for the MEN 16z188 ADC IP-Core on a MCB
	  carrier.

	  This driver can also be built as a module. If so, the module will be
	  called men_z188_adc.

config MESON_SARADC
	tristate "Amlogic Meson SAR ADC driver"
	default ARCH_MESON
	depends on OF && COMMON_CLK && (ARCH_MESON || COMPILE_TEST)
	select REGMAP_MMIO
	help
	  Say yes here to build support for the SAR ADC found in Amlogic Meson
	  SoCs.

	  To compile this driver as a module, choose M here: the
	  module will be called meson_saradc.

config MP2629_ADC
	tristate "Monolithic MP2629 ADC driver"
	depends on MFD_MP2629
	help
	  Say yes to have support for battery charger IC MP2629 ADC device
	  accessed over I2C.

	  This driver provides ADC conversion of system, input power supply
	  and battery voltage & current information.

config NAU7802
	tristate "Nuvoton NAU7802 ADC driver"
	depends on I2C
	help
	  Say yes here to build support for Nuvoton NAU7802 ADC.

	  To compile this driver as a module, choose M here: the
	  module will be called nau7802.

config NPCM_ADC
	tristate "Nuvoton NPCM ADC driver"
	depends on ARCH_NPCM || COMPILE_TEST
	depends on HAS_IOMEM
	help
	  Say yes here to build support for Nuvoton NPCM ADC.

	  This driver can also be built as a module. If so, the module
	  will be called npcm_adc.

config PALMAS_GPADC
	tristate "TI Palmas General Purpose ADC"
	depends on MFD_PALMAS
	help
	  Palmas series pmic chip by Texas Instruments (twl6035/6037)
	  is used in smartphones and tablets and supports a 16 channel
	  general purpose ADC.

config QCOM_VADC_COMMON
	tristate

config QCOM_PM8XXX_XOADC
	tristate "Qualcomm SSBI PM8xxx PMIC XOADCs"
	depends on MFD_PM8XXX
	select QCOM_VADC_COMMON
	help
	  ADC driver for the XOADC portions of the Qualcomm PM8xxx PMICs
	  using SSBI transport: PM8018, PM8038, PM8058, PM8921.

	  To compile this driver as a module, choose M here: the module
	  will be called qcom-pm8xxx-xoadc.

config QCOM_SPMI_RRADC
	tristate "Qualcomm SPMI RRADC"
	depends on MFD_SPMI_PMIC
	help
	  This is for the PMIC Round Robin ADC driver.

	  This driver exposes the battery ID resistor, battery thermal, PMIC die
	  temperature, charger USB in and DC in voltage and current.

	  To compile this driver as a module, choose M here: the module will
	  be called qcom-qpmi-rradc.

config QCOM_SPMI_IADC
	tristate "Qualcomm SPMI PMIC current ADC"
	depends on SPMI
	select REGMAP_SPMI
	help
	  This is the IIO Current ADC driver for Qualcomm QPNP IADC Chip.

	  The driver supports single mode operation to read from one of two
	  channels (external or internal). Hardware have additional
	  channels internally used for gain and offset calibration.

	  To compile this driver as a module, choose M here: the module will
	  be called qcom-spmi-iadc.

config QCOM_SPMI_VADC
	tristate "Qualcomm SPMI PMIC voltage ADC"
	depends on SPMI
	select REGMAP_SPMI
	select QCOM_VADC_COMMON
	help
	  This is the IIO Voltage ADC driver for Qualcomm QPNP VADC Chip.

	  The driver supports multiple channels read. The VADC is a 15-bit
	  sigma-delta ADC. Some of the channels are internally used for
	  calibration.

	  To compile this driver as a module, choose M here: the module will
	  be called qcom-spmi-vadc.

config QCOM_SPMI_ADC5
	tristate "Qualcomm Technologies Inc. SPMI PMIC5 ADC"
	depends on SPMI
	select REGMAP_SPMI
	select QCOM_VADC_COMMON
	help
	  This is the IIO Voltage PMIC5 ADC driver for Qualcomm Technologies Inc.

	  The driver supports multiple channels read. The ADC is a 16-bit
	  sigma-delta ADC. The hardware supports calibrated results for
	  conversion requests and clients include reading voltage phone
	  power, on board system thermistors connected to the PMIC ADC,
	  PMIC die temperature, charger temperature, battery current, USB voltage
	  input, voltage signals connected to supported PMIC GPIO inputs. The
	  hardware supports internal pull-up for thermistors and can choose between
	  a 100k, 30k and 400k pull up using the ADC channels.

	  To compile this driver as a module, choose M here: the module will
	  be called qcom-spmi-adc5.

config RCAR_GYRO_ADC
	tristate "Renesas R-Car GyroADC driver"
	depends on ARCH_RCAR_GEN2 || COMPILE_TEST
	help
	  Say yes here to build support for the GyroADC found in Renesas
	  R-Car Gen2 SoCs. This block is a simple SPI offload engine for
	  reading data out of attached compatible ADCs in a round-robin
	  fashion. Up to 4 or 8 ADC channels are supported by this block,
	  depending on which ADCs are attached.

	  To compile this driver as a module, choose M here: the
	  module will be called rcar-gyroadc.

config RN5T618_ADC
	tristate "ADC for the RN5T618/RC5T619 family of chips"
	depends on MFD_RN5T618
	help
	  Say yes here to build support for the integrated ADC inside the
	  RN5T618/619 series PMICs:

	  This driver can also be built as a module. If so, the module
	  will be called rn5t618-adc.

config ROCKCHIP_SARADC
	tristate "Rockchip SARADC driver"
	depends on ARCH_ROCKCHIP || COMPILE_TEST
	depends on RESET_CONTROLLER
	select IIO_BUFFER
	select IIO_TRIGGERED_BUFFER
	help
	  Say yes here to build support for the SARADC found in SoCs from
	  Rockchip.

	  To compile this driver as a module, choose M here: the
	  module will be called rockchip_saradc.

config RICHTEK_RTQ6056
	tristate "Richtek RTQ6056 Current and Power Monitor ADC"
	depends on I2C
	select REGMAP_I2C
	select IIO_BUFFER
	select IIO_TRIGGERED_BUFFER
	help
	  Say yes here to enable RQT6056 ADC support.
	  RTQ6056 is a high accuracy current-sense monitor with I2C and SMBus
	  compatible interface, and the device provides full information for
	  system by reading out the load current and power.

	  This driver can also be built as a module. If so, the module will be
	  called rtq6056.

config RZG2L_ADC
	tristate "Renesas RZ/G2L ADC driver"
	depends on ARCH_RZG2L || COMPILE_TEST
	help
	  Say yes here to build support for the ADC found in Renesas
	  RZ/G2L family.

	  To compile this driver as a module, choose M here: the
	  module will be called rzg2l_adc.

config SC27XX_ADC
	tristate "Spreadtrum SC27xx series PMICs ADC"
	depends on MFD_SC27XX_PMIC || COMPILE_TEST
	help
	  Say yes here to build support for the integrated ADC inside the
	  Spreadtrum SC27xx series PMICs.

	  This driver can also be built as a module. If so, the module
	  will be called sc27xx_adc.

config SPEAR_ADC
	tristate "ST SPEAr ADC"
	depends on PLAT_SPEAR || COMPILE_TEST
	depends on HAS_IOMEM
	help
	  Say yes here to build support for the integrated ADC inside the
	  ST SPEAr SoC. Provides direct access via sysfs.

	  To compile this driver as a module, choose M here: the
	  module will be called spear_adc.

config SD_ADC_MODULATOR
	tristate "Generic sigma delta modulator"
	select IIO_BUFFER
	select IIO_TRIGGERED_BUFFER
	help
	  Select this option to enables sigma delta modulator. This driver can
	  support generic sigma delta modulators.

	  This driver can also be built as a module.  If so, the module
	  will be called sd_adc_modulator.

config STM32_ADC_CORE
	tristate "STMicroelectronics STM32 adc core"
	depends on ARCH_STM32 || COMPILE_TEST
	depends on OF
	depends on REGULATOR
	depends on HAS_IOMEM
	select IIO_BUFFER
	select MFD_STM32_TIMERS
	select IIO_STM32_TIMER_TRIGGER
	select IIO_TRIGGERED_BUFFER
	help
	  Select this option to enable the core driver for STMicroelectronics
	  STM32 analog-to-digital converter (ADC).

	  This driver can also be built as a module.  If so, the module
	  will be called stm32-adc-core.

config STM32_ADC
	tristate "STMicroelectronics STM32 adc"
	depends on STM32_ADC_CORE
	help
	  Say yes here to build support for STMicroelectronics stm32 Analog
	  to Digital Converter (ADC).

	  This driver can also be built as a module.  If so, the module
	  will be called stm32-adc.

config STM32_DFSDM_CORE
	tristate "STMicroelectronics STM32 DFSDM core"
	depends on (ARCH_STM32 && OF) || COMPILE_TEST
	select REGMAP
	select REGMAP_MMIO
	help
	  Select this option to enable the  driver for STMicroelectronics
	  STM32 digital filter for sigma delta converter.

	  This driver can also be built as a module.  If so, the module
	  will be called stm32-dfsdm-core.

config STM32_DFSDM_ADC
	tristate "STMicroelectronics STM32 dfsdm adc"
	depends on (ARCH_STM32 && OF) || COMPILE_TEST
	select STM32_DFSDM_CORE
	select REGMAP_MMIO
	select IIO_BUFFER
	select IIO_BUFFER_HW_CONSUMER
	select IIO_TRIGGERED_BUFFER
	help
	  Select this option to support ADCSigma delta modulator for
	  STMicroelectronics STM32 digital filter for sigma delta converter.

	  This driver can also be built as a module.  If so, the module
	  will be called stm32-dfsdm-adc.

config STMPE_ADC
	tristate "STMicroelectronics STMPE ADC driver"
	depends on OF && MFD_STMPE
	help
	  Say yes here to build support for ST Microelectronics STMPE
	  built-in ADC block (stmpe811).

config SUN4I_GPADC
	tristate "Support for the Allwinner SoCs GPADC"
	depends on IIO
	depends on MFD_SUN4I_GPADC || MACH_SUN8I
	depends on THERMAL || !THERMAL_OF
	select REGMAP_IRQ
	help
	  Say yes here to build support for Allwinner (A10, A13 and A31) SoCs
	  GPADC. This ADC provides 4 channels which can be used as an ADC or as
	  a touchscreen input and one channel for thermal sensor.

	  The thermal sensor slows down ADC readings and can be disabled by
	  disabling CONFIG_THERMAL_OF. However, the thermal sensor should be
	  enabled by default since the SoC temperature is usually more critical
	  than ADC readings.

	  To compile this driver as a module, choose M here: the module will be
	  called sun4i-gpadc-iio.

config TI_ADC081C
	tristate "Texas Instruments ADC081C/ADC101C/ADC121C family"
	depends on I2C
	select IIO_BUFFER
	select IIO_TRIGGERED_BUFFER
	help
	  If you say yes here you get support for Texas Instruments ADC081C,
	  ADC101C and ADC121C ADC chips.

	  This driver can also be built as a module. If so, the module will be
	  called ti-adc081c.

config TI_ADC0832
	tristate "Texas Instruments ADC0831/ADC0832/ADC0834/ADC0838"
	depends on SPI
	select IIO_BUFFER
	select IIO_TRIGGERED_BUFFER
	help
	  If you say yes here you get support for Texas Instruments ADC0831,
	  ADC0832, ADC0834, ADC0838 ADC chips.

	  This driver can also be built as a module. If so, the module will be
	  called ti-adc0832.

config TI_ADC084S021
	tristate "Texas Instruments ADC084S021"
	depends on SPI
	select IIO_BUFFER
	select IIO_TRIGGERED_BUFFER
	help
	  If you say yes here you get support for Texas Instruments ADC084S021
	  chips.

	  This driver can also be built as a module. If so, the module will be
	  called ti-adc084s021.

config TI_ADC12138
	tristate "Texas Instruments ADC12130/ADC12132/ADC12138"
	depends on SPI
	select IIO_BUFFER
	select IIO_TRIGGERED_BUFFER
	help
	  If you say yes here you get support for Texas Instruments ADC12130,
	  ADC12132 and ADC12138 chips.

	  This driver can also be built as a module. If so, the module will be
	  called ti-adc12138.

config TI_ADC108S102
	tristate "Texas Instruments ADC108S102 and ADC128S102 driver"
	depends on SPI
	select IIO_BUFFER
	select IIO_TRIGGERED_BUFFER
	help
	  Say yes here to build support for Texas Instruments ADC108S102 and
	  ADC128S102 ADC.

	  To compile this driver as a module, choose M here: the module will
	  be called ti-adc108s102.

config TI_ADC128S052
	tristate "Texas Instruments ADC128S052/ADC122S021/ADC124S021"
	depends on SPI
	help
	  If you say yes here you get support for Texas Instruments ADC128S052,
	  ADC122S021 and ADC124S021 chips.

	  This driver can also be built as a module. If so, the module will be
	  called ti-adc128s052.

config TI_ADC161S626
	tristate "Texas Instruments ADC161S626 1-channel differential ADC"
	depends on SPI
	select IIO_BUFFER
	select IIO_TRIGGERED_BUFFER
	help
	  If you say yes here you get support for Texas Instruments ADC141S626,
	  and ADC161S626 chips.

	  This driver can also be built as a module. If so, the module will be
	  called ti-adc161s626.

config TI_ADS1015
	tristate "Texas Instruments ADS1015 ADC"
	depends on I2C
	select REGMAP_I2C
	select IIO_BUFFER
	select IIO_TRIGGERED_BUFFER
	help
	  If you say yes here you get support for Texas Instruments ADS1015
	  ADC chip.

	  This driver can also be built as a module. If so, the module will be
	  called ti-ads1015.

config TI_ADS7950
	tristate "Texas Instruments ADS7950 ADC driver"
	depends on SPI && GPIOLIB
	select IIO_BUFFER
	select IIO_TRIGGERED_BUFFER
	help
	  Say yes here to build support for Texas Instruments ADS7950, ADS7951,
	  ADS7952, ADS7953, ADS7954, ADS7955, ADS7956, ADS7957, ADS7958, ADS7959.
	  ADS7960, ADS7961.

	  To compile this driver as a module, choose M here: the
	  module will be called ti-ads7950.

config TI_ADS8344
	tristate "Texas Instruments ADS8344"
	depends on SPI
	help
	  If you say yes here you get support for Texas Instruments ADS8344
	  ADC chips

	  This driver can also be built as a module. If so, the module will be
	  called ti-ads8344.

config TI_ADS8688
	tristate "Texas Instruments ADS8688"
	depends on SPI
	help
	  If you say yes here you get support for Texas Instruments ADS8684 and
	  and ADS8688 ADC chips

	  This driver can also be built as a module. If so, the module will be
	  called ti-ads8688.

config TI_ADS124S08
	tristate "Texas Instruments ADS124S08"
	depends on SPI
	help
	  If you say yes here you get support for Texas Instruments ADS124S08
	  and ADS124S06 ADC chips

	  This driver can also be built as a module. If so, the module will be
	  called ti-ads124s08.

config TI_ADS131E08
	tristate "Texas Instruments ADS131E08"
	depends on SPI
	select IIO_BUFFER
	select IIO_TRIGGERED_BUFFER
	help
	  Say yes here to get support for Texas Instruments ADS131E04, ADS131E06
	  and ADS131E08 chips.

	  This driver can also be built as a module. If so, the module will be
	  called ti-ads131e08.

config TI_AM335X_ADC
	tristate "TI's AM335X ADC driver"
	depends on MFD_TI_AM335X_TSCADC && HAS_DMA
	select IIO_BUFFER
	select IIO_KFIFO_BUF
	help
	  Say yes here to build support for Texas Instruments ADC
	  driver which is also a MFD client.

	  To compile this driver as a module, choose M here: the module will be
	  called ti_am335x_adc.

config TI_TLC4541
	tristate "Texas Instruments TLC4541 ADC driver"
	depends on SPI
	select IIO_BUFFER
	select IIO_TRIGGERED_BUFFER
	help
	  Say yes here to build support for Texas Instruments TLC4541 / TLC3541
	  ADC chips.

	  This driver can also be built as a module. If so, the module will be
	  called ti-tlc4541.

config TI_TSC2046
	tristate "Texas Instruments TSC2046 ADC driver"
	depends on SPI
	select IIO_BUFFER
	select IIO_TRIGGERED_BUFFER
	help
	  Say yes here to build support for ADC functionality of Texas
	  Instruments TSC2046 touch screen controller.

	  This driver can also be built as a module. If so, the module will be
	  called ti-tsc2046.

config TWL4030_MADC
	tristate "TWL4030 MADC (Monitoring A/D Converter)"
	depends on TWL4030_CORE
	help
	  This driver provides support for Triton TWL4030-MADC. The
	  driver supports both RT and SW conversion methods.

	  This driver can also be built as a module. If so, the module will be
	  called twl4030-madc.

config TWL6030_GPADC
	tristate "TWL6030 GPADC (General Purpose A/D Converter) Support"
	depends on TWL4030_CORE
	default n
	help
	  Say yes here if you want support for the TWL6030/TWL6032 General
	  Purpose A/D Converter. This will add support for battery type
	  detection, battery voltage and temperature measurement, die
	  temperature measurement, system supply voltage, audio accessory,
	  USB ID detection.

	  This driver can also be built as a module. If so, the module will be
	  called twl6030-gpadc.

config VF610_ADC
	tristate "Freescale vf610 ADC driver"
	depends on HAS_IOMEM
	select IIO_BUFFER
	select IIO_TRIGGERED_BUFFER
	help
	  Say yes here to support for Vybrid board analog-to-digital converter.
	  Since the IP is used for i.MX6SLX, the driver also support i.MX6SLX.

	  This driver can also be built as a module. If so, the module will be
	  called vf610_adc.

config VIPERBOARD_ADC
	tristate "Viperboard ADC support"
	depends on MFD_VIPERBOARD && USB
	help
	  Say yes here to access the ADC part of the Nano River
	  Technologies Viperboard.

	  To compile this driver as a module, choose M here: the module will be
	  called viperboard_adc.

config XILINX_XADC
	tristate "Xilinx XADC driver"
	depends on HAS_IOMEM
	select IIO_BUFFER
	select IIO_TRIGGERED_BUFFER
	help
	  Say yes here to have support for the Xilinx 7 Series XADC or
	  UltraScale/UltraScale+ System Management Wizard.

	  For the 7 Series the driver does support both the ZYNQ interface
	  to the XADC as well as the AXI-XADC interface.

	  The driver also support the Xilinx System Management Wizard IP core
	  that can be used to access the System Monitor ADC on the Xilinx
	  UltraScale and UltraScale+ FPGAs.

	  The driver can also be build as a module. If so, the module will be called
	  xilinx-xadc.

config XILINX_AMS
<<<<<<< HEAD
       tristate "Xilinx AMS driver"
       depends on ARCH_ZYNQMP || COMPILE_TEST
       depends on HAS_IOMEM
       help
         Say yes here to have support for the Xilinx AMS.

         The driver can also be build as a module. If so, the module will be called
         xilinx-ams.
=======
	tristate "Xilinx AMS driver"
	depends on ARCH_ZYNQMP || COMPILE_TEST
	depends on HAS_IOMEM
	help
	  Say yes here to have support for the Xilinx AMS for Ultrascale/Ultrascale+
	  System Monitor. With this you can measure and monitor the Voltages and
	  Temperature values on the SOC.

	  The driver supports Voltage and Temperature monitoring on Xilinx Ultrascale
	  devices.

	  The driver can also be built as a module. If so, the module will be called
	  xilinx-ams.
>>>>>>> d82b0891

config VERSAL_SYSMON
	tristate "Xilinx Sysmon driver for Versal"
	depends on HAS_IOMEM
	help
	  Say yes here to have support for the Xilinx Sysmon.
	  The driver will enable users to monitor temperature and voltage on the
	  Xilinx Versal platform.
	  The HW also supports I2C access but it is not supported by the driver.

	  The driver can also be build as a module. If so, the module will be called
	  versal-sysmon.
endmenu<|MERGE_RESOLUTION|>--- conflicted
+++ resolved
@@ -1336,16 +1336,6 @@
 	  xilinx-xadc.
 
 config XILINX_AMS
-<<<<<<< HEAD
-       tristate "Xilinx AMS driver"
-       depends on ARCH_ZYNQMP || COMPILE_TEST
-       depends on HAS_IOMEM
-       help
-         Say yes here to have support for the Xilinx AMS.
-
-         The driver can also be build as a module. If so, the module will be called
-         xilinx-ams.
-=======
 	tristate "Xilinx AMS driver"
 	depends on ARCH_ZYNQMP || COMPILE_TEST
 	depends on HAS_IOMEM
@@ -1359,7 +1349,6 @@
 
 	  The driver can also be built as a module. If so, the module will be called
 	  xilinx-ams.
->>>>>>> d82b0891
 
 config VERSAL_SYSMON
 	tristate "Xilinx Sysmon driver for Versal"
