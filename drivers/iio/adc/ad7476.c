--- conflicted
+++ resolved
@@ -64,13 +64,10 @@
 	ID_ADC081S,
 	ID_ADC101S,
 	ID_ADC121S,
-<<<<<<< HEAD
 	ID_ADS7866,
 	ID_ADS7867,
 	ID_ADS7868,
-=======
 	ID_LTC2314_14,
->>>>>>> d2795864
 };
 
 static void ad7091_convst(struct ad7476_state *st)
@@ -184,11 +181,9 @@
 #define AD7940_CHAN(bits) _AD7476_CHAN((bits), 15 - (bits), \
 		BIT(IIO_CHAN_INFO_RAW))
 #define AD7091R_CHAN(bits) _AD7476_CHAN((bits), 16 - (bits), 0)
-<<<<<<< HEAD
+#define AD7091R_CONVST_CHAN(bits) _AD7476_CHAN((bits), 16 - (bits), \
+		BIT(IIO_CHAN_INFO_RAW))
 #define ADS786X_CHAN(bits) _AD7476_CHAN((bits), 12 - (bits), \
-=======
-#define AD7091R_CONVST_CHAN(bits) _AD7476_CHAN((bits), 16 - (bits), \
->>>>>>> d2795864
 		BIT(IIO_CHAN_INFO_RAW))
 
 static const struct ad7476_chip_info ad7476_chip_info_tbl[] = {
@@ -244,7 +239,6 @@
 		.channel[0] = ADC081S_CHAN(12),
 		.channel[1] = IIO_CHAN_SOFT_TIMESTAMP(1),
 	},
-<<<<<<< HEAD
 	[ID_ADS7866] = {
 		.channel[0] = ADS786X_CHAN(12),
 		.channel[1] = IIO_CHAN_SOFT_TIMESTAMP(1),
@@ -255,10 +249,10 @@
 	},
 	[ID_ADS7868] = {
 		.channel[0] = ADS786X_CHAN(8),
-=======
+		.channel[1] = IIO_CHAN_SOFT_TIMESTAMP(1),
+	},
 	[ID_LTC2314_14] = {
 		.channel[0] = AD7940_CHAN(14),
->>>>>>> d2795864
 		.channel[1] = IIO_CHAN_SOFT_TIMESTAMP(1),
 	},
 };
@@ -376,13 +370,10 @@
 	{"adc081s", ID_ADC081S},
 	{"adc101s", ID_ADC101S},
 	{"adc121s", ID_ADC121S},
-<<<<<<< HEAD
 	{"ads7866", ID_ADS7866},
 	{"ads7867", ID_ADS7867},
 	{"ads7868", ID_ADS7868},
-=======
 	{"ltc2314-14", ID_LTC2314_14},
->>>>>>> d2795864
 	{}
 };
 MODULE_DEVICE_TABLE(spi, ad7476_id);
