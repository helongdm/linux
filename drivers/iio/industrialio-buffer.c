--- conflicted
+++ resolved
@@ -122,11 +122,7 @@
 	if (!rb || !rb->access->read)
 		return -EINVAL;
 
-<<<<<<< HEAD
-	if (indio_dev->direction == IIO_DEVICE_DIRECTION_OUT)
-=======
 	if (rb->direction != IIO_BUFFER_DIRECTION_IN)
->>>>>>> cb1f2dbc
 		return -EPERM;
 
 	datum_size = rb->bytes_per_datum;
@@ -170,71 +166,30 @@
 	return ret;
 }
 
-<<<<<<< HEAD
-static bool iio_buffer_space_available(struct iio_buffer *buf)
-=======
 static size_t iio_buffer_space_available(struct iio_buffer *buf)
->>>>>>> cb1f2dbc
 {
 	if (buf->access->space_available)
 		return buf->access->space_available(buf);
 
-<<<<<<< HEAD
-	return true;
-}
-
-ssize_t iio_buffer_write(struct file *filp, const char __user *buf,
-			 size_t n, loff_t *f_ps)
-=======
 	return SIZE_MAX;
 }
 
 static ssize_t iio_buffer_write(struct file *filp, const char __user *buf,
 				size_t n, loff_t *f_ps)
->>>>>>> cb1f2dbc
 {
 	struct iio_dev_buffer_pair *ib = filp->private_data;
 	struct iio_buffer *rb = ib->buffer;
 	struct iio_dev *indio_dev = ib->indio_dev;
-<<<<<<< HEAD
-	int ret;
-=======
 	DEFINE_WAIT_FUNC(wait, woken_wake_function);
 	int ret = 0;
 	size_t written;
 
 	if (!indio_dev->info)
 		return -ENODEV;
->>>>>>> cb1f2dbc
 
 	if (!rb || !rb->access->write)
 		return -EINVAL;
 
-<<<<<<< HEAD
-	if (indio_dev->direction == IIO_DEVICE_DIRECTION_IN)
-		return -EPERM;
-
-	do {
-		if (!iio_buffer_space_available(rb)) {
-			if (filp->f_flags & O_NONBLOCK)
-				return -EAGAIN;
-
-			ret = wait_event_interruptible(rb->pollq,
-					iio_buffer_space_available(rb) ||
-					indio_dev->info == NULL);
-			if (ret)
-				return ret;
-			if (indio_dev->info == NULL)
-				return -ENODEV;
-		}
-
-		ret = rb->access->write(rb, n, buf);
-		if (ret == 0 && (filp->f_flags & O_NONBLOCK))
-			ret = -EAGAIN;
-	} while (ret == 0);
-
-	return ret;
-=======
 	if (rb->direction != IIO_BUFFER_DIRECTION_OUT)
 		return -EPERM;
 
@@ -268,7 +223,6 @@
 	remove_wait_queue(&rb->pollq, &wait);
 
 	return ret < 0 ? ret : n;
->>>>>>> cb1f2dbc
 }
 
 /**
@@ -292,19 +246,6 @@
 
 	poll_wait(filp, &rb->pollq, wait);
 
-<<<<<<< HEAD
-	switch (indio_dev->direction) {
-	case IIO_DEVICE_DIRECTION_IN:
-		if (iio_buffer_ready(indio_dev, rb, rb->watermark, 0))
-			return EPOLLIN | EPOLLRDNORM;
-		break;
-	case IIO_DEVICE_DIRECTION_OUT:
-		if (iio_buffer_space_available(rb))
-			return EPOLLOUT | EPOLLWRNORM;
-	}
-
-	/* need a way of knowing if there may be enough data... */
-=======
 	switch (rb->direction) {
 	case IIO_BUFFER_DIRECTION_IN:
 		if (iio_buffer_ready(indio_dev, rb, rb->watermark, 0))
@@ -316,7 +257,6 @@
 		break;
 	}
 
->>>>>>> cb1f2dbc
 	return 0;
 }
 
@@ -995,9 +935,6 @@
 		return -EINVAL;
 	}
 
-	if (indio_dev->direction == IIO_DEVICE_DIRECTION_OUT)
-		strict_scanmask = true;
-
 	/* What scan mask do we actually have? */
 	compound_mask = bitmap_zalloc(indio_dev->masklength, GFP_KERNEL);
 	if (compound_mask == NULL)
@@ -1181,8 +1118,7 @@
 	indio_dev->scan_bytes = config->scan_bytes;
 	iio_dev_opaque->currentmode = config->mode;
 
-	if (indio_dev->direction == IIO_DEVICE_DIRECTION_IN)
-		iio_update_demux(indio_dev);
+	iio_update_demux(indio_dev);
 
 	/* Wind up again */
 	if (indio_dev->setup_ops->preenable) {
@@ -1369,16 +1305,11 @@
 		return 0;
 
 	if (insert_buffer &&
-	    (insert_buffer->direction == IIO_BUFFER_DIRECTION_OUT))
+	    insert_buffer->direction == IIO_BUFFER_DIRECTION_OUT)
 		return -EINVAL;
 
 	mutex_lock(&iio_dev_opaque->info_exist_lock);
 	mutex_lock(&indio_dev->mlock);
-
-	if (indio_dev->direction == IIO_DEVICE_DIRECTION_OUT) {
-		ret = -EINVAL;
-		goto out_unlock;
-	}
 
 	if (insert_buffer && iio_buffer_is_active(insert_buffer))
 		insert_buffer = NULL;
@@ -1804,7 +1735,6 @@
 static int iio_buffer_mmap(struct file *filep, struct vm_area_struct *vma)
 {
 	struct iio_dev_buffer_pair *ib = filep->private_data;
-	struct iio_dev *indio_dev = ib->indio_dev;
 	struct iio_buffer *rb = ib->buffer;
 
 	if (!rb || !rb->access || !rb->access->mmap)
@@ -1813,12 +1743,12 @@
 	if (!(vma->vm_flags & VM_SHARED))
 		return -EINVAL;
 
-	switch (indio_dev->direction) {
-	case IIO_DEVICE_DIRECTION_IN:
+	switch (rb->direction) {
+	case IIO_BUFFER_DIRECTION_IN:
 		if (!(vma->vm_flags & VM_READ))
 			return -EINVAL;
 		break;
-	case IIO_DEVICE_DIRECTION_OUT:
+	case IIO_BUFFER_DIRECTION_OUT:
 		if (!(vma->vm_flags & VM_WRITE))
 			return -EINVAL;
 		break;
@@ -2064,13 +1994,10 @@
 					     struct iio_dev *indio_dev,
 					     int index)
 {
-<<<<<<< HEAD
-	bitmap_free(buffer->channel_mask);
-=======
 	if (index == 0)
 		iio_buffer_unregister_legacy_sysfs_groups(indio_dev);
->>>>>>> cb1f2dbc
 	bitmap_free(buffer->scan_mask);
+	bitmap_free(buffer->channel_mask);
 	kfree(buffer->buffer_group.name);
 	kfree(buffer->buffer_group.attrs);
 	iio_free_chan_devattr_list(&buffer->buffer_attr_list);
@@ -2209,12 +2136,6 @@
 	return 0;
 }
 EXPORT_SYMBOL_GPL(iio_push_to_buffers);
-
-int iio_buffer_remove_sample(struct iio_buffer *buffer, u8 *data)
-{
-	return buffer->access->remove_from(buffer, data);
-}
-EXPORT_SYMBOL_GPL(iio_buffer_remove_sample);
 
 /**
  * iio_push_to_buffers_with_ts_unaligned() - push to registered buffer,
