//------------------------------------------------------------------------------
// <copyright file="htc_recv.c" company="Atheros">
//    Copyright (c) 2007-2010 Atheros Corporation.  All rights reserved.
// 
//
// Permission to use, copy, modify, and/or distribute this software for any
// purpose with or without fee is hereby granted, provided that the above
// copyright notice and this permission notice appear in all copies.
//
// THE SOFTWARE IS PROVIDED "AS IS" AND THE AUTHOR DISCLAIMS ALL WARRANTIES
// WITH REGARD TO THIS SOFTWARE INCLUDING ALL IMPLIED WARRANTIES OF
// MERCHANTABILITY AND FITNESS. IN NO EVENT SHALL THE AUTHOR BE LIABLE FOR
// ANY SPECIAL, DIRECT, INDIRECT, OR CONSEQUENTIAL DAMAGES OR ANY DAMAGES
// WHATSOEVER RESULTING FROM LOSS OF USE, DATA OR PROFITS, WHETHER IN AN
// ACTION OF CONTRACT, NEGLIGENCE OR OTHER TORTIOUS ACTION, ARISING OUT OF
// OR IN CONNECTION WITH THE USE OR PERFORMANCE OF THIS SOFTWARE.
//
//
//------------------------------------------------------------------------------
//==============================================================================
// Author(s): ="Atheros"
//==============================================================================
#include "htc_internal.h"

#define HTCIssueRecv(t, p) \
    DevRecvPacket(&(t)->Device,  \
                  (p),          \
                  (p)->ActualLength)

#define DO_RCV_COMPLETION(e,q)  DoRecvCompletion(e,q)

#define DUMP_RECV_PKT_INFO(pP) \
    AR_DEBUG_PRINTF(ATH_DEBUG_RECV, (" HTC RECV packet 0x%lX (%d bytes) (hdr:0x%X) on ep : %d \n", \
                        (unsigned long)(pP),                   \
                        (pP)->ActualLength,                    \
                        (pP)->PktInfo.AsRx.ExpectedHdr,        \
                        (pP)->Endpoint))                         
                        
#define HTC_RX_STAT_PROFILE(t,ep,numLookAheads)        \
{                                                      \
    INC_HTC_EP_STAT((ep), RxReceived, 1);              \
    if ((numLookAheads) == 1) {                        \
        INC_HTC_EP_STAT((ep), RxLookAheads, 1);        \
    } else if ((numLookAheads) > 1) {                  \
        INC_HTC_EP_STAT((ep), RxBundleLookAheads, 1);  \
    }                                                  \
}

static void DoRecvCompletion(struct htc_endpoint     *pEndpoint,
                             struct htc_packet_queue *pQueueToIndicate)
{           
    
    do {
        
        if (HTC_QUEUE_EMPTY(pQueueToIndicate)) {
                /* nothing to indicate */
            break;    
        }
 
        if (pEndpoint->EpCallBacks.EpRecvPktMultiple != NULL) {    
            AR_DEBUG_PRINTF(ATH_DEBUG_RECV, (" HTC calling ep %d, recv multiple callback (%d pkts) \n",
                     pEndpoint->Id, HTC_PACKET_QUEUE_DEPTH(pQueueToIndicate)));
                /* a recv multiple handler is being used, pass the queue to the handler */                             
            pEndpoint->EpCallBacks.EpRecvPktMultiple(pEndpoint->EpCallBacks.pContext,
                                                     pQueueToIndicate);
            INIT_HTC_PACKET_QUEUE(pQueueToIndicate);        
        } else {
            struct htc_packet *pPacket;  
            /* using legacy EpRecv */         
            do {
                pPacket = HTC_PACKET_DEQUEUE(pQueueToIndicate);
                AR_DEBUG_PRINTF(ATH_DEBUG_RECV, (" HTC calling ep %d recv callback on packet 0x%lX \n", \
                        pEndpoint->Id, (unsigned long)(pPacket)));
                pEndpoint->EpCallBacks.EpRecv(pEndpoint->EpCallBacks.pContext, pPacket);                                              
            } while (!HTC_QUEUE_EMPTY(pQueueToIndicate));                                              
        }
        
    } while (false);

}

static INLINE int HTCProcessTrailer(struct htc_target *target,
                                         u8 *pBuffer,
                                         int         Length,
                                         u32 *pNextLookAheads,
                                         int        *pNumLookAheads,
                                         HTC_ENDPOINT_ID FromEndpoint)
{
    HTC_RECORD_HDR          *pRecord;
    u8 *pRecordBuf;
    HTC_LOOKAHEAD_REPORT    *pLookAhead;
    u8 *pOrigBuffer;
    int                     origLength;
    int                status;

    AR_DEBUG_PRINTF(ATH_DEBUG_RECV, ("+HTCProcessTrailer (length:%d) \n", Length));

    if (AR_DEBUG_LVL_CHECK(ATH_DEBUG_RECV)) {
        AR_DEBUG_PRINTBUF(pBuffer,Length,"Recv Trailer");
    }

    pOrigBuffer = pBuffer;
    origLength = Length;
    status = 0;
    
    while (Length > 0) {

        if (Length < sizeof(HTC_RECORD_HDR)) {
            status = A_EPROTO;
            break;
        }
            /* these are byte aligned structs */
        pRecord = (HTC_RECORD_HDR *)pBuffer;
        Length -= sizeof(HTC_RECORD_HDR);
        pBuffer += sizeof(HTC_RECORD_HDR);

        if (pRecord->Length > Length) {
                /* no room left in buffer for record */
            AR_DEBUG_PRINTF(ATH_DEBUG_ERR,
                (" invalid record length: %d (id:%d) buffer has: %d bytes left \n",
                        pRecord->Length, pRecord->RecordID, Length));
            status = A_EPROTO;
            break;
        }
            /* start of record follows the header */
        pRecordBuf = pBuffer;

        switch (pRecord->RecordID) {
            case HTC_RECORD_CREDITS:
                AR_DEBUG_ASSERT(pRecord->Length >= sizeof(HTC_CREDIT_REPORT));
                HTCProcessCreditRpt(target,
                                    (HTC_CREDIT_REPORT *)pRecordBuf,
                                    pRecord->Length / (sizeof(HTC_CREDIT_REPORT)),
                                    FromEndpoint);
                break;
            case HTC_RECORD_LOOKAHEAD:
                AR_DEBUG_ASSERT(pRecord->Length >= sizeof(HTC_LOOKAHEAD_REPORT));
                pLookAhead = (HTC_LOOKAHEAD_REPORT *)pRecordBuf;
                if ((pLookAhead->PreValid == ((~pLookAhead->PostValid) & 0xFF)) &&
                    (pNextLookAheads != NULL)) {

                    AR_DEBUG_PRINTF(ATH_DEBUG_RECV,
                                (" LookAhead Report Found (pre valid:0x%X, post valid:0x%X) \n",
                                pLookAhead->PreValid,
                                pLookAhead->PostValid));

                        /* look ahead bytes are valid, copy them over */
                    ((u8 *)(&pNextLookAheads[0]))[0] = pLookAhead->LookAhead[0];
                    ((u8 *)(&pNextLookAheads[0]))[1] = pLookAhead->LookAhead[1];
                    ((u8 *)(&pNextLookAheads[0]))[2] = pLookAhead->LookAhead[2];
                    ((u8 *)(&pNextLookAheads[0]))[3] = pLookAhead->LookAhead[3];

#ifdef ATH_DEBUG_MODULE
                    if (AR_DEBUG_LVL_CHECK(ATH_DEBUG_RECV)) {
                        DebugDumpBytes((u8 *)pNextLookAheads,4,"Next Look Ahead");
                    }
#endif
                        /* just one normal lookahead */
                    *pNumLookAheads = 1;
                }
                break;
            case HTC_RECORD_LOOKAHEAD_BUNDLE:
                AR_DEBUG_ASSERT(pRecord->Length >= sizeof(HTC_BUNDLED_LOOKAHEAD_REPORT));
                if (pRecord->Length >= sizeof(HTC_BUNDLED_LOOKAHEAD_REPORT) &&
                    (pNextLookAheads != NULL)) {                   
                    HTC_BUNDLED_LOOKAHEAD_REPORT    *pBundledLookAheadRpt;
                    int                             i;
                    
                    pBundledLookAheadRpt = (HTC_BUNDLED_LOOKAHEAD_REPORT *)pRecordBuf;
                    
#ifdef ATH_DEBUG_MODULE
                    if (AR_DEBUG_LVL_CHECK(ATH_DEBUG_RECV)) {
                        DebugDumpBytes(pRecordBuf,pRecord->Length,"Bundle LookAhead");
                    }
#endif
                    
                    if ((pRecord->Length / (sizeof(HTC_BUNDLED_LOOKAHEAD_REPORT))) >
                            HTC_HOST_MAX_MSG_PER_BUNDLE) {
                            /* this should never happen, the target restricts the number
                             * of messages per bundle configured by the host */        
                        A_ASSERT(false);
                        status = A_EPROTO;
                        break;        
                    }
                                         
                    for (i = 0; i < (int)(pRecord->Length / (sizeof(HTC_BUNDLED_LOOKAHEAD_REPORT))); i++) {
                        ((u8 *)(&pNextLookAheads[i]))[0] = pBundledLookAheadRpt->LookAhead[0];
                        ((u8 *)(&pNextLookAheads[i]))[1] = pBundledLookAheadRpt->LookAhead[1];
                        ((u8 *)(&pNextLookAheads[i]))[2] = pBundledLookAheadRpt->LookAhead[2];
                        ((u8 *)(&pNextLookAheads[i]))[3] = pBundledLookAheadRpt->LookAhead[3];
                        pBundledLookAheadRpt++;
                    }
                    
                    *pNumLookAheads = i;
                }               
                break;
            default:
                AR_DEBUG_PRINTF(ATH_DEBUG_ERR, (" unhandled record: id:%d length:%d \n",
                        pRecord->RecordID, pRecord->Length));
                break;
        }

        if (status) {
            break;
        }

            /* advance buffer past this record for next time around */
        pBuffer += pRecord->Length;
        Length -= pRecord->Length;
    }

#ifdef ATH_DEBUG_MODULE
    if (status) {
        DebugDumpBytes(pOrigBuffer,origLength,"BAD Recv Trailer");
    }
#endif

    AR_DEBUG_PRINTF(ATH_DEBUG_RECV, ("-HTCProcessTrailer \n"));
    return status;

}

/* process a received message (i.e. strip off header, process any trailer data)
 * note : locks must be released when this function is called */
static int HTCProcessRecvHeader(struct htc_target *target,
                                     struct htc_packet *pPacket, 
                                     u32 *pNextLookAheads,
                                     int        *pNumLookAheads)
{
    u8 temp;
    u8 *pBuf;
    int  status = 0;
    u16 payloadLen;
    u32 lookAhead;

    pBuf = pPacket->pBuffer;
    
    if (pNumLookAheads != NULL) {
        *pNumLookAheads = 0;
    }
    
    AR_DEBUG_PRINTF(ATH_DEBUG_RECV, ("+HTCProcessRecvHeader \n"));

    if (AR_DEBUG_LVL_CHECK(ATH_DEBUG_RECV)) {
        AR_DEBUG_PRINTBUF(pBuf,pPacket->ActualLength,"HTC Recv PKT");
    }

    do {
        /* note, we cannot assume the alignment of pBuffer, so we use the safe macros to
         * retrieve 16 bit fields */
        payloadLen = A_GET_UINT16_FIELD(pBuf, struct htc_frame_hdr, PayloadLen);
        
        ((u8 *)&lookAhead)[0] = pBuf[0];
        ((u8 *)&lookAhead)[1] = pBuf[1];
        ((u8 *)&lookAhead)[2] = pBuf[2];
        ((u8 *)&lookAhead)[3] = pBuf[3];

        if (pPacket->PktInfo.AsRx.HTCRxFlags & HTC_RX_PKT_REFRESH_HDR) {
                /* refresh expected hdr, since this was unknown at the time we grabbed the packets
                 * as part of a bundle */
            pPacket->PktInfo.AsRx.ExpectedHdr = lookAhead;
                /* refresh actual length since we now have the real header */
            pPacket->ActualLength = payloadLen + HTC_HDR_LENGTH;
            
                /* validate the actual header that was refreshed  */ 
            if (pPacket->ActualLength > pPacket->BufferLength) {
                AR_DEBUG_PRINTF(ATH_DEBUG_ERR,
                    ("Refreshed HDR payload length (%d) in bundled RECV is invalid (hdr: 0x%X) \n", 
                    payloadLen, lookAhead));
                    /* limit this to max buffer just to print out some of the buffer */    
                pPacket->ActualLength = min(pPacket->ActualLength, pPacket->BufferLength);
                status = A_EPROTO;
                break;    
            }
            
            if (pPacket->Endpoint != A_GET_UINT8_FIELD(pBuf, struct htc_frame_hdr, EndpointID)) {
                AR_DEBUG_PRINTF(ATH_DEBUG_ERR,
                    ("Refreshed HDR endpoint (%d) does not match expected endpoint (%d) \n", 
                    A_GET_UINT8_FIELD(pBuf, struct htc_frame_hdr, EndpointID), pPacket->Endpoint));
                status = A_EPROTO;
                break;      
            }   
        }
                
        if (lookAhead != pPacket->PktInfo.AsRx.ExpectedHdr) {
            /* somehow the lookahead that gave us the full read length did not
             * reflect the actual header in the pending message */
             AR_DEBUG_PRINTF(ATH_DEBUG_ERR,
                    ("HTCProcessRecvHeader, lookahead mismatch! (pPkt:0x%lX flags:0x%X) \n", 
                        (unsigned long)pPacket, pPacket->PktInfo.AsRx.HTCRxFlags));
#ifdef ATH_DEBUG_MODULE
             DebugDumpBytes((u8 *)&pPacket->PktInfo.AsRx.ExpectedHdr,4,"Expected Message LookAhead");
             DebugDumpBytes(pBuf,sizeof(struct htc_frame_hdr),"Current Frame Header");
#ifdef HTC_CAPTURE_LAST_FRAME
            DebugDumpBytes((u8 *)&target->LastFrameHdr,sizeof(struct htc_frame_hdr),"Last Frame Header");
            if (target->LastTrailerLength != 0) {
                DebugDumpBytes(target->LastTrailer,
                               target->LastTrailerLength,
                               "Last trailer");
            }
#endif
#endif
            status = A_EPROTO;
            break;
        }

            /* get flags */
        temp = A_GET_UINT8_FIELD(pBuf, struct htc_frame_hdr, Flags);

        if (temp & HTC_FLAGS_RECV_TRAILER) {
            /* this packet has a trailer */

                /* extract the trailer length in control byte 0 */
            temp = A_GET_UINT8_FIELD(pBuf, struct htc_frame_hdr, ControlBytes[0]);

            if ((temp < sizeof(HTC_RECORD_HDR)) || (temp > payloadLen)) {
                AR_DEBUG_PRINTF(ATH_DEBUG_ERR,
                    ("HTCProcessRecvHeader, invalid header (payloadlength should be :%d, CB[0] is:%d) \n",
                        payloadLen, temp));
                status = A_EPROTO;
                break;
            }

            if (pPacket->PktInfo.AsRx.HTCRxFlags & HTC_RX_PKT_IGNORE_LOOKAHEAD) {
                    /* this packet was fetched as part of an HTC bundle, the embedded lookahead is
                     * not valid since the next packet may have already been fetched as part of the
                     * bundle */
                pNextLookAheads = NULL;   
                pNumLookAheads = NULL;     
            }
            
                /* process trailer data that follows HDR + application payload */
            status = HTCProcessTrailer(target,
                                       (pBuf + HTC_HDR_LENGTH + payloadLen - temp),
                                       temp,
                                       pNextLookAheads,
                                       pNumLookAheads,
                                       pPacket->Endpoint);

            if (status) {
                break;
            }

#ifdef HTC_CAPTURE_LAST_FRAME
            memcpy(target->LastTrailer, (pBuf + HTC_HDR_LENGTH + payloadLen - temp), temp);
            target->LastTrailerLength = temp;
#endif
                /* trim length by trailer bytes */
            pPacket->ActualLength -= temp;
        }
#ifdef HTC_CAPTURE_LAST_FRAME
         else {
            target->LastTrailerLength = 0;
        }
#endif

            /* if we get to this point, the packet is good */
            /* remove header and adjust length */
        pPacket->pBuffer += HTC_HDR_LENGTH;
        pPacket->ActualLength -= HTC_HDR_LENGTH;

    } while (false);

    if (status) {
            /* dump the whole packet */
#ifdef ATH_DEBUG_MODULE
        DebugDumpBytes(pBuf,pPacket->ActualLength < 256 ? pPacket->ActualLength : 256 ,"BAD HTC Recv PKT");
#endif
    } else {
#ifdef HTC_CAPTURE_LAST_FRAME
        memcpy(&target->LastFrameHdr,pBuf,sizeof(struct htc_frame_hdr));
#endif
        if (AR_DEBUG_LVL_CHECK(ATH_DEBUG_RECV)) {
            if (pPacket->ActualLength > 0) {
                AR_DEBUG_PRINTBUF(pPacket->pBuffer,pPacket->ActualLength,"HTC - Application Msg");
            }
        }
    }

    AR_DEBUG_PRINTF(ATH_DEBUG_RECV, ("-HTCProcessRecvHeader \n"));
    return status;
}

static INLINE void HTCAsyncRecvCheckMorePackets(struct htc_target  *target, 
                                                u32 NextLookAheads[],
                                                int         NumLookAheads,
                                                bool      CheckMoreMsgs)
{
        /* was there a lookahead for the next packet? */
    if (NumLookAheads > 0) {
        int nextStatus;
        int      fetched = 0;
        AR_DEBUG_PRINTF(ATH_DEBUG_RECV,
                        ("HTCAsyncRecvCheckMorePackets - num lookaheads were non-zero : %d \n",
                         NumLookAheads));
            /* force status re-check */                    
        REF_IRQ_STATUS_RECHECK(&target->Device);
            /* we have more packets, get the next packet fetch started */
        nextStatus = HTCRecvMessagePendingHandler(target, NextLookAheads, NumLookAheads, NULL, &fetched);
        if (A_EPROTO == nextStatus) {
            AR_DEBUG_PRINTF(ATH_DEBUG_ERR,
                        ("Next look ahead from recv header was INVALID\n"));
#ifdef ATH_DEBUG_MODULE
            DebugDumpBytes((u8 *)NextLookAheads,
                            NumLookAheads * (sizeof(u32)),
                            "BAD lookaheads from lookahead report");
#endif
        }
        if (!nextStatus && !fetched) {
                /* we could not fetch any more packets due to resources */
            DevAsyncIrqProcessComplete(&target->Device);        
        }
    } else {
        if (CheckMoreMsgs) {
            AR_DEBUG_PRINTF(ATH_DEBUG_RECV,
                ("HTCAsyncRecvCheckMorePackets - rechecking for more messages...\n"));
            /* if we did not get anything on the look-ahead,
             * call device layer to asynchronously re-check for messages. If we can keep the async
             * processing going we get better performance.  If there is a pending message we will keep processing
             * messages asynchronously which should pipeline things nicely */
            DevCheckPendingRecvMsgsAsync(&target->Device);
        } else {
            AR_DEBUG_PRINTF(ATH_DEBUG_RECV, ("HTCAsyncRecvCheckMorePackets - no check \n"));    
        }
    }
    
     
}      

    /* unload the recv completion queue */
static INLINE void DrainRecvIndicationQueue(struct htc_target *target, struct htc_endpoint *pEndpoint)
{
    struct htc_packet_queue     recvCompletions;
    
    AR_DEBUG_PRINTF(ATH_DEBUG_RECV, ("+DrainRecvIndicationQueue \n"));
                
    INIT_HTC_PACKET_QUEUE(&recvCompletions);
    
    LOCK_HTC_RX(target);
    
            /* increment rx processing count on entry */    
    pEndpoint->RxProcessCount++;
    if (pEndpoint->RxProcessCount > 1) {
         pEndpoint->RxProcessCount--;
            /* another thread or task is draining the RX completion queue on this endpoint
             * that thread will reset the rx processing count when the queue is drained */
         UNLOCK_HTC_RX(target);
         return;
    }
    
    /******* at this point only 1 thread may enter ******/
     
    while (true) {
                
            /* transfer items from main recv queue to the local one so we can release the lock */ 
        HTC_PACKET_QUEUE_TRANSFER_TO_TAIL(&recvCompletions, &pEndpoint->RecvIndicationQueue);
            
        if (HTC_QUEUE_EMPTY(&recvCompletions)) {
                /* all drained */
            break;    
        }
        
            /* release lock while we do the recv completions 
             * other threads can now queue more recv completions */
        UNLOCK_HTC_RX(target);
        
        AR_DEBUG_PRINTF(ATH_DEBUG_RECV, 
                ("DrainRecvIndicationQueue : completing %d RECV packets \n",
                                        HTC_PACKET_QUEUE_DEPTH(&recvCompletions)));
            /* do completion */
        DO_RCV_COMPLETION(pEndpoint,&recvCompletions);     
              
            /* re-acquire lock to grab some more completions */
        LOCK_HTC_RX(target);    
    }
    
        /* reset count */
    pEndpoint->RxProcessCount = 0;       
    UNLOCK_HTC_RX(target);
    
    AR_DEBUG_PRINTF(ATH_DEBUG_RECV, ("-DrainRecvIndicationQueue \n"));
  
}

    /* optimization for recv packets, we can indicate a "hint" that there are more
     * single-packets to fetch on this endpoint */
#define SET_MORE_RX_PACKET_INDICATION_FLAG(L,N,E,P) \
    if ((N) > 0) { SetRxPacketIndicationFlags((L)[0],(E),(P)); }

    /* for bundled frames, we can force the flag to indicate there are more packets */
#define FORCE_MORE_RX_PACKET_INDICATION_FLAG(P) \
    (P)->PktInfo.AsRx.IndicationFlags |= HTC_RX_FLAGS_INDICATE_MORE_PKTS; 
   
   /* note: this function can be called with the RX lock held */     
static INLINE void SetRxPacketIndicationFlags(u32 LookAhead,
                                              struct htc_endpoint  *pEndpoint, 
                                              struct htc_packet    *pPacket)
{
    struct htc_frame_hdr *pHdr = (struct htc_frame_hdr *)&LookAhead;
        /* check to see if the "next" packet is from the same endpoint of the
           completing packet */
    if (pHdr->EndpointID == pPacket->Endpoint) {
            /* check that there is a buffer available to actually fetch it */
        if (!HTC_QUEUE_EMPTY(&pEndpoint->RxBuffers)) {                        
                /* provide a hint that there are more RX packets to fetch */
            FORCE_MORE_RX_PACKET_INDICATION_FLAG(pPacket);        
        }             
    }                  
}

     
/* asynchronous completion handler for recv packet fetching, when the device layer
 * completes a read request, it will call this completion handler */
void HTCRecvCompleteHandler(void *Context, struct htc_packet *pPacket)
{
    struct htc_target      *target = (struct htc_target *)Context;
    struct htc_endpoint    *pEndpoint;
    u32 nextLookAheads[HTC_HOST_MAX_MSG_PER_BUNDLE];
    int             numLookAheads = 0;
    int        status;
    bool          checkMorePkts = true;

    AR_DEBUG_PRINTF(ATH_DEBUG_RECV, ("+HTCRecvCompleteHandler (pkt:0x%lX, status:%d, ep:%d) \n",
                (unsigned long)pPacket, pPacket->Status, pPacket->Endpoint));

    A_ASSERT(!IS_DEV_IRQ_PROC_SYNC_MODE(&target->Device));
    AR_DEBUG_ASSERT(pPacket->Endpoint < ENDPOINT_MAX);
    pEndpoint = &target->EndPoint[pPacket->Endpoint];
    pPacket->Completion = NULL;

        /* get completion status */
    status = pPacket->Status;

    do {
        
        if (status) {
            AR_DEBUG_PRINTF(ATH_DEBUG_ERR, ("HTCRecvCompleteHandler: request failed (status:%d, ep:%d) \n",
                pPacket->Status, pPacket->Endpoint));
            break;
        }
            /* process the header for any trailer data */
        status = HTCProcessRecvHeader(target,pPacket,nextLookAheads,&numLookAheads);

        if (status) {
            break;
        }
        
        if (pPacket->PktInfo.AsRx.HTCRxFlags & HTC_RX_PKT_IGNORE_LOOKAHEAD) {
                /* this packet was part of a bundle that had to be broken up. 
                 * It was fetched one message at a time.  There may be other asynchronous reads queued behind this one.
                 * Do no issue another check for more packets since the last one in the series of requests
                 * will handle it */
            checkMorePkts = false;
        }
          
        DUMP_RECV_PKT_INFO(pPacket);    
        LOCK_HTC_RX(target);
        SET_MORE_RX_PACKET_INDICATION_FLAG(nextLookAheads,numLookAheads,pEndpoint,pPacket);
            /* we have a good packet, queue it to the completion queue */
        HTC_PACKET_ENQUEUE(&pEndpoint->RecvIndicationQueue,pPacket);
        HTC_RX_STAT_PROFILE(target,pEndpoint,numLookAheads);
        UNLOCK_HTC_RX(target);     
       
            /* check for more recv packets before indicating */
        HTCAsyncRecvCheckMorePackets(target,nextLookAheads,numLookAheads,checkMorePkts);

    } while (false);

    if (status) {
         AR_DEBUG_PRINTF(ATH_DEBUG_ERR,
                         ("HTCRecvCompleteHandler , message fetch failed (status = %d) \n",
                         status));
            /* recycle this packet */
        HTC_RECYCLE_RX_PKT(target, pPacket, pEndpoint);
    } else {
            /* a good packet was queued, drain the queue */
        DrainRecvIndicationQueue(target,pEndpoint);     
    }

    AR_DEBUG_PRINTF(ATH_DEBUG_RECV, ("-HTCRecvCompleteHandler\n"));
}

/* synchronously wait for a control message from the target,
 * This function is used at initialization time ONLY.  At init messages
 * on ENDPOINT 0 are expected. */
int HTCWaitforControlMessage(struct htc_target *target, struct htc_packet **ppControlPacket)
{
    int        status;
    u32 lookAhead;
    struct htc_packet      *pPacket = NULL;
    struct htc_frame_hdr   *pHdr;

    AR_DEBUG_PRINTF(ATH_DEBUG_RECV,("+HTCWaitforControlMessage \n"));

    do  {

        *ppControlPacket = NULL;

            /* call the polling function to see if we have a message */
        status = DevPollMboxMsgRecv(&target->Device,
                                    &lookAhead,
                                    HTC_TARGET_RESPONSE_TIMEOUT);

        if (status) {
            break;
        }

        AR_DEBUG_PRINTF(ATH_DEBUG_RECV,
                ("HTCWaitforControlMessage : lookAhead : 0x%X \n", lookAhead));

            /* check the lookahead */
        pHdr = (struct htc_frame_hdr *)&lookAhead;

        if (pHdr->EndpointID != ENDPOINT_0) {
                /* unexpected endpoint number, should be zero */
            AR_DEBUG_ASSERT(false);
            status = A_EPROTO;
            break;
        }

        if (status) {
                /* bad message */
            AR_DEBUG_ASSERT(false);
            status = A_EPROTO;
            break;
        }

        pPacket = HTC_ALLOC_CONTROL_RX(target);

        if (pPacket == NULL) {
            AR_DEBUG_ASSERT(false);
            status = A_NO_MEMORY;
            break;
        }
        
        pPacket->PktInfo.AsRx.HTCRxFlags = 0;
        pPacket->PktInfo.AsRx.ExpectedHdr = lookAhead;
        pPacket->ActualLength = pHdr->PayloadLen + HTC_HDR_LENGTH;

        if (pPacket->ActualLength > pPacket->BufferLength) {
            AR_DEBUG_ASSERT(false);
            status = A_EPROTO;
            break;
        }

            /* we want synchronous operation */
        pPacket->Completion = NULL;

            /* get the message from the device, this will block */
        status = HTCIssueRecv(target, pPacket);

        if (status) {
            break;
        }

            /* process receive header */
        status = HTCProcessRecvHeader(target,pPacket,NULL,NULL);

        pPacket->Status = status;

        if (status) {
            AR_DEBUG_PRINTF(ATH_DEBUG_ERR,
                    ("HTCWaitforControlMessage, HTCProcessRecvHeader failed (status = %d) \n",
                     status));
            break;
        }

            /* give the caller this control message packet, they are responsible to free */
        *ppControlPacket = pPacket;

    } while (false);

    if (status) {
        if (pPacket != NULL) {
                /* cleanup buffer on error */
            HTC_FREE_CONTROL_RX(target,pPacket);
        }
    }

    AR_DEBUG_PRINTF(ATH_DEBUG_RECV,("-HTCWaitforControlMessage \n"));

    return status;
}

static int AllocAndPrepareRxPackets(struct htc_target       *target,
                                         u32 LookAheads[],
                                         int              Messages,                                        
                                         struct htc_endpoint     *pEndpoint, 
                                         struct htc_packet_queue *pQueue)
{
    int         status = 0;
    struct htc_packet      *pPacket;
    struct htc_frame_hdr   *pHdr;
    int              i,j;
    int              numMessages;
    int              fullLength;
    bool           noRecycle;
            
        /* lock RX while we assemble the packet buffers */
    LOCK_HTC_RX(target);
                        
    for (i = 0; i < Messages; i++) {   
         
        pHdr = (struct htc_frame_hdr *)&LookAheads[i];

        if (pHdr->EndpointID >= ENDPOINT_MAX) {
            AR_DEBUG_PRINTF(ATH_DEBUG_ERR,("Invalid Endpoint in look-ahead: %d \n",pHdr->EndpointID));
                /* invalid endpoint */
            status = A_EPROTO;
            break;
        }

        if (pHdr->EndpointID != pEndpoint->Id) {
            AR_DEBUG_PRINTF(ATH_DEBUG_ERR,("Invalid Endpoint in look-ahead: %d should be : %d (index:%d)\n",
                pHdr->EndpointID, pEndpoint->Id, i));
                /* invalid endpoint */
            status = A_EPROTO;
            break;    
        }    
       
        if (pHdr->PayloadLen > HTC_MAX_PAYLOAD_LENGTH) {
            AR_DEBUG_PRINTF(ATH_DEBUG_ERR,("Payload length %d exceeds max HTC : %d !\n",
                    pHdr->PayloadLen, (u32)HTC_MAX_PAYLOAD_LENGTH));
            status = A_EPROTO;
            break;
        }

        if (0 == pEndpoint->ServiceID) {
            AR_DEBUG_PRINTF(ATH_DEBUG_ERR,("Endpoint %d is not connected !\n",pHdr->EndpointID));
                /* endpoint isn't even connected */
            status = A_EPROTO;
            break;
        }

        if ((pHdr->Flags & HTC_FLAGS_RECV_BUNDLE_CNT_MASK) == 0) {
                /* HTC header only indicates 1 message to fetch */
            numMessages = 1;
        } else {
                /* HTC header indicates that every packet to follow has the same padded length so that it can
                 * be optimally fetched as a full bundle */
            numMessages = (pHdr->Flags & HTC_FLAGS_RECV_BUNDLE_CNT_MASK) >> HTC_FLAGS_RECV_BUNDLE_CNT_SHIFT;
                /* the count doesn't include the starter frame, just a count of frames to follow */
            numMessages++;
            A_ASSERT(numMessages <= target->MaxMsgPerBundle);          
            INC_HTC_EP_STAT(pEndpoint, RxBundleIndFromHdr, 1);
            AR_DEBUG_PRINTF(ATH_DEBUG_RECV,
                ("HTC header indicates :%d messages can be fetched as a bundle \n",numMessages));           
        }
     
        fullLength = DEV_CALC_RECV_PADDED_LEN(&target->Device,pHdr->PayloadLen + sizeof(struct htc_frame_hdr));
            
            /* get packet buffers for each message, if there was a bundle detected in the header,
             * use pHdr as a template to fetch all packets in the bundle */        
        for (j = 0; j < numMessages; j++) {  
            
                /* reset flag, any packets allocated using the RecvAlloc() API cannot be recycled on cleanup,
                 * they must be explicitly returned */
            noRecycle = false;
                                                                                   
            if (pEndpoint->EpCallBacks.EpRecvAlloc != NULL) {
                UNLOCK_HTC_RX(target);
                noRecycle = true;
                    /* user is using a per-packet allocation callback */
                pPacket = pEndpoint->EpCallBacks.EpRecvAlloc(pEndpoint->EpCallBacks.pContext,
                                                             pEndpoint->Id,
                                                             fullLength);
                LOCK_HTC_RX(target);
    
            } else if ((pEndpoint->EpCallBacks.EpRecvAllocThresh != NULL) &&
                       (fullLength > pEndpoint->EpCallBacks.RecvAllocThreshold)) { 
                INC_HTC_EP_STAT(pEndpoint,RxAllocThreshHit,1);
                INC_HTC_EP_STAT(pEndpoint,RxAllocThreshBytes,pHdr->PayloadLen);                
                    /* threshold was hit, call the special recv allocation callback */        
                UNLOCK_HTC_RX(target);
                noRecycle = true;
                    /* user wants to allocate packets above a certain threshold */
                pPacket = pEndpoint->EpCallBacks.EpRecvAllocThresh(pEndpoint->EpCallBacks.pContext,
                                                                   pEndpoint->Id,
                                                                   fullLength);
                LOCK_HTC_RX(target);        
                        
            } else {
                    /* user is using a refill handler that can refill multiple HTC buffers */
                    
                    /* get a packet from the endpoint recv queue */
                pPacket = HTC_PACKET_DEQUEUE(&pEndpoint->RxBuffers);
    
                if (NULL == pPacket) {
                        /* check for refill handler */
                    if (pEndpoint->EpCallBacks.EpRecvRefill != NULL) {
                        UNLOCK_HTC_RX(target);
                            /* call the re-fill handler */
                        pEndpoint->EpCallBacks.EpRecvRefill(pEndpoint->EpCallBacks.pContext,
                                                            pEndpoint->Id);
                        LOCK_HTC_RX(target);
                            /* check if we have more buffers */
                        pPacket = HTC_PACKET_DEQUEUE(&pEndpoint->RxBuffers);
                            /* fall through */
                    }
                }
            }
    
            if (NULL == pPacket) {
                    /* this is not an error, we simply need to mark that we are waiting for buffers.*/
                target->RecvStateFlags |= HTC_RECV_WAIT_BUFFERS;
                target->EpWaitingForBuffers = pEndpoint->Id;
                status = A_NO_RESOURCE;
                break;
            }
                             
            AR_DEBUG_ASSERT(pPacket->Endpoint == pEndpoint->Id);
                /* clear flags */
            pPacket->PktInfo.AsRx.HTCRxFlags = 0;
            pPacket->PktInfo.AsRx.IndicationFlags = 0;
            pPacket->Status = 0;
            
            if (noRecycle) {
                    /* flag that these packets cannot be recycled, they have to be returned to the 
                     * user */
                pPacket->PktInfo.AsRx.HTCRxFlags |= HTC_RX_PKT_NO_RECYCLE; 
            }
                /* add packet to queue (also incase we need to cleanup down below)  */
            HTC_PACKET_ENQUEUE(pQueue,pPacket);
            
            if (HTC_STOPPING(target)) {
                status = A_ECANCELED;
                break;
            }
    
                /* make sure this message can fit in the endpoint buffer */
            if ((u32)fullLength > pPacket->BufferLength) {
                AR_DEBUG_PRINTF(ATH_DEBUG_ERR,
                        ("Payload Length Error : header reports payload of: %d (%d) endpoint buffer size: %d \n",
                        pHdr->PayloadLen, fullLength, pPacket->BufferLength));
                status = A_EPROTO;
                break;
            }
            
            if (j > 0) {
                    /* for messages fetched in a bundle the expected lookahead is unknown since we
                     * are only using the lookahead of the first packet as a template of what to
                     * expect for lengths */
                    /* flag that once we get the real HTC header we need to refesh the information */     
                pPacket->PktInfo.AsRx.HTCRxFlags |= HTC_RX_PKT_REFRESH_HDR;
                    /* set it to something invalid */
                pPacket->PktInfo.AsRx.ExpectedHdr = 0xFFFFFFFF;    
            } else {
            
                pPacket->PktInfo.AsRx.ExpectedHdr = LookAheads[i]; /* set expected look ahead */
            }
                /* set the amount of data to fetch */
            pPacket->ActualLength = pHdr->PayloadLen + HTC_HDR_LENGTH;
        }
        
        if (status) {
            if (A_NO_RESOURCE == status) {
                    /* this is actually okay */
                status = 0;
            }
            break;    
        }
                
    }
    
    UNLOCK_HTC_RX(target);
    
    if (status) {
        while (!HTC_QUEUE_EMPTY(pQueue)) {
            pPacket = HTC_PACKET_DEQUEUE(pQueue);
                /* recycle all allocated packets */
            HTC_RECYCLE_RX_PKT(target,pPacket,&target->EndPoint[pPacket->Endpoint]);
        }        
    }
        
    return status; 
}

static void HTCAsyncRecvScatterCompletion(struct hif_scatter_req *pScatterReq)
{
    int                 i;    
    struct htc_packet          *pPacket;
    struct htc_endpoint        *pEndpoint;
    u32 lookAheads[HTC_HOST_MAX_MSG_PER_BUNDLE];
    int                 numLookAheads = 0;
    struct htc_target          *target = (struct htc_target *)pScatterReq->Context;
    int            status;
    bool              partialBundle = false;
    struct htc_packet_queue    localRecvQueue;
    bool              procError = false;
           
    AR_DEBUG_PRINTF(ATH_DEBUG_RECV,("+HTCAsyncRecvScatterCompletion  TotLen: %d  Entries: %d\n",
        pScatterReq->TotalLength, pScatterReq->ValidScatterEntries));
    
    A_ASSERT(!IS_DEV_IRQ_PROC_SYNC_MODE(&target->Device));
           
    if (pScatterReq->CompletionStatus) {
        AR_DEBUG_PRINTF(ATH_DEBUG_ERR,("** Recv Scatter Request Failed: %d \n",pScatterReq->CompletionStatus));            
    }
    
    if (pScatterReq->CallerFlags & HTC_SCATTER_REQ_FLAGS_PARTIAL_BUNDLE) {
        partialBundle = true;
    }
    
    DEV_FINISH_SCATTER_OPERATION(pScatterReq);
    
    INIT_HTC_PACKET_QUEUE(&localRecvQueue);
        
    pPacket = (struct htc_packet *)pScatterReq->ScatterList[0].pCallerContexts[0];
        /* note: all packets in a scatter req are for the same endpoint ! */
    pEndpoint = &target->EndPoint[pPacket->Endpoint];
         
        /* walk through the scatter list and process */
        /* **** NOTE: DO NOT HOLD ANY LOCKS here, HTCProcessRecvHeader can take the TX lock
         * as it processes credit reports */
    for (i = 0; i < pScatterReq->ValidScatterEntries; i++) {
        pPacket = (struct htc_packet *)pScatterReq->ScatterList[i].pCallerContexts[0];
        A_ASSERT(pPacket != NULL);       
            /* reset count, we are only interested in the look ahead in the last packet when we
             * break out of this loop */
        numLookAheads = 0;
        
        if (!pScatterReq->CompletionStatus) {
                /* process header for each of the recv packets */            
            status = HTCProcessRecvHeader(target,pPacket,lookAheads,&numLookAheads);
        } else {
            status = A_ERROR;    
        }
        
        if (!status) {
<<<<<<< HEAD
#ifdef HTC_EP_STAT_PROFILING
=======
>>>>>>> d762f438
            LOCK_HTC_RX(target);              
            HTC_RX_STAT_PROFILE(target,pEndpoint,numLookAheads);
            INC_HTC_EP_STAT(pEndpoint, RxPacketsBundled, 1);
            UNLOCK_HTC_RX(target);
            if (i == (pScatterReq->ValidScatterEntries - 1)) {
                    /* last packet's more packets flag is set based on the lookahead */
                SET_MORE_RX_PACKET_INDICATION_FLAG(lookAheads,numLookAheads,pEndpoint,pPacket);
            } else {
                    /* packets in a bundle automatically have this flag set */
                FORCE_MORE_RX_PACKET_INDICATION_FLAG(pPacket);
            }
             
            DUMP_RECV_PKT_INFO(pPacket);            
                /* since we can't hold a lock in this loop, we insert into our local recv queue for
                 * storage until we can transfer them to the recv completion queue */
            HTC_PACKET_ENQUEUE(&localRecvQueue,pPacket);
            
        } else {
            AR_DEBUG_PRINTF(ATH_DEBUG_ERR,(" Recv packet scatter entry %d failed (out of %d) \n",
                    i, pScatterReq->ValidScatterEntries));
                /* recycle failed recv */
            HTC_RECYCLE_RX_PKT(target, pPacket, pEndpoint);
                /* set flag and continue processing the remaining scatter entries */
            procError = true;
        }   
    
    }
  
        /* free scatter request */
    DEV_FREE_SCATTER_REQ(&target->Device,pScatterReq);
   
    LOCK_HTC_RX(target);   
        /* transfer the packets in the local recv queue to the recv completion queue */
    HTC_PACKET_QUEUE_TRANSFER_TO_TAIL(&pEndpoint->RecvIndicationQueue, &localRecvQueue);  
    
    UNLOCK_HTC_RX(target);
    
    if (!procError) {  
            /* pipeline the next check (asynchronously) for more packets */           
        HTCAsyncRecvCheckMorePackets(target,
                                     lookAheads,
                                     numLookAheads,
                                     partialBundle ? false : true);
    }
    
        /* now drain the indication queue */
    DrainRecvIndicationQueue(target,pEndpoint);
          
    AR_DEBUG_PRINTF(ATH_DEBUG_RECV,("-HTCAsyncRecvScatterCompletion \n"));
}

static int HTCIssueRecvPacketBundle(struct htc_target        *target,
                                         struct htc_packet_queue  *pRecvPktQueue, 
                                         struct htc_packet_queue  *pSyncCompletionQueue,
                                         int               *pNumPacketsFetched,
                                         bool             PartialBundle)
{
    int        status = 0;
    struct hif_scatter_req *pScatterReq;
    int             i, totalLength;
    int             pktsToScatter;
    struct htc_packet      *pPacket;
    bool          asyncMode = (pSyncCompletionQueue == NULL) ? true : false;
    int             scatterSpaceRemaining = DEV_GET_MAX_BUNDLE_RECV_LENGTH(&target->Device);
        
    pktsToScatter = HTC_PACKET_QUEUE_DEPTH(pRecvPktQueue);
    pktsToScatter = min(pktsToScatter, target->MaxMsgPerBundle);
        
    if ((HTC_PACKET_QUEUE_DEPTH(pRecvPktQueue) - pktsToScatter) > 0) {
            /* we were forced to split this bundle receive operation
             * all packets in this partial bundle must have their lookaheads ignored */
        PartialBundle = true;
            /* this would only happen if the target ignored our max bundle limit */
        AR_DEBUG_PRINTF(ATH_DEBUG_WARN,
                         ("HTCIssueRecvPacketBundle : partial bundle detected num:%d , %d \n",
                         HTC_PACKET_QUEUE_DEPTH(pRecvPktQueue), pktsToScatter));       
    }
    
    totalLength = 0;

    AR_DEBUG_PRINTF(ATH_DEBUG_RECV,("+HTCIssueRecvPacketBundle (Numpackets: %d , actual : %d) \n", 
        HTC_PACKET_QUEUE_DEPTH(pRecvPktQueue), pktsToScatter));
    
    do {
        
        pScatterReq = DEV_ALLOC_SCATTER_REQ(&target->Device); 
        
        if (pScatterReq == NULL) {
                /* no scatter resources left, just let caller handle it the legacy way */
            break;    
        }        
    
        pScatterReq->CallerFlags = 0;
             
        if (PartialBundle) {
                /* mark that this is a partial bundle, this has special ramifications to the
                 * scatter completion routine */
            pScatterReq->CallerFlags |= HTC_SCATTER_REQ_FLAGS_PARTIAL_BUNDLE;
        }
                   
            /* convert HTC packets to scatter list */                   
        for (i = 0; i < pktsToScatter; i++) {
            int paddedLength;
            
            pPacket = HTC_PACKET_DEQUEUE(pRecvPktQueue);
            A_ASSERT(pPacket != NULL);
            
            paddedLength = DEV_CALC_RECV_PADDED_LEN(&target->Device, pPacket->ActualLength);
     
            if ((scatterSpaceRemaining - paddedLength) < 0) {
                    /* exceeds what we can transfer, put the packet back */  
                HTC_PACKET_ENQUEUE_TO_HEAD(pRecvPktQueue,pPacket);
                break;    
            }
                        
            scatterSpaceRemaining -= paddedLength;
                       
            if (PartialBundle || (i < (pktsToScatter - 1))) {
                    /* packet 0..n-1 cannot be checked for look-aheads since we are fetching a bundle
                     * the last packet however can have it's lookahead used */
                pPacket->PktInfo.AsRx.HTCRxFlags |= HTC_RX_PKT_IGNORE_LOOKAHEAD;
            }
            
            /* note: 1 HTC packet per scatter entry */           
                /* setup packet into */   
            pScatterReq->ScatterList[i].pBuffer = pPacket->pBuffer;
            pScatterReq->ScatterList[i].Length = paddedLength;
            
            pPacket->PktInfo.AsRx.HTCRxFlags |= HTC_RX_PKT_PART_OF_BUNDLE;
            
            if (asyncMode) {
                    /* save HTC packet for async completion routine */
                pScatterReq->ScatterList[i].pCallerContexts[0] = pPacket;
            } else {
                    /* queue to caller's sync completion queue, caller will unload this when we return */
                HTC_PACKET_ENQUEUE(pSyncCompletionQueue,pPacket);    
            }             
                   
            A_ASSERT(pScatterReq->ScatterList[i].Length);
            totalLength += pScatterReq->ScatterList[i].Length;
        }            
        
        pScatterReq->TotalLength = totalLength;
        pScatterReq->ValidScatterEntries = i;
        
        if (asyncMode) {
            pScatterReq->CompletionRoutine = HTCAsyncRecvScatterCompletion;
            pScatterReq->Context = target;
        }
        
        status = DevSubmitScatterRequest(&target->Device, pScatterReq, DEV_SCATTER_READ, asyncMode);
        
        if (!status) {
            *pNumPacketsFetched = i;    
        }
        
        if (!asyncMode) {
                /* free scatter request */
            DEV_FREE_SCATTER_REQ(&target->Device, pScatterReq);   
        }
        
    } while (false);
   
    AR_DEBUG_PRINTF(ATH_DEBUG_RECV,("-HTCIssueRecvPacketBundle (status:%d) (fetched:%d) \n",
            status,*pNumPacketsFetched));
        
    return status;
}

static INLINE void CheckRecvWaterMark(struct htc_endpoint    *pEndpoint)
{  
        /* see if endpoint is using a refill watermark 
         * ** no need to use a lock here, since we are only inspecting...
         * caller may must not hold locks when calling this function */
    if (pEndpoint->EpCallBacks.RecvRefillWaterMark > 0) {
        if (HTC_PACKET_QUEUE_DEPTH(&pEndpoint->RxBuffers) < pEndpoint->EpCallBacks.RecvRefillWaterMark) {
                /* call the re-fill handler before we continue */
            pEndpoint->EpCallBacks.EpRecvRefill(pEndpoint->EpCallBacks.pContext,
                                                pEndpoint->Id);
        }
    }  
}

/* callback when device layer or lookahead report parsing detects a pending message */
int HTCRecvMessagePendingHandler(void *Context, u32 MsgLookAheads[], int NumLookAheads, bool *pAsyncProc, int *pNumPktsFetched)
{
    struct htc_target      *target = (struct htc_target *)Context;
    int         status = 0;
    struct htc_packet      *pPacket;
    struct htc_endpoint    *pEndpoint;
    bool          asyncProc = false;
    u32 lookAheads[HTC_HOST_MAX_MSG_PER_BUNDLE];
    int             pktsFetched;
    struct htc_packet_queue recvPktQueue, syncCompletedPktsQueue;
    bool          partialBundle;
    HTC_ENDPOINT_ID id;
    int             totalFetched = 0;
    
    AR_DEBUG_PRINTF(ATH_DEBUG_RECV,("+HTCRecvMessagePendingHandler NumLookAheads: %d \n",NumLookAheads));
    
    if (pNumPktsFetched != NULL) {
        *pNumPktsFetched = 0;    
    }
    
    if (IS_DEV_IRQ_PROCESSING_ASYNC_ALLOWED(&target->Device)) {
            /* We use async mode to get the packets if the device layer supports it.
             * The device layer interfaces with HIF in which HIF may have restrictions on
             * how interrupts are processed */
        asyncProc = true;
    }

    if (pAsyncProc != NULL) {
            /* indicate to caller how we decided to process this */
        *pAsyncProc = asyncProc;
    }
    
    if (NumLookAheads > HTC_HOST_MAX_MSG_PER_BUNDLE) {
        A_ASSERT(false);
        return A_EPROTO; 
    }
        
        /* on first entry copy the lookaheads into our temp array for processing */
    memcpy(lookAheads, MsgLookAheads, (sizeof(u32)) * NumLookAheads);
            
    while (true) {
        
            /* reset packets queues */
        INIT_HTC_PACKET_QUEUE(&recvPktQueue);
        INIT_HTC_PACKET_QUEUE(&syncCompletedPktsQueue);
        
        if (NumLookAheads > HTC_HOST_MAX_MSG_PER_BUNDLE) {
            status = A_EPROTO;
            A_ASSERT(false);
            break;    
        }
   
            /* first lookahead sets the expected endpoint IDs for all packets in a bundle */
        id = ((struct htc_frame_hdr *)&lookAheads[0])->EndpointID;
        pEndpoint = &target->EndPoint[id];
        
        if (id >= ENDPOINT_MAX) {
            AR_DEBUG_PRINTF(ATH_DEBUG_ERR,("MsgPend, Invalid Endpoint in look-ahead: %d \n",id));
            status = A_EPROTO;
            break;
        }
        
            /* try to allocate as many HTC RX packets indicated by the lookaheads
             * these packets are stored in the recvPkt queue */
        status = AllocAndPrepareRxPackets(target, 
                                          lookAheads, 
                                          NumLookAheads,
                                          pEndpoint, 
                                          &recvPktQueue);        
        if (status) {
            break;    
        }
 
        if (HTC_PACKET_QUEUE_DEPTH(&recvPktQueue) >= 2) {
                /* a recv bundle was detected, force IRQ status re-check again */
            REF_IRQ_STATUS_RECHECK(&target->Device);
        }
        
        totalFetched += HTC_PACKET_QUEUE_DEPTH(&recvPktQueue);
               
            /* we've got packet buffers for all we can currently fetch, 
             * this count is not valid anymore  */
        NumLookAheads = 0;
        partialBundle = false;
       
            /* now go fetch the list of HTC packets */
        while (!HTC_QUEUE_EMPTY(&recvPktQueue)) {   
            
            pktsFetched = 0;
                       
            if (target->RecvBundlingEnabled && (HTC_PACKET_QUEUE_DEPTH(&recvPktQueue) > 1)) {             
                    /* there are enough packets to attempt a bundle transfer and recv bundling is allowed  */
                status = HTCIssueRecvPacketBundle(target,
                                                  &recvPktQueue,
                                                  asyncProc ? NULL : &syncCompletedPktsQueue,
                                                  &pktsFetched,
                                                  partialBundle);                                                   
                if (status) {
                    break;
                }
                
                if (HTC_PACKET_QUEUE_DEPTH(&recvPktQueue) != 0) {
                        /* we couldn't fetch all packets at one time, this creates a broken
                         * bundle  */
                    partialBundle = true;
                }                                                                     
            }
            
                /* see if the previous operation fetched any packets using bundling */
            if (0 == pktsFetched) {  
                    /* dequeue one packet */
                pPacket = HTC_PACKET_DEQUEUE(&recvPktQueue);
                A_ASSERT(pPacket != NULL);                 
                                     
                if (asyncProc) {
                        /* we use async mode to get the packet if the device layer supports it
                         * set our callback and context */
                    pPacket->Completion = HTCRecvCompleteHandler;
                    pPacket->pContext = target;
                } else {
                        /* fully synchronous */
                    pPacket->Completion = NULL;
                }
                
                if (HTC_PACKET_QUEUE_DEPTH(&recvPktQueue) > 0) {
                        /* lookaheads in all packets except the last one in the bundle must be ignored */
                    pPacket->PktInfo.AsRx.HTCRxFlags |= HTC_RX_PKT_IGNORE_LOOKAHEAD;
                }
                                    
                    /* go fetch the packet */
                status = HTCIssueRecv(target, pPacket);              
                if (status) {
                    break;
                }  
                               
                if (!asyncProc) {               
                        /* sent synchronously, queue this packet for synchronous completion */
                    HTC_PACKET_ENQUEUE(&syncCompletedPktsQueue,pPacket);
                } 
                               
            }
            
        }

        if (!status) {
            CheckRecvWaterMark(pEndpoint);
        }
            
        if (asyncProc) {
                /* we did this asynchronously so we can get out of the loop, the asynch processing
                 * creates a chain of requests to continue processing pending messages in the
                 * context of callbacks  */
            break;
        }

            /* synchronous handling */
        if (target->Device.DSRCanYield) {
                /* for the SYNC case, increment count that tracks when the DSR should yield */
            target->Device.CurrentDSRRecvCount++;    
        }
            
            /* in the sync case, all packet buffers are now filled, 
             * we can process each packet, check lookaheads and then repeat */ 
             
             /* unload sync completion queue */      
        while (!HTC_QUEUE_EMPTY(&syncCompletedPktsQueue)) {
            struct htc_packet_queue    container;
           
            pPacket = HTC_PACKET_DEQUEUE(&syncCompletedPktsQueue);
            A_ASSERT(pPacket != NULL);
            
            pEndpoint = &target->EndPoint[pPacket->Endpoint];           
                /* reset count on each iteration, we are only interested in the last packet's lookahead
                 * information when we break out of this loop */
            NumLookAheads = 0;
                /* process header for each of the recv packets
                 * note: the lookahead of the last packet is useful for us to continue in this loop */            
            status = HTCProcessRecvHeader(target,pPacket,lookAheads,&NumLookAheads);
            if (status) {
                break;
            }
            
            if (HTC_QUEUE_EMPTY(&syncCompletedPktsQueue)) {
                    /* last packet's more packets flag is set based on the lookahead */
                SET_MORE_RX_PACKET_INDICATION_FLAG(lookAheads,NumLookAheads,pEndpoint,pPacket);
            } else {
                    /* packets in a bundle automatically have this flag set */
                FORCE_MORE_RX_PACKET_INDICATION_FLAG(pPacket);
            }
                /* good packet, indicate it */
            HTC_RX_STAT_PROFILE(target,pEndpoint,NumLookAheads);
            
            if (pPacket->PktInfo.AsRx.HTCRxFlags & HTC_RX_PKT_PART_OF_BUNDLE) {
                INC_HTC_EP_STAT(pEndpoint, RxPacketsBundled, 1);
            }
            
            INIT_HTC_PACKET_QUEUE_AND_ADD(&container,pPacket);
            DO_RCV_COMPLETION(pEndpoint,&container);
        }

        if (status) {
            break;
        }
            
        if (NumLookAheads == 0) {
                /* no more look aheads */
            break;    
        }

            /* when we process recv synchronously we need to check if we should yield and stop
             * fetching more packets indicated by the embedded lookaheads */
        if (target->Device.DSRCanYield) {
            if (DEV_CHECK_RECV_YIELD(&target->Device)) {
                    /* break out, don't fetch any more packets */
                break;  
            }  
        }
            

        /* check whether other OS contexts have queued any WMI command/data for WLAN. 
         * This check is needed only if WLAN Tx and Rx happens in same thread context */
        A_CHECK_DRV_TX();
        
            /* for SYNCH processing, if we get here, we are running through the loop again due to a detected lookahead.
             * Set flag that we should re-check IRQ status registers again before leaving IRQ processing,
             * this can net better performance in high throughput situations */
        REF_IRQ_STATUS_RECHECK(&target->Device);
    }
    
    if (status) {
        AR_DEBUG_PRINTF(ATH_DEBUG_ERR,
                        ("Failed to get pending recv messages (%d) \n",status));
            /* cleanup any packets we allocated but didn't use to actually fetch any packets */                        
        while (!HTC_QUEUE_EMPTY(&recvPktQueue)) {   
            pPacket = HTC_PACKET_DEQUEUE(&recvPktQueue);
                /* clean up packets */
            HTC_RECYCLE_RX_PKT(target, pPacket, &target->EndPoint[pPacket->Endpoint]);
        }
            /* cleanup any packets in sync completion queue */
        while (!HTC_QUEUE_EMPTY(&syncCompletedPktsQueue)) {   
            pPacket = HTC_PACKET_DEQUEUE(&syncCompletedPktsQueue);
                /* clean up packets */
            HTC_RECYCLE_RX_PKT(target, pPacket, &target->EndPoint[pPacket->Endpoint]);
        }
        if  (HTC_STOPPING(target)) {
            AR_DEBUG_PRINTF(ATH_DEBUG_WARN,
                (" Host is going to stop. blocking receiver for HTCStop.. \n"));
            DevStopRecv(&target->Device, asyncProc ? DEV_STOP_RECV_ASYNC : DEV_STOP_RECV_SYNC);
        }
    }
        /* before leaving, check to see if host ran out of buffers and needs to stop the
         * receiver */
    if (target->RecvStateFlags & HTC_RECV_WAIT_BUFFERS) {
        AR_DEBUG_PRINTF(ATH_DEBUG_WARN,
                (" Host has no RX buffers, blocking receiver to prevent overrun.. \n"));
            /* try to stop receive at the device layer */
        DevStopRecv(&target->Device, asyncProc ? DEV_STOP_RECV_ASYNC : DEV_STOP_RECV_SYNC);
    }
    
    if (pNumPktsFetched != NULL) {
        *pNumPktsFetched = totalFetched;    
    }
    
    AR_DEBUG_PRINTF(ATH_DEBUG_RECV,("-HTCRecvMessagePendingHandler \n"));

    return status;
}

int HTCAddReceivePktMultiple(HTC_HANDLE HTCHandle, struct htc_packet_queue *pPktQueue)
{
    struct htc_target      *target = GET_HTC_TARGET_FROM_HANDLE(HTCHandle);
    struct htc_endpoint    *pEndpoint;
    bool          unblockRecv = false;
    int        status = 0;
    struct htc_packet      *pFirstPacket;

    pFirstPacket = HTC_GET_PKT_AT_HEAD(pPktQueue);
    
    if (NULL == pFirstPacket) {
        A_ASSERT(false);
        return A_EINVAL;    
    }
    
    AR_DEBUG_ASSERT(pFirstPacket->Endpoint < ENDPOINT_MAX);
    
    AR_DEBUG_PRINTF(ATH_DEBUG_RECV,
                    ("+- HTCAddReceivePktMultiple : endPointId: %d, cnt:%d, length: %d\n",
                    pFirstPacket->Endpoint,
                    HTC_PACKET_QUEUE_DEPTH(pPktQueue), 
                    pFirstPacket->BufferLength));

    do {

        pEndpoint = &target->EndPoint[pFirstPacket->Endpoint];

        LOCK_HTC_RX(target);

        if (HTC_STOPPING(target)) {
            struct htc_packet *pPacket;
            
            UNLOCK_HTC_RX(target);
            
                /* walk through queue and mark each one canceled */
            HTC_PACKET_QUEUE_ITERATE_ALLOW_REMOVE(pPktQueue,pPacket) {
                pPacket->Status = A_ECANCELED;    
            } HTC_PACKET_QUEUE_ITERATE_END;
            
            DO_RCV_COMPLETION(pEndpoint,pPktQueue);
            break;
        }

            /* store receive packets */
        HTC_PACKET_QUEUE_TRANSFER_TO_TAIL(&pEndpoint->RxBuffers, pPktQueue);

            /* check if we are blocked waiting for a new buffer */
        if (target->RecvStateFlags & HTC_RECV_WAIT_BUFFERS) {
            if (target->EpWaitingForBuffers == pFirstPacket->Endpoint) {
                AR_DEBUG_PRINTF(ATH_DEBUG_RECV,(" receiver was blocked on ep:%d, unblocking.. \n",
                    target->EpWaitingForBuffers));
                target->RecvStateFlags &= ~HTC_RECV_WAIT_BUFFERS;
                target->EpWaitingForBuffers = ENDPOINT_MAX;
                unblockRecv = true;
            }
        }

        UNLOCK_HTC_RX(target);

        if (unblockRecv && !HTC_STOPPING(target)) {
                /* TODO : implement a buffer threshold count? */
            DevEnableRecv(&target->Device,DEV_ENABLE_RECV_SYNC);
        }

    } while (false);

    return status;
}

/* Makes a buffer available to the HTC module */
int HTCAddReceivePkt(HTC_HANDLE HTCHandle, struct htc_packet *pPacket)
{
    struct htc_packet_queue queue;
    INIT_HTC_PACKET_QUEUE_AND_ADD(&queue,pPacket); 
    return HTCAddReceivePktMultiple(HTCHandle, &queue);       
}

void HTCUnblockRecv(HTC_HANDLE HTCHandle)
{
    struct htc_target *target = GET_HTC_TARGET_FROM_HANDLE(HTCHandle);
    bool      unblockRecv = false;

    LOCK_HTC_RX(target);

        /* check if we are blocked waiting for a new buffer */
    if (target->RecvStateFlags & HTC_RECV_WAIT_BUFFERS) {
        AR_DEBUG_PRINTF(ATH_DEBUG_RECV,("HTCUnblockRx : receiver was blocked on ep:%d, unblocking.. \n",
            target->EpWaitingForBuffers));
        target->RecvStateFlags &= ~HTC_RECV_WAIT_BUFFERS;
        target->EpWaitingForBuffers = ENDPOINT_MAX;
        unblockRecv = true;
    }

    UNLOCK_HTC_RX(target);

    if (unblockRecv && !HTC_STOPPING(target)) {
            /* re-enable */
        DevEnableRecv(&target->Device,DEV_ENABLE_RECV_ASYNC);
    }
}

static void HTCFlushRxQueue(struct htc_target *target, struct htc_endpoint *pEndpoint, struct htc_packet_queue *pQueue)
{
    struct htc_packet  *pPacket;
    struct htc_packet_queue container;
    
    LOCK_HTC_RX(target);

    while (1) {
        pPacket = HTC_PACKET_DEQUEUE(pQueue);
        if (NULL == pPacket) {
            break;
        }
        UNLOCK_HTC_RX(target);
        pPacket->Status = A_ECANCELED;
        pPacket->ActualLength = 0;
        AR_DEBUG_PRINTF(ATH_DEBUG_RECV, ("  Flushing RX packet:0x%lX, length:%d, ep:%d \n",
                (unsigned long)pPacket, pPacket->BufferLength, pPacket->Endpoint));
        INIT_HTC_PACKET_QUEUE_AND_ADD(&container,pPacket);
            /* give the packet back */
        DO_RCV_COMPLETION(pEndpoint,&container);
        LOCK_HTC_RX(target);
    }
    
    UNLOCK_HTC_RX(target);
}

static void HTCFlushEndpointRX(struct htc_target *target, struct htc_endpoint *pEndpoint)
{
        /* flush any recv indications not already made */
    HTCFlushRxQueue(target,pEndpoint,&pEndpoint->RecvIndicationQueue);
        /* flush any rx buffers */
    HTCFlushRxQueue(target,pEndpoint,&pEndpoint->RxBuffers);
}

void HTCFlushRecvBuffers(struct htc_target *target)
{
    struct htc_endpoint    *pEndpoint;
    int             i;

    for (i = ENDPOINT_0; i < ENDPOINT_MAX; i++) {
        pEndpoint = &target->EndPoint[i];
        if (pEndpoint->ServiceID == 0) {
                /* not in use.. */
            continue;
        }
        HTCFlushEndpointRX(target,pEndpoint);
    }
}


void HTCEnableRecv(HTC_HANDLE HTCHandle)
{
    struct htc_target *target = GET_HTC_TARGET_FROM_HANDLE(HTCHandle);

    if (!HTC_STOPPING(target)) {
            /* re-enable */
        DevEnableRecv(&target->Device,DEV_ENABLE_RECV_SYNC);
    }
}

void HTCDisableRecv(HTC_HANDLE HTCHandle)
{
    struct htc_target *target = GET_HTC_TARGET_FROM_HANDLE(HTCHandle);

    if (!HTC_STOPPING(target)) {
            /* disable */
        DevStopRecv(&target->Device,DEV_ENABLE_RECV_SYNC);
    }
}

int HTCGetNumRecvBuffers(HTC_HANDLE      HTCHandle,
                         HTC_ENDPOINT_ID Endpoint)
{
    struct htc_target *target = GET_HTC_TARGET_FROM_HANDLE(HTCHandle);    
    return HTC_PACKET_QUEUE_DEPTH(&(target->EndPoint[Endpoint].RxBuffers));
}

int HTCWaitForPendingRecv(HTC_HANDLE   HTCHandle,
                               u32 TimeoutInMs,
                               bool      *pbIsRecvPending)
{
    int    status  = 0;
    struct htc_target *target  = GET_HTC_TARGET_FROM_HANDLE(HTCHandle);

    status = DevWaitForPendingRecv(&target->Device,
                                    TimeoutInMs,
                                    pbIsRecvPending);

    return status;
}<|MERGE_RESOLUTION|>--- conflicted
+++ resolved
@@ -927,10 +927,6 @@
         }
         
         if (!status) {
-<<<<<<< HEAD
-#ifdef HTC_EP_STAT_PROFILING
-=======
->>>>>>> d762f438
             LOCK_HTC_RX(target);              
             HTC_RX_STAT_PROFILE(target,pEndpoint,numLookAheads);
             INC_HTC_EP_STAT(pEndpoint, RxPacketsBundled, 1);
