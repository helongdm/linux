/*
 * Driver for the Atmel Extensible DMA Controller (aka XDMAC on AT91 systems)
 *
 * Copyright (C) 2014 Atmel Corporation
 *
 * Author: Ludovic Desroches <ludovic.desroches@atmel.com>
 *
 * This program is free software; you can redistribute it and/or modify it
 * under the terms of the GNU General Public License version 2 as published by
 * the Free Software Foundation.
 *
 * This program is distributed in the hope that it will be useful, but WITHOUT
 * ANY WARRANTY; without even the implied warranty of MERCHANTABILITY or
 * FITNESS FOR A PARTICULAR PURPOSE.  See the GNU General Public License for
 * more details.
 *
 * You should have received a copy of the GNU General Public License along with
 * this program.  If not, see <http://www.gnu.org/licenses/>.
 */

#include <asm/barrier.h>
#include <dt-bindings/dma/at91.h>
#include <linux/clk.h>
#include <linux/dmaengine.h>
#include <linux/dmapool.h>
#include <linux/interrupt.h>
#include <linux/irq.h>
#include <linux/kernel.h>
#include <linux/list.h>
#include <linux/module.h>
#include <linux/of_dma.h>
#include <linux/of_platform.h>
#include <linux/platform_device.h>
#include <linux/pm.h>

#include "dmaengine.h"

/* Global registers */
#define AT_XDMAC_GTYPE		0x00	/* Global Type Register */
#define		AT_XDMAC_NB_CH(i)	(((i) & 0x1F) + 1)		/* Number of Channels Minus One */
#define		AT_XDMAC_FIFO_SZ(i)	(((i) >> 5) & 0x7FF)		/* Number of Bytes */
#define		AT_XDMAC_NB_REQ(i)	((((i) >> 16) & 0x3F) + 1)	/* Number of Peripheral Requests Minus One */
#define AT_XDMAC_GCFG		0x04	/* Global Configuration Register */
#define AT_XDMAC_GWAC		0x08	/* Global Weighted Arbiter Configuration Register */
#define AT_XDMAC_GIE		0x0C	/* Global Interrupt Enable Register */
#define AT_XDMAC_GID		0x10	/* Global Interrupt Disable Register */
#define AT_XDMAC_GIM		0x14	/* Global Interrupt Mask Register */
#define AT_XDMAC_GIS		0x18	/* Global Interrupt Status Register */
#define AT_XDMAC_GE		0x1C	/* Global Channel Enable Register */
#define AT_XDMAC_GD		0x20	/* Global Channel Disable Register */
#define AT_XDMAC_GS		0x24	/* Global Channel Status Register */
#define AT_XDMAC_GRS		0x28	/* Global Channel Read Suspend Register */
#define AT_XDMAC_GWS		0x2C	/* Global Write Suspend Register */
#define AT_XDMAC_GRWS		0x30	/* Global Channel Read Write Suspend Register */
#define AT_XDMAC_GRWR		0x34	/* Global Channel Read Write Resume Register */
#define AT_XDMAC_GSWR		0x38	/* Global Channel Software Request Register */
#define AT_XDMAC_GSWS		0x3C	/* Global channel Software Request Status Register */
#define AT_XDMAC_GSWF		0x40	/* Global Channel Software Flush Request Register */
#define AT_XDMAC_VERSION	0xFFC	/* XDMAC Version Register */

/* Channel relative registers offsets */
#define AT_XDMAC_CIE		0x00	/* Channel Interrupt Enable Register */
#define		AT_XDMAC_CIE_BIE	BIT(0)	/* End of Block Interrupt Enable Bit */
#define		AT_XDMAC_CIE_LIE	BIT(1)	/* End of Linked List Interrupt Enable Bit */
#define		AT_XDMAC_CIE_DIE	BIT(2)	/* End of Disable Interrupt Enable Bit */
#define		AT_XDMAC_CIE_FIE	BIT(3)	/* End of Flush Interrupt Enable Bit */
#define		AT_XDMAC_CIE_RBEIE	BIT(4)	/* Read Bus Error Interrupt Enable Bit */
#define		AT_XDMAC_CIE_WBEIE	BIT(5)	/* Write Bus Error Interrupt Enable Bit */
#define		AT_XDMAC_CIE_ROIE	BIT(6)	/* Request Overflow Interrupt Enable Bit */
#define AT_XDMAC_CID		0x04	/* Channel Interrupt Disable Register */
#define		AT_XDMAC_CID_BID	BIT(0)	/* End of Block Interrupt Disable Bit */
#define		AT_XDMAC_CID_LID	BIT(1)	/* End of Linked List Interrupt Disable Bit */
#define		AT_XDMAC_CID_DID	BIT(2)	/* End of Disable Interrupt Disable Bit */
#define		AT_XDMAC_CID_FID	BIT(3)	/* End of Flush Interrupt Disable Bit */
#define		AT_XDMAC_CID_RBEID	BIT(4)	/* Read Bus Error Interrupt Disable Bit */
#define		AT_XDMAC_CID_WBEID	BIT(5)	/* Write Bus Error Interrupt Disable Bit */
#define		AT_XDMAC_CID_ROID	BIT(6)	/* Request Overflow Interrupt Disable Bit */
#define AT_XDMAC_CIM		0x08	/* Channel Interrupt Mask Register */
#define		AT_XDMAC_CIM_BIM	BIT(0)	/* End of Block Interrupt Mask Bit */
#define		AT_XDMAC_CIM_LIM	BIT(1)	/* End of Linked List Interrupt Mask Bit */
#define		AT_XDMAC_CIM_DIM	BIT(2)	/* End of Disable Interrupt Mask Bit */
#define		AT_XDMAC_CIM_FIM	BIT(3)	/* End of Flush Interrupt Mask Bit */
#define		AT_XDMAC_CIM_RBEIM	BIT(4)	/* Read Bus Error Interrupt Mask Bit */
#define		AT_XDMAC_CIM_WBEIM	BIT(5)	/* Write Bus Error Interrupt Mask Bit */
#define		AT_XDMAC_CIM_ROIM	BIT(6)	/* Request Overflow Interrupt Mask Bit */
#define AT_XDMAC_CIS		0x0C	/* Channel Interrupt Status Register */
#define		AT_XDMAC_CIS_BIS	BIT(0)	/* End of Block Interrupt Status Bit */
#define		AT_XDMAC_CIS_LIS	BIT(1)	/* End of Linked List Interrupt Status Bit */
#define		AT_XDMAC_CIS_DIS	BIT(2)	/* End of Disable Interrupt Status Bit */
#define		AT_XDMAC_CIS_FIS	BIT(3)	/* End of Flush Interrupt Status Bit */
#define		AT_XDMAC_CIS_RBEIS	BIT(4)	/* Read Bus Error Interrupt Status Bit */
#define		AT_XDMAC_CIS_WBEIS	BIT(5)	/* Write Bus Error Interrupt Status Bit */
#define		AT_XDMAC_CIS_ROIS	BIT(6)	/* Request Overflow Interrupt Status Bit */
#define AT_XDMAC_CSA		0x10	/* Channel Source Address Register */
#define AT_XDMAC_CDA		0x14	/* Channel Destination Address Register */
#define AT_XDMAC_CNDA		0x18	/* Channel Next Descriptor Address Register */
#define		AT_XDMAC_CNDA_NDAIF(i)	((i) & 0x1)			/* Channel x Next Descriptor Interface */
#define		AT_XDMAC_CNDA_NDA(i)	((i) & 0xfffffffc)		/* Channel x Next Descriptor Address */
#define AT_XDMAC_CNDC		0x1C	/* Channel Next Descriptor Control Register */
#define		AT_XDMAC_CNDC_NDE		(0x1 << 0)		/* Channel x Next Descriptor Enable */
#define		AT_XDMAC_CNDC_NDSUP		(0x1 << 1)		/* Channel x Next Descriptor Source Update */
#define		AT_XDMAC_CNDC_NDDUP		(0x1 << 2)		/* Channel x Next Descriptor Destination Update */
#define		AT_XDMAC_CNDC_NDVIEW_NDV0	(0x0 << 3)		/* Channel x Next Descriptor View 0 */
#define		AT_XDMAC_CNDC_NDVIEW_NDV1	(0x1 << 3)		/* Channel x Next Descriptor View 1 */
#define		AT_XDMAC_CNDC_NDVIEW_NDV2	(0x2 << 3)		/* Channel x Next Descriptor View 2 */
#define		AT_XDMAC_CNDC_NDVIEW_NDV3	(0x3 << 3)		/* Channel x Next Descriptor View 3 */
#define AT_XDMAC_CUBC		0x20	/* Channel Microblock Control Register */
#define AT_XDMAC_CBC		0x24	/* Channel Block Control Register */
#define AT_XDMAC_CC		0x28	/* Channel Configuration Register */
#define		AT_XDMAC_CC_TYPE	(0x1 << 0)	/* Channel Transfer Type */
#define			AT_XDMAC_CC_TYPE_MEM_TRAN	(0x0 << 0)	/* Memory to Memory Transfer */
#define			AT_XDMAC_CC_TYPE_PER_TRAN	(0x1 << 0)	/* Peripheral to Memory or Memory to Peripheral Transfer */
#define		AT_XDMAC_CC_MBSIZE_MASK	(0x3 << 1)
#define			AT_XDMAC_CC_MBSIZE_SINGLE	(0x0 << 1)
#define			AT_XDMAC_CC_MBSIZE_FOUR		(0x1 << 1)
#define			AT_XDMAC_CC_MBSIZE_EIGHT	(0x2 << 1)
#define			AT_XDMAC_CC_MBSIZE_SIXTEEN	(0x3 << 1)
#define		AT_XDMAC_CC_DSYNC	(0x1 << 4)	/* Channel Synchronization */
#define			AT_XDMAC_CC_DSYNC_PER2MEM	(0x0 << 4)
#define			AT_XDMAC_CC_DSYNC_MEM2PER	(0x1 << 4)
#define		AT_XDMAC_CC_PROT	(0x1 << 5)	/* Channel Protection */
#define			AT_XDMAC_CC_PROT_SEC		(0x0 << 5)
#define			AT_XDMAC_CC_PROT_UNSEC		(0x1 << 5)
#define		AT_XDMAC_CC_SWREQ	(0x1 << 6)	/* Channel Software Request Trigger */
#define			AT_XDMAC_CC_SWREQ_HWR_CONNECTED	(0x0 << 6)
#define			AT_XDMAC_CC_SWREQ_SWR_CONNECTED	(0x1 << 6)
#define		AT_XDMAC_CC_MEMSET	(0x1 << 7)	/* Channel Fill Block of memory */
#define			AT_XDMAC_CC_MEMSET_NORMAL_MODE	(0x0 << 7)
#define			AT_XDMAC_CC_MEMSET_HW_MODE	(0x1 << 7)
#define		AT_XDMAC_CC_CSIZE(i)	((0x7 & (i)) << 8)	/* Channel Chunk Size */
#define		AT_XDMAC_CC_DWIDTH_OFFSET	11
#define		AT_XDMAC_CC_DWIDTH_MASK	(0x3 << AT_XDMAC_CC_DWIDTH_OFFSET)
#define		AT_XDMAC_CC_DWIDTH(i)	((0x3 & (i)) << AT_XDMAC_CC_DWIDTH_OFFSET)	/* Channel Data Width */
#define			AT_XDMAC_CC_DWIDTH_BYTE		0x0
#define			AT_XDMAC_CC_DWIDTH_HALFWORD	0x1
#define			AT_XDMAC_CC_DWIDTH_WORD		0x2
#define			AT_XDMAC_CC_DWIDTH_DWORD	0x3
#define		AT_XDMAC_CC_SIF(i)	((0x1 & (i)) << 13)	/* Channel Source Interface Identifier */
#define		AT_XDMAC_CC_DIF(i)	((0x1 & (i)) << 14)	/* Channel Destination Interface Identifier */
#define		AT_XDMAC_CC_SAM_MASK	(0x3 << 16)	/* Channel Source Addressing Mode */
#define			AT_XDMAC_CC_SAM_FIXED_AM	(0x0 << 16)
#define			AT_XDMAC_CC_SAM_INCREMENTED_AM	(0x1 << 16)
#define			AT_XDMAC_CC_SAM_UBS_AM		(0x2 << 16)
#define			AT_XDMAC_CC_SAM_UBS_DS_AM	(0x3 << 16)
#define		AT_XDMAC_CC_DAM_MASK	(0x3 << 18)	/* Channel Source Addressing Mode */
#define			AT_XDMAC_CC_DAM_FIXED_AM	(0x0 << 18)
#define			AT_XDMAC_CC_DAM_INCREMENTED_AM	(0x1 << 18)
#define			AT_XDMAC_CC_DAM_UBS_AM		(0x2 << 18)
#define			AT_XDMAC_CC_DAM_UBS_DS_AM	(0x3 << 18)
#define		AT_XDMAC_CC_INITD	(0x1 << 21)	/* Channel Initialization Terminated (read only) */
#define			AT_XDMAC_CC_INITD_TERMINATED	(0x0 << 21)
#define			AT_XDMAC_CC_INITD_IN_PROGRESS	(0x1 << 21)
#define		AT_XDMAC_CC_RDIP	(0x1 << 22)	/* Read in Progress (read only) */
#define			AT_XDMAC_CC_RDIP_DONE		(0x0 << 22)
#define			AT_XDMAC_CC_RDIP_IN_PROGRESS	(0x1 << 22)
#define		AT_XDMAC_CC_WRIP	(0x1 << 23)	/* Write in Progress (read only) */
#define			AT_XDMAC_CC_WRIP_DONE		(0x0 << 23)
#define			AT_XDMAC_CC_WRIP_IN_PROGRESS	(0x1 << 23)
#define		AT_XDMAC_CC_PERID(i)	(0x7f & (h) << 24)	/* Channel Peripheral Identifier */
#define AT_XDMAC_CDS_MSP	0x2C	/* Channel Data Stride Memory Set Pattern */
#define AT_XDMAC_CSUS		0x30	/* Channel Source Microblock Stride */
#define AT_XDMAC_CDUS		0x34	/* Channel Destination Microblock Stride */

#define AT_XDMAC_CHAN_REG_BASE	0x50	/* Channel registers base address */

/* Microblock control members */
#define AT_XDMAC_MBR_UBC_UBLEN_MAX	0xFFFFFFUL	/* Maximum Microblock Length */
#define AT_XDMAC_MBR_UBC_NDE		(0x1 << 24)	/* Next Descriptor Enable */
#define AT_XDMAC_MBR_UBC_NSEN		(0x1 << 25)	/* Next Descriptor Source Update */
#define AT_XDMAC_MBR_UBC_NDEN		(0x1 << 26)	/* Next Descriptor Destination Update */
#define AT_XDMAC_MBR_UBC_NDV0		(0x0 << 27)	/* Next Descriptor View 0 */
#define AT_XDMAC_MBR_UBC_NDV1		(0x1 << 27)	/* Next Descriptor View 1 */
#define AT_XDMAC_MBR_UBC_NDV2		(0x2 << 27)	/* Next Descriptor View 2 */
#define AT_XDMAC_MBR_UBC_NDV3		(0x3 << 27)	/* Next Descriptor View 3 */

#define AT_XDMAC_MAX_CHAN	0x20
#define AT_XDMAC_MAX_CSIZE	16	/* 16 data */
#define AT_XDMAC_MAX_DWIDTH	8	/* 64 bits */

#define AT_XDMAC_DMA_BUSWIDTHS\
	(BIT(DMA_SLAVE_BUSWIDTH_UNDEFINED) |\
	BIT(DMA_SLAVE_BUSWIDTH_1_BYTE) |\
	BIT(DMA_SLAVE_BUSWIDTH_2_BYTES) |\
	BIT(DMA_SLAVE_BUSWIDTH_4_BYTES) |\
	BIT(DMA_SLAVE_BUSWIDTH_8_BYTES))

enum atc_status {
	AT_XDMAC_CHAN_IS_CYCLIC = 0,
	AT_XDMAC_CHAN_IS_PAUSED,
};

/* ----- Channels ----- */
struct at_xdmac_chan {
	struct dma_chan			chan;
	void __iomem			*ch_regs;
	u32				mask;		/* Channel Mask */
	u32				cfg;		/* Channel Configuration Register */
	u8				perid;		/* Peripheral ID */
	u8				perif;		/* Peripheral Interface */
	u8				memif;		/* Memory Interface */
	u32				save_cc;
	u32				save_cim;
	u32				save_cnda;
	u32				save_cndc;
	unsigned long			status;
	struct tasklet_struct		tasklet;
	struct dma_slave_config		sconfig;

	spinlock_t			lock;

	struct list_head		xfers_list;
	struct list_head		free_descs_list;
};


/* ----- Controller ----- */
struct at_xdmac {
	struct dma_device	dma;
	void __iomem		*regs;
	int			irq;
	struct clk		*clk;
	u32			save_gim;
	u32			save_gs;
	struct dma_pool		*at_xdmac_desc_pool;
	struct at_xdmac_chan	chan[0];
};


/* ----- Descriptors ----- */

/* Linked List Descriptor */
struct at_xdmac_lld {
	dma_addr_t	mbr_nda;	/* Next Descriptor Member */
	u32		mbr_ubc;	/* Microblock Control Member */
	dma_addr_t	mbr_sa;		/* Source Address Member */
	dma_addr_t	mbr_da;		/* Destination Address Member */
	u32		mbr_cfg;	/* Configuration Register */
	u32		mbr_bc;		/* Block Control Register */
	u32		mbr_ds;		/* Data Stride Register */
	u32		mbr_sus;	/* Source Microblock Stride Register */
	u32		mbr_dus;	/* Destination Microblock Stride Register */
};


struct at_xdmac_desc {
	struct at_xdmac_lld		lld;
	enum dma_transfer_direction	direction;
	struct dma_async_tx_descriptor	tx_dma_desc;
	struct list_head		desc_node;
	/* Following members are only used by the first descriptor */
	bool				active_xfer;
	unsigned int			xfer_size;
	struct list_head		descs_list;
	struct list_head		xfer_node;
};

static inline void __iomem *at_xdmac_chan_reg_base(struct at_xdmac *atxdmac, unsigned int chan_nb)
{
	return atxdmac->regs + (AT_XDMAC_CHAN_REG_BASE + chan_nb * 0x40);
}

#define at_xdmac_read(atxdmac, reg) readl_relaxed((atxdmac)->regs + (reg))
#define at_xdmac_write(atxdmac, reg, value) \
	writel_relaxed((value), (atxdmac)->regs + (reg))

#define at_xdmac_chan_read(atchan, reg) readl_relaxed((atchan)->ch_regs + (reg))
#define at_xdmac_chan_write(atchan, reg, value) writel_relaxed((value), (atchan)->ch_regs + (reg))

static inline struct at_xdmac_chan *to_at_xdmac_chan(struct dma_chan *dchan)
{
	return container_of(dchan, struct at_xdmac_chan, chan);
}

static struct device *chan2dev(struct dma_chan *chan)
{
	return &chan->dev->device;
}

static inline struct at_xdmac *to_at_xdmac(struct dma_device *ddev)
{
	return container_of(ddev, struct at_xdmac, dma);
}

static inline struct at_xdmac_desc *txd_to_at_desc(struct dma_async_tx_descriptor *txd)
{
	return container_of(txd, struct at_xdmac_desc, tx_dma_desc);
}

static inline int at_xdmac_chan_is_cyclic(struct at_xdmac_chan *atchan)
{
	return test_bit(AT_XDMAC_CHAN_IS_CYCLIC, &atchan->status);
}

static inline int at_xdmac_chan_is_paused(struct at_xdmac_chan *atchan)
{
	return test_bit(AT_XDMAC_CHAN_IS_PAUSED, &atchan->status);
}

static inline int at_xdmac_csize(u32 maxburst)
{
	int csize;

	csize = ffs(maxburst) - 1;
	if (csize > 4)
		csize = -EINVAL;

	return csize;
};

static inline u8 at_xdmac_get_dwidth(u32 cfg)
{
	return (cfg & AT_XDMAC_CC_DWIDTH_MASK) >> AT_XDMAC_CC_DWIDTH_OFFSET;
};

static unsigned int init_nr_desc_per_channel = 64;
module_param(init_nr_desc_per_channel, uint, 0644);
MODULE_PARM_DESC(init_nr_desc_per_channel,
		 "initial descriptors per channel (default: 64)");


static bool at_xdmac_chan_is_enabled(struct at_xdmac_chan *atchan)
{
	return at_xdmac_chan_read(atchan, AT_XDMAC_GS) & atchan->mask;
}

static void at_xdmac_off(struct at_xdmac *atxdmac)
{
	at_xdmac_write(atxdmac, AT_XDMAC_GD, -1L);

	/* Wait that all chans are disabled. */
	while (at_xdmac_read(atxdmac, AT_XDMAC_GS))
		cpu_relax();

	at_xdmac_write(atxdmac, AT_XDMAC_GID, -1L);
}

/* Call with lock hold. */
static void at_xdmac_start_xfer(struct at_xdmac_chan *atchan,
				struct at_xdmac_desc *first)
{
	struct at_xdmac	*atxdmac = to_at_xdmac(atchan->chan.device);
	u32		reg;

	dev_vdbg(chan2dev(&atchan->chan), "%s: desc 0x%p\n", __func__, first);

	if (at_xdmac_chan_is_enabled(atchan))
		return;

	/* Set transfer as active to not try to start it again. */
	first->active_xfer = true;

	/* Tell xdmac where to get the first descriptor. */
	reg = AT_XDMAC_CNDA_NDA(first->tx_dma_desc.phys)
	      | AT_XDMAC_CNDA_NDAIF(atchan->memif);
	at_xdmac_chan_write(atchan, AT_XDMAC_CNDA, reg);

	/*
	 * When doing non cyclic transfer we need to use the next
	 * descriptor view 2 since some fields of the configuration register
	 * depend on transfer size and src/dest addresses.
	 */
	if (at_xdmac_chan_is_cyclic(atchan))
		reg = AT_XDMAC_CNDC_NDVIEW_NDV1;
	else if (first->lld.mbr_ubc & AT_XDMAC_MBR_UBC_NDV3)
		reg = AT_XDMAC_CNDC_NDVIEW_NDV3;
	else
		reg = AT_XDMAC_CNDC_NDVIEW_NDV2;
	/*
	 * Even if the register will be updated from the configuration in the
	 * descriptor when using view 2 or higher, the PROT bit won't be set
	 * properly. This bit can be modified only by using the channel
	 * configuration register.
	 */
	at_xdmac_chan_write(atchan, AT_XDMAC_CC, first->lld.mbr_cfg);

	reg |= AT_XDMAC_CNDC_NDDUP
	       | AT_XDMAC_CNDC_NDSUP
	       | AT_XDMAC_CNDC_NDE;
	at_xdmac_chan_write(atchan, AT_XDMAC_CNDC, reg);

	dev_vdbg(chan2dev(&atchan->chan),
		 "%s: CC=0x%08x CNDA=0x%08x, CNDC=0x%08x, CSA=0x%08x, CDA=0x%08x, CUBC=0x%08x\n",
		 __func__, at_xdmac_chan_read(atchan, AT_XDMAC_CC),
		 at_xdmac_chan_read(atchan, AT_XDMAC_CNDA),
		 at_xdmac_chan_read(atchan, AT_XDMAC_CNDC),
		 at_xdmac_chan_read(atchan, AT_XDMAC_CSA),
		 at_xdmac_chan_read(atchan, AT_XDMAC_CDA),
		 at_xdmac_chan_read(atchan, AT_XDMAC_CUBC));

	at_xdmac_chan_write(atchan, AT_XDMAC_CID, 0xffffffff);
	reg = AT_XDMAC_CIE_RBEIE | AT_XDMAC_CIE_WBEIE | AT_XDMAC_CIE_ROIE;
	/*
	 * There is no end of list when doing cyclic dma, we need to get
	 * an interrupt after each periods.
	 */
	if (at_xdmac_chan_is_cyclic(atchan))
		at_xdmac_chan_write(atchan, AT_XDMAC_CIE,
				    reg | AT_XDMAC_CIE_BIE);
	else
		at_xdmac_chan_write(atchan, AT_XDMAC_CIE,
				    reg | AT_XDMAC_CIE_LIE);
	at_xdmac_write(atxdmac, AT_XDMAC_GIE, atchan->mask);
	dev_vdbg(chan2dev(&atchan->chan),
		 "%s: enable channel (0x%08x)\n", __func__, atchan->mask);
	wmb();
	at_xdmac_write(atxdmac, AT_XDMAC_GE, atchan->mask);

	dev_vdbg(chan2dev(&atchan->chan),
		 "%s: CC=0x%08x CNDA=0x%08x, CNDC=0x%08x, CSA=0x%08x, CDA=0x%08x, CUBC=0x%08x\n",
		 __func__, at_xdmac_chan_read(atchan, AT_XDMAC_CC),
		 at_xdmac_chan_read(atchan, AT_XDMAC_CNDA),
		 at_xdmac_chan_read(atchan, AT_XDMAC_CNDC),
		 at_xdmac_chan_read(atchan, AT_XDMAC_CSA),
		 at_xdmac_chan_read(atchan, AT_XDMAC_CDA),
		 at_xdmac_chan_read(atchan, AT_XDMAC_CUBC));

}

static dma_cookie_t at_xdmac_tx_submit(struct dma_async_tx_descriptor *tx)
{
	struct at_xdmac_desc	*desc = txd_to_at_desc(tx);
	struct at_xdmac_chan	*atchan = to_at_xdmac_chan(tx->chan);
	dma_cookie_t		cookie;
	unsigned long		irqflags;

	spin_lock_irqsave(&atchan->lock, irqflags);
	cookie = dma_cookie_assign(tx);

	dev_vdbg(chan2dev(tx->chan), "%s: atchan 0x%p, add desc 0x%p to xfers_list\n",
		 __func__, atchan, desc);
	list_add_tail(&desc->xfer_node, &atchan->xfers_list);
	if (list_is_singular(&atchan->xfers_list))
		at_xdmac_start_xfer(atchan, desc);

	spin_unlock_irqrestore(&atchan->lock, irqflags);
	return cookie;
}

static struct at_xdmac_desc *at_xdmac_alloc_desc(struct dma_chan *chan,
						 gfp_t gfp_flags)
{
	struct at_xdmac_desc	*desc;
	struct at_xdmac		*atxdmac = to_at_xdmac(chan->device);
	dma_addr_t		phys;

	desc = dma_pool_alloc(atxdmac->at_xdmac_desc_pool, gfp_flags, &phys);
	if (desc) {
		memset(desc, 0, sizeof(*desc));
		INIT_LIST_HEAD(&desc->descs_list);
		dma_async_tx_descriptor_init(&desc->tx_dma_desc, chan);
		desc->tx_dma_desc.tx_submit = at_xdmac_tx_submit;
		desc->tx_dma_desc.phys = phys;
	}

	return desc;
}

void at_xdmac_init_used_desc(struct at_xdmac_desc *desc)
{
	memset(&desc->lld, 0, sizeof(desc->lld));
	INIT_LIST_HEAD(&desc->descs_list);
	desc->direction = DMA_TRANS_NONE;
	desc->xfer_size = 0;
	desc->active_xfer = false;
}

/* Call must be protected by lock. */
static struct at_xdmac_desc *at_xdmac_get_desc(struct at_xdmac_chan *atchan)
{
	struct at_xdmac_desc *desc;

	if (list_empty(&atchan->free_descs_list)) {
		desc = at_xdmac_alloc_desc(&atchan->chan, GFP_NOWAIT);
	} else {
		desc = list_first_entry(&atchan->free_descs_list,
					struct at_xdmac_desc, desc_node);
		list_del(&desc->desc_node);
		at_xdmac_init_used_desc(desc);
	}

	return desc;
}

static void at_xdmac_queue_desc(struct dma_chan *chan,
				struct at_xdmac_desc *prev,
				struct at_xdmac_desc *desc)
{
	if (!prev || !desc)
		return;

	prev->lld.mbr_nda = desc->tx_dma_desc.phys;
	prev->lld.mbr_ubc |= AT_XDMAC_MBR_UBC_NDE;

	dev_dbg(chan2dev(chan),	"%s: chain lld: prev=0x%p, mbr_nda=%pad\n",
		__func__, prev, &prev->lld.mbr_nda);
}

static inline void at_xdmac_increment_block_count(struct dma_chan *chan,
						  struct at_xdmac_desc *desc)
{
	if (!desc)
		return;

	desc->lld.mbr_bc++;

	dev_dbg(chan2dev(chan),
		"%s: incrementing the block count of the desc 0x%p\n",
		__func__, desc);
}

static struct dma_chan *at_xdmac_xlate(struct of_phandle_args *dma_spec,
				       struct of_dma *of_dma)
{
	struct at_xdmac		*atxdmac = of_dma->of_dma_data;
	struct at_xdmac_chan	*atchan;
	struct dma_chan		*chan;
	struct device		*dev = atxdmac->dma.dev;

	if (dma_spec->args_count != 1) {
		dev_err(dev, "dma phandler args: bad number of args\n");
		return NULL;
	}

	chan = dma_get_any_slave_channel(&atxdmac->dma);
	if (!chan) {
		dev_err(dev, "can't get a dma channel\n");
		return NULL;
	}

	atchan = to_at_xdmac_chan(chan);
	atchan->memif = AT91_XDMAC_DT_GET_MEM_IF(dma_spec->args[0]);
	atchan->perif = AT91_XDMAC_DT_GET_PER_IF(dma_spec->args[0]);
	atchan->perid = AT91_XDMAC_DT_GET_PERID(dma_spec->args[0]);
	dev_dbg(dev, "chan dt cfg: memif=%u perif=%u perid=%u\n",
		 atchan->memif, atchan->perif, atchan->perid);

	return chan;
}

static int at_xdmac_compute_chan_conf(struct dma_chan *chan,
				      enum dma_transfer_direction direction)
{
	struct at_xdmac_chan	*atchan = to_at_xdmac_chan(chan);
	int			csize, dwidth;

	if (direction == DMA_DEV_TO_MEM) {
		atchan->cfg =
			AT91_XDMAC_DT_PERID(atchan->perid)
			| AT_XDMAC_CC_DAM_INCREMENTED_AM
			| AT_XDMAC_CC_SAM_FIXED_AM
			| AT_XDMAC_CC_DIF(atchan->memif)
			| AT_XDMAC_CC_SIF(atchan->perif)
			| AT_XDMAC_CC_SWREQ_HWR_CONNECTED
			| AT_XDMAC_CC_DSYNC_PER2MEM
			| AT_XDMAC_CC_MBSIZE_SIXTEEN
			| AT_XDMAC_CC_TYPE_PER_TRAN;
		csize = ffs(atchan->sconfig.src_maxburst) - 1;
		if (csize < 0) {
			dev_err(chan2dev(chan), "invalid src maxburst value\n");
			return -EINVAL;
		}
		atchan->cfg |= AT_XDMAC_CC_CSIZE(csize);
		dwidth = ffs(atchan->sconfig.src_addr_width) - 1;
		if (dwidth < 0) {
			dev_err(chan2dev(chan), "invalid src addr width value\n");
			return -EINVAL;
		}
		atchan->cfg |= AT_XDMAC_CC_DWIDTH(dwidth);
	} else if (direction == DMA_MEM_TO_DEV) {
		atchan->cfg =
			AT91_XDMAC_DT_PERID(atchan->perid)
			| AT_XDMAC_CC_DAM_FIXED_AM
			| AT_XDMAC_CC_SAM_INCREMENTED_AM
			| AT_XDMAC_CC_DIF(atchan->perif)
			| AT_XDMAC_CC_SIF(atchan->memif)
			| AT_XDMAC_CC_SWREQ_HWR_CONNECTED
			| AT_XDMAC_CC_DSYNC_MEM2PER
			| AT_XDMAC_CC_MBSIZE_SIXTEEN
			| AT_XDMAC_CC_TYPE_PER_TRAN;
		csize = ffs(atchan->sconfig.dst_maxburst) - 1;
		if (csize < 0) {
			dev_err(chan2dev(chan), "invalid src maxburst value\n");
			return -EINVAL;
		}
		atchan->cfg |= AT_XDMAC_CC_CSIZE(csize);
		dwidth = ffs(atchan->sconfig.dst_addr_width) - 1;
		if (dwidth < 0) {
			dev_err(chan2dev(chan), "invalid dst addr width value\n");
			return -EINVAL;
		}
		atchan->cfg |= AT_XDMAC_CC_DWIDTH(dwidth);
	}

	dev_dbg(chan2dev(chan),	"%s: cfg=0x%08x\n", __func__, atchan->cfg);

	return 0;
}

/*
 * Only check that maxburst and addr width values are supported by the
 * the controller but not that the configuration is good to perform the
 * transfer since we don't know the direction at this stage.
 */
static int at_xdmac_check_slave_config(struct dma_slave_config *sconfig)
{
	if ((sconfig->src_maxburst > AT_XDMAC_MAX_CSIZE)
	    || (sconfig->dst_maxburst > AT_XDMAC_MAX_CSIZE))
		return -EINVAL;

	if ((sconfig->src_addr_width > AT_XDMAC_MAX_DWIDTH)
	    || (sconfig->dst_addr_width > AT_XDMAC_MAX_DWIDTH))
		return -EINVAL;

	return 0;
}

static int at_xdmac_set_slave_config(struct dma_chan *chan,
				      struct dma_slave_config *sconfig)
{
	struct at_xdmac_chan	*atchan = to_at_xdmac_chan(chan);

	if (at_xdmac_check_slave_config(sconfig)) {
		dev_err(chan2dev(chan), "invalid slave configuration\n");
		return -EINVAL;
	}

	memcpy(&atchan->sconfig, sconfig, sizeof(atchan->sconfig));

	return 0;
}

static struct dma_async_tx_descriptor *
at_xdmac_prep_slave_sg(struct dma_chan *chan, struct scatterlist *sgl,
		       unsigned int sg_len, enum dma_transfer_direction direction,
		       unsigned long flags, void *context)
{
	struct at_xdmac_chan		*atchan = to_at_xdmac_chan(chan);
	struct at_xdmac_desc		*first = NULL, *prev = NULL;
	struct scatterlist		*sg;
	int				i;
	unsigned int			xfer_size = 0;
	unsigned long			irqflags;
	struct dma_async_tx_descriptor	*ret = NULL;

	if (!sgl)
		return NULL;

	if (!is_slave_direction(direction)) {
		dev_err(chan2dev(chan), "invalid DMA direction\n");
		return NULL;
	}

	dev_dbg(chan2dev(chan), "%s: sg_len=%d, dir=%s, flags=0x%lx\n",
		 __func__, sg_len,
		 direction == DMA_MEM_TO_DEV ? "to device" : "from device",
		 flags);

	/* Protect dma_sconfig field that can be modified by set_slave_conf. */
	spin_lock_irqsave(&atchan->lock, irqflags);

	if (at_xdmac_compute_chan_conf(chan, direction))
		goto spin_unlock;

	/* Prepare descriptors. */
	for_each_sg(sgl, sg, sg_len, i) {
		struct at_xdmac_desc	*desc = NULL;
		u32			len, mem, dwidth, fixed_dwidth;

		len = sg_dma_len(sg);
		mem = sg_dma_address(sg);
		if (unlikely(!len)) {
			dev_err(chan2dev(chan), "sg data length is zero\n");
			goto spin_unlock;
		}
		dev_dbg(chan2dev(chan), "%s: * sg%d len=%u, mem=0x%08x\n",
			 __func__, i, len, mem);

		desc = at_xdmac_get_desc(atchan);
		if (!desc) {
			dev_err(chan2dev(chan), "can't get descriptor\n");
			if (first)
				list_splice_init(&first->descs_list, &atchan->free_descs_list);
			goto spin_unlock;
		}

		/* Linked list descriptor setup. */
		if (direction == DMA_DEV_TO_MEM) {
			desc->lld.mbr_sa = atchan->sconfig.src_addr;
			desc->lld.mbr_da = mem;
		} else {
			desc->lld.mbr_sa = mem;
			desc->lld.mbr_da = atchan->sconfig.dst_addr;
		}
		dwidth = at_xdmac_get_dwidth(atchan->cfg);
		fixed_dwidth = IS_ALIGNED(len, 1 << dwidth)
			       ? dwidth
			       : AT_XDMAC_CC_DWIDTH_BYTE;
		desc->lld.mbr_ubc = AT_XDMAC_MBR_UBC_NDV2			/* next descriptor view */
			| AT_XDMAC_MBR_UBC_NDEN					/* next descriptor dst parameter update */
			| AT_XDMAC_MBR_UBC_NSEN					/* next descriptor src parameter update */
			| (len >> fixed_dwidth);				/* microblock length */
		desc->lld.mbr_cfg = (atchan->cfg & ~AT_XDMAC_CC_DWIDTH_MASK) |
				    AT_XDMAC_CC_DWIDTH(fixed_dwidth);
		dev_dbg(chan2dev(chan),
			 "%s: lld: mbr_sa=%pad, mbr_da=%pad, mbr_ubc=0x%08x\n",
			 __func__, &desc->lld.mbr_sa, &desc->lld.mbr_da, desc->lld.mbr_ubc);

		/* Chain lld. */
		if (prev)
			at_xdmac_queue_desc(chan, prev, desc);

		prev = desc;
		if (!first)
			first = desc;

		dev_dbg(chan2dev(chan), "%s: add desc 0x%p to descs_list 0x%p\n",
			 __func__, desc, first);
		list_add_tail(&desc->desc_node, &first->descs_list);
		xfer_size += len;
	}


	first->tx_dma_desc.flags = flags;
	first->xfer_size = xfer_size;
	first->direction = direction;
	ret = &first->tx_dma_desc;

spin_unlock:
	spin_unlock_irqrestore(&atchan->lock, irqflags);
	return ret;
}

static struct dma_async_tx_descriptor *
at_xdmac_prep_dma_cyclic(struct dma_chan *chan, dma_addr_t buf_addr,
			 size_t buf_len, size_t period_len,
			 enum dma_transfer_direction direction,
			 unsigned long flags)
{
	struct at_xdmac_chan	*atchan = to_at_xdmac_chan(chan);
	struct at_xdmac_desc	*first = NULL, *prev = NULL;
	unsigned int		periods = buf_len / period_len;
	int			i;
	unsigned long		irqflags;

	dev_dbg(chan2dev(chan), "%s: buf_addr=%pad, buf_len=%zd, period_len=%zd, dir=%s, flags=0x%lx\n",
		__func__, &buf_addr, buf_len, period_len,
		direction == DMA_MEM_TO_DEV ? "mem2per" : "per2mem", flags);

	if (!is_slave_direction(direction)) {
		dev_err(chan2dev(chan), "invalid DMA direction\n");
		return NULL;
	}

	if (test_and_set_bit(AT_XDMAC_CHAN_IS_CYCLIC, &atchan->status)) {
		dev_err(chan2dev(chan), "channel currently used\n");
		return NULL;
	}

	if (at_xdmac_compute_chan_conf(chan, direction))
		return NULL;

	for (i = 0; i < periods; i++) {
		struct at_xdmac_desc	*desc = NULL;

		spin_lock_irqsave(&atchan->lock, irqflags);
		desc = at_xdmac_get_desc(atchan);
		if (!desc) {
			dev_err(chan2dev(chan), "can't get descriptor\n");
			if (first)
				list_splice_init(&first->descs_list, &atchan->free_descs_list);
			spin_unlock_irqrestore(&atchan->lock, irqflags);
			return NULL;
		}
		spin_unlock_irqrestore(&atchan->lock, irqflags);
		dev_dbg(chan2dev(chan),
			"%s: desc=0x%p, tx_dma_desc.phys=%pad\n",
			__func__, desc, &desc->tx_dma_desc.phys);

		if (direction == DMA_DEV_TO_MEM) {
			desc->lld.mbr_sa = atchan->sconfig.src_addr;
			desc->lld.mbr_da = buf_addr + i * period_len;
		} else {
			desc->lld.mbr_sa = buf_addr + i * period_len;
			desc->lld.mbr_da = atchan->sconfig.dst_addr;
		}
		desc->lld.mbr_cfg = atchan->cfg;
		desc->lld.mbr_ubc = AT_XDMAC_MBR_UBC_NDV1
			| AT_XDMAC_MBR_UBC_NDEN
			| AT_XDMAC_MBR_UBC_NSEN
			| period_len >> at_xdmac_get_dwidth(desc->lld.mbr_cfg);

		dev_dbg(chan2dev(chan),
			 "%s: lld: mbr_sa=%pad, mbr_da=%pad, mbr_ubc=0x%08x\n",
			 __func__, &desc->lld.mbr_sa, &desc->lld.mbr_da, desc->lld.mbr_ubc);

		/* Chain lld. */
		if (prev)
			at_xdmac_queue_desc(chan, prev, desc);

		prev = desc;
		if (!first)
			first = desc;

		dev_dbg(chan2dev(chan), "%s: add desc 0x%p to descs_list 0x%p\n",
			 __func__, desc, first);
		list_add_tail(&desc->desc_node, &first->descs_list);
	}

	at_xdmac_queue_desc(chan, prev, first);
	first->tx_dma_desc.flags = flags;
	first->xfer_size = buf_len;
	first->direction = direction;

	return &first->tx_dma_desc;
}

static inline u32 at_xdmac_align_width(struct dma_chan *chan, dma_addr_t addr)
{
	u32 width;

	/*
	 * Check address alignment to select the greater data width we
	 * can use.
	 *
	 * Some XDMAC implementations don't provide dword transfer, in
	 * this case selecting dword has the same behavior as
	 * selecting word transfers.
	 */
	if (!(addr & 7)) {
		width = AT_XDMAC_CC_DWIDTH_DWORD;
		dev_dbg(chan2dev(chan), "%s: dwidth: double word\n", __func__);
	} else if (!(addr & 3)) {
		width = AT_XDMAC_CC_DWIDTH_WORD;
		dev_dbg(chan2dev(chan), "%s: dwidth: word\n", __func__);
	} else if (!(addr & 1)) {
		width = AT_XDMAC_CC_DWIDTH_HALFWORD;
		dev_dbg(chan2dev(chan), "%s: dwidth: half word\n", __func__);
	} else {
		width = AT_XDMAC_CC_DWIDTH_BYTE;
		dev_dbg(chan2dev(chan), "%s: dwidth: byte\n", __func__);
	}

	return width;
}

static struct at_xdmac_desc *
at_xdmac_interleaved_queue_desc(struct dma_chan *chan,
				struct at_xdmac_chan *atchan,
				struct at_xdmac_desc *prev,
				dma_addr_t src, dma_addr_t dst,
				struct dma_interleaved_template *xt,
				struct data_chunk *chunk)
{
	struct at_xdmac_desc	*desc;
	u32			dwidth;
	unsigned long		flags;
	size_t			ublen;
	/*
	 * WARNING: The channel configuration is set here since there is no
	 * dmaengine_slave_config call in this case. Moreover we don't know the
	 * direction, it involves we can't dynamically set the source and dest
	 * interface so we have to use the same one. Only interface 0 allows EBI
	 * access. Hopefully we can access DDR through both ports (at least on
	 * SAMA5D4x), so we can use the same interface for source and dest,
	 * that solves the fact we don't know the direction.
	 */
	u32			chan_cc = AT_XDMAC_CC_DIF(0)
					| AT_XDMAC_CC_SIF(0)
					| AT_XDMAC_CC_MBSIZE_SIXTEEN
					| AT_XDMAC_CC_TYPE_MEM_TRAN;

	dwidth = at_xdmac_align_width(chan, src | dst | chunk->size);
	if (chunk->size >= (AT_XDMAC_MBR_UBC_UBLEN_MAX << dwidth)) {
		dev_dbg(chan2dev(chan),
			"%s: chunk too big (%d, max size %lu)...\n",
			__func__, chunk->size,
			AT_XDMAC_MBR_UBC_UBLEN_MAX << dwidth);
		return NULL;
	}

	if (prev)
		dev_dbg(chan2dev(chan),
			"Adding items at the end of desc 0x%p\n", prev);

	if (xt->src_inc) {
		if (xt->src_sgl)
			chan_cc |=  AT_XDMAC_CC_SAM_UBS_AM;
		else
			chan_cc |=  AT_XDMAC_CC_SAM_INCREMENTED_AM;
	}

	if (xt->dst_inc) {
		if (xt->dst_sgl)
			chan_cc |=  AT_XDMAC_CC_DAM_UBS_AM;
		else
			chan_cc |=  AT_XDMAC_CC_DAM_INCREMENTED_AM;
	}

	spin_lock_irqsave(&atchan->lock, flags);
	desc = at_xdmac_get_desc(atchan);
	spin_unlock_irqrestore(&atchan->lock, flags);
	if (!desc) {
		dev_err(chan2dev(chan), "can't get descriptor\n");
		return NULL;
	}

	chan_cc |= AT_XDMAC_CC_DWIDTH(dwidth);

	ublen = chunk->size >> dwidth;

	desc->lld.mbr_sa = src;
	desc->lld.mbr_da = dst;
	desc->lld.mbr_sus = dmaengine_get_src_icg(xt, chunk);
	desc->lld.mbr_dus = dmaengine_get_dst_icg(xt, chunk);

	desc->lld.mbr_ubc = AT_XDMAC_MBR_UBC_NDV3
		| AT_XDMAC_MBR_UBC_NDEN
		| AT_XDMAC_MBR_UBC_NSEN
		| ublen;
	desc->lld.mbr_cfg = chan_cc;

	dev_dbg(chan2dev(chan),
		"%s: lld: mbr_sa=%pad, mbr_da=%pad, mbr_ubc=0x%08x, mbr_cfg=0x%08x\n",
		__func__, &desc->lld.mbr_sa, &desc->lld.mbr_da,
		desc->lld.mbr_ubc, desc->lld.mbr_cfg);

	/* Chain lld. */
	if (prev)
		at_xdmac_queue_desc(chan, prev, desc);

	return desc;
}

static struct dma_async_tx_descriptor *
at_xdmac_prep_interleaved(struct dma_chan *chan,
			  struct dma_interleaved_template *xt,
			  unsigned long flags)
{
	struct at_xdmac_chan	*atchan = to_at_xdmac_chan(chan);
	struct at_xdmac_desc	*prev = NULL, *first = NULL;
	dma_addr_t		dst_addr, src_addr;
	size_t			src_skip = 0, dst_skip = 0, len = 0;
	struct data_chunk	*chunk;
	int			i;

	if (!xt || !xt->numf || (xt->dir != DMA_MEM_TO_MEM))
<<<<<<< HEAD
		return NULL;

	/*
	 * TODO: Handle the case where we have to repeat a chain of
	 * descriptors...
	 */
	if ((xt->numf > 1) && (xt->frame_size > 1))
=======
>>>>>>> 06a691e6
		return NULL;

	/*
	 * TODO: Handle the case where we have to repeat a chain of
	 * descriptors...
	 */
	if ((xt->numf > 1) && (xt->frame_size > 1))
		return NULL;

	dev_dbg(chan2dev(chan), "%s: src=%pad, dest=%pad, numf=%d, frame_size=%d, flags=0x%lx\n",
		__func__, &xt->src_start, &xt->dst_start,	xt->numf,
		xt->frame_size, flags);

	src_addr = xt->src_start;
	dst_addr = xt->dst_start;

	if (xt->numf > 1) {
		first = at_xdmac_interleaved_queue_desc(chan, atchan,
							NULL,
							src_addr, dst_addr,
							xt, xt->sgl);
		for (i = 0; i < xt->numf; i++)
			at_xdmac_increment_block_count(chan, first);

		dev_dbg(chan2dev(chan), "%s: add desc 0x%p to descs_list 0x%p\n",
			__func__, first, first);
		list_add_tail(&first->desc_node, &first->descs_list);
	} else {
		for (i = 0; i < xt->frame_size; i++) {
			size_t src_icg = 0, dst_icg = 0;
			struct at_xdmac_desc *desc;

			chunk = xt->sgl + i;

			dst_icg = dmaengine_get_dst_icg(xt, chunk);
			src_icg = dmaengine_get_src_icg(xt, chunk);

			src_skip = chunk->size + src_icg;
			dst_skip = chunk->size + dst_icg;

			dev_dbg(chan2dev(chan),
				"%s: chunk size=%d, src icg=%d, dst icg=%d\n",
				__func__, chunk->size, src_icg, dst_icg);

			desc = at_xdmac_interleaved_queue_desc(chan, atchan,
							       prev,
							       src_addr, dst_addr,
							       xt, chunk);
			if (!desc) {
				list_splice_init(&first->descs_list,
						 &atchan->free_descs_list);
				return NULL;
			}

			if (!first)
				first = desc;

			dev_dbg(chan2dev(chan), "%s: add desc 0x%p to descs_list 0x%p\n",
				__func__, desc, first);
			list_add_tail(&desc->desc_node, &first->descs_list);

			if (xt->src_sgl)
				src_addr += src_skip;

			if (xt->dst_sgl)
				dst_addr += dst_skip;

			len += chunk->size;
			prev = desc;
		}
	}

	first->tx_dma_desc.cookie = -EBUSY;
	first->tx_dma_desc.flags = flags;
	first->xfer_size = len;

	return &first->tx_dma_desc;
}

static struct dma_async_tx_descriptor *
at_xdmac_prep_dma_memcpy(struct dma_chan *chan, dma_addr_t dest, dma_addr_t src,
			 size_t len, unsigned long flags)
{
	struct at_xdmac_chan	*atchan = to_at_xdmac_chan(chan);
	struct at_xdmac_desc	*first = NULL, *prev = NULL;
	size_t			remaining_size = len, xfer_size = 0, ublen;
	dma_addr_t		src_addr = src, dst_addr = dest;
	u32			dwidth;
	/*
	 * WARNING: We don't know the direction, it involves we can't
	 * dynamically set the source and dest interface so we have to use the
	 * same one. Only interface 0 allows EBI access. Hopefully we can
	 * access DDR through both ports (at least on SAMA5D4x), so we can use
	 * the same interface for source and dest, that solves the fact we
	 * don't know the direction.
	 */
	u32			chan_cc = AT_XDMAC_CC_DAM_INCREMENTED_AM
					| AT_XDMAC_CC_SAM_INCREMENTED_AM
					| AT_XDMAC_CC_DIF(0)
					| AT_XDMAC_CC_SIF(0)
					| AT_XDMAC_CC_MBSIZE_SIXTEEN
					| AT_XDMAC_CC_TYPE_MEM_TRAN;
	unsigned long		irqflags;

	dev_dbg(chan2dev(chan), "%s: src=%pad, dest=%pad, len=%zd, flags=0x%lx\n",
		__func__, &src, &dest, len, flags);

	if (unlikely(!len))
		return NULL;

	dwidth = at_xdmac_align_width(chan, src_addr | dst_addr);

	/* Prepare descriptors. */
	while (remaining_size) {
		struct at_xdmac_desc	*desc = NULL;

		dev_dbg(chan2dev(chan), "%s: remaining_size=%zu\n", __func__, remaining_size);

		spin_lock_irqsave(&atchan->lock, irqflags);
		desc = at_xdmac_get_desc(atchan);
		spin_unlock_irqrestore(&atchan->lock, irqflags);
		if (!desc) {
			dev_err(chan2dev(chan), "can't get descriptor\n");
			if (first)
				list_splice_init(&first->descs_list, &atchan->free_descs_list);
			return NULL;
		}

		/* Update src and dest addresses. */
		src_addr += xfer_size;
		dst_addr += xfer_size;

		if (remaining_size >= AT_XDMAC_MBR_UBC_UBLEN_MAX << dwidth)
			xfer_size = AT_XDMAC_MBR_UBC_UBLEN_MAX << dwidth;
		else
			xfer_size = remaining_size;

		dev_dbg(chan2dev(chan), "%s: xfer_size=%zu\n", __func__, xfer_size);

		/* Check remaining length and change data width if needed. */
		dwidth = at_xdmac_align_width(chan,
					      src_addr | dst_addr | xfer_size);
		chan_cc |= AT_XDMAC_CC_DWIDTH(dwidth);

		ublen = xfer_size >> dwidth;
		remaining_size -= xfer_size;

		desc->lld.mbr_sa = src_addr;
		desc->lld.mbr_da = dst_addr;
		desc->lld.mbr_ubc = AT_XDMAC_MBR_UBC_NDV2
			| AT_XDMAC_MBR_UBC_NDEN
			| AT_XDMAC_MBR_UBC_NSEN
			| ublen;
		desc->lld.mbr_cfg = chan_cc;

		dev_dbg(chan2dev(chan),
			 "%s: lld: mbr_sa=%pad, mbr_da=%pad, mbr_ubc=0x%08x, mbr_cfg=0x%08x\n",
			 __func__, &desc->lld.mbr_sa, &desc->lld.mbr_da, desc->lld.mbr_ubc, desc->lld.mbr_cfg);

		/* Chain lld. */
		if (prev)
			at_xdmac_queue_desc(chan, prev, desc);

		prev = desc;
		if (!first)
			first = desc;

		dev_dbg(chan2dev(chan), "%s: add desc 0x%p to descs_list 0x%p\n",
			 __func__, desc, first);
		list_add_tail(&desc->desc_node, &first->descs_list);
	}

	first->tx_dma_desc.flags = flags;
	first->xfer_size = len;

	return &first->tx_dma_desc;
}

static struct at_xdmac_desc *at_xdmac_memset_create_desc(struct dma_chan *chan,
							 struct at_xdmac_chan *atchan,
							 dma_addr_t dst_addr,
							 size_t len,
							 int value)
{
	struct at_xdmac_desc	*desc;
	unsigned long		flags;
	size_t			ublen;
	u32			dwidth;
	/*
	 * WARNING: The channel configuration is set here since there is no
	 * dmaengine_slave_config call in this case. Moreover we don't know the
	 * direction, it involves we can't dynamically set the source and dest
	 * interface so we have to use the same one. Only interface 0 allows EBI
	 * access. Hopefully we can access DDR through both ports (at least on
	 * SAMA5D4x), so we can use the same interface for source and dest,
	 * that solves the fact we don't know the direction.
	 */
	u32			chan_cc = AT_XDMAC_CC_DAM_UBS_AM
					| AT_XDMAC_CC_SAM_INCREMENTED_AM
					| AT_XDMAC_CC_DIF(0)
					| AT_XDMAC_CC_SIF(0)
					| AT_XDMAC_CC_MBSIZE_SIXTEEN
					| AT_XDMAC_CC_MEMSET_HW_MODE
					| AT_XDMAC_CC_TYPE_MEM_TRAN;

	dwidth = at_xdmac_align_width(chan, dst_addr);

	if (len >= (AT_XDMAC_MBR_UBC_UBLEN_MAX << dwidth)) {
		dev_err(chan2dev(chan),
			"%s: Transfer too large, aborting...\n",
			__func__);
		return NULL;
	}

	spin_lock_irqsave(&atchan->lock, flags);
	desc = at_xdmac_get_desc(atchan);
	spin_unlock_irqrestore(&atchan->lock, flags);
	if (!desc) {
		dev_err(chan2dev(chan), "can't get descriptor\n");
		return NULL;
	}

	chan_cc |= AT_XDMAC_CC_DWIDTH(dwidth);

	ublen = len >> dwidth;

	desc->lld.mbr_da = dst_addr;
	desc->lld.mbr_ds = value;
	desc->lld.mbr_ubc = AT_XDMAC_MBR_UBC_NDV3
		| AT_XDMAC_MBR_UBC_NDEN
		| AT_XDMAC_MBR_UBC_NSEN
		| ublen;
	desc->lld.mbr_cfg = chan_cc;

	dev_dbg(chan2dev(chan),
		"%s: lld: mbr_da=%pad, mbr_ds=%pad, mbr_ubc=0x%08x, mbr_cfg=0x%08x\n",
		__func__, &desc->lld.mbr_da, &desc->lld.mbr_ds, desc->lld.mbr_ubc,
		desc->lld.mbr_cfg);

	return desc;
}

struct dma_async_tx_descriptor *
at_xdmac_prep_dma_memset(struct dma_chan *chan, dma_addr_t dest, int value,
			 size_t len, unsigned long flags)
{
	struct at_xdmac_chan	*atchan = to_at_xdmac_chan(chan);
	struct at_xdmac_desc	*desc;

	dev_dbg(chan2dev(chan), "%s: dest=%pad, len=%d, pattern=0x%x, flags=0x%lx\n",
		__func__, &dest, len, value, flags);

	if (unlikely(!len))
		return NULL;

	desc = at_xdmac_memset_create_desc(chan, atchan, dest, len, value);
	list_add_tail(&desc->desc_node, &desc->descs_list);

	desc->tx_dma_desc.cookie = -EBUSY;
	desc->tx_dma_desc.flags = flags;
	desc->xfer_size = len;

	return &desc->tx_dma_desc;
}

static struct dma_async_tx_descriptor *
at_xdmac_prep_dma_memset_sg(struct dma_chan *chan, struct scatterlist *sgl,
			    unsigned int sg_len, int value,
			    unsigned long flags)
{
	struct at_xdmac_chan	*atchan = to_at_xdmac_chan(chan);
	struct at_xdmac_desc	*desc, *pdesc = NULL,
				*ppdesc = NULL, *first = NULL;
	struct scatterlist	*sg, *psg = NULL, *ppsg = NULL;
	size_t			stride = 0, pstride = 0, len = 0;
	int			i;

	if (!sgl)
		return NULL;

	dev_dbg(chan2dev(chan), "%s: sg_len=%d, value=0x%x, flags=0x%lx\n",
		__func__, sg_len, value, flags);

	/* Prepare descriptors. */
	for_each_sg(sgl, sg, sg_len, i) {
		dev_dbg(chan2dev(chan), "%s: dest=%pad, len=%d, pattern=0x%x, flags=0x%lx\n",
			__func__, &sg_dma_address(sg), sg_dma_len(sg),
			value, flags);
		desc = at_xdmac_memset_create_desc(chan, atchan,
						   sg_dma_address(sg),
						   sg_dma_len(sg),
						   value);
		if (!desc && first)
			list_splice_init(&first->descs_list,
					 &atchan->free_descs_list);

		if (!first)
			first = desc;

		/* Update our strides */
		pstride = stride;
		if (psg)
			stride = sg_dma_address(sg) -
				(sg_dma_address(psg) + sg_dma_len(psg));

		/*
		 * The scatterlist API gives us only the address and
		 * length of each elements.
		 *
		 * Unfortunately, we don't have the stride, which we
		 * will need to compute.
		 *
		 * That make us end up in a situation like this one:
		 *    len    stride    len    stride    len
		 * +-------+        +-------+        +-------+
		 * |  N-2  |        |  N-1  |        |   N   |
		 * +-------+        +-------+        +-------+
		 *
		 * We need all these three elements (N-2, N-1 and N)
		 * to actually take the decision on whether we need to
		 * queue N-1 or reuse N-2.
		 *
		 * We will only consider N if it is the last element.
		 */
		if (ppdesc && pdesc) {
			if ((stride == pstride) &&
			    (sg_dma_len(ppsg) == sg_dma_len(psg))) {
				dev_dbg(chan2dev(chan),
					"%s: desc 0x%p can be merged with desc 0x%p\n",
					__func__, pdesc, ppdesc);

				/*
				 * Increment the block count of the
				 * N-2 descriptor
				 */
				at_xdmac_increment_block_count(chan, ppdesc);
				ppdesc->lld.mbr_dus = stride;

				/*
				 * Put back the N-1 descriptor in the
				 * free descriptor list
				 */
				list_add_tail(&pdesc->desc_node,
					      &atchan->free_descs_list);

				/*
				 * Make our N-1 descriptor pointer
				 * point to the N-2 since they were
				 * actually merged.
				 */
				pdesc = ppdesc;

			/*
			 * Rule out the case where we don't have
			 * pstride computed yet (our second sg
			 * element)
			 *
			 * We also want to catch the case where there
			 * would be a negative stride,
			 */
			} else if (pstride ||
				   sg_dma_address(sg) < sg_dma_address(psg)) {
				/*
				 * Queue the N-1 descriptor after the
				 * N-2
				 */
				at_xdmac_queue_desc(chan, ppdesc, pdesc);

				/*
				 * Add the N-1 descriptor to the list
				 * of the descriptors used for this
				 * transfer
				 */
				list_add_tail(&desc->desc_node,
					      &first->descs_list);
				dev_dbg(chan2dev(chan),
					"%s: add desc 0x%p to descs_list 0x%p\n",
					__func__, desc, first);
			}
		}

		/*
		 * If we are the last element, just see if we have the
		 * same size than the previous element.
		 *
		 * If so, we can merge it with the previous descriptor
		 * since we don't care about the stride anymore.
		 */
		if ((i == (sg_len - 1)) &&
		    sg_dma_len(ppsg) == sg_dma_len(psg)) {
			dev_dbg(chan2dev(chan),
				"%s: desc 0x%p can be merged with desc 0x%p\n",
				__func__, desc, pdesc);

			/*
			 * Increment the block count of the N-1
			 * descriptor
			 */
			at_xdmac_increment_block_count(chan, pdesc);
			pdesc->lld.mbr_dus = stride;

			/*
			 * Put back the N descriptor in the free
			 * descriptor list
			 */
			list_add_tail(&desc->desc_node,
				      &atchan->free_descs_list);
		}

		/* Update our descriptors */
		ppdesc = pdesc;
		pdesc = desc;

		/* Update our scatter pointers */
		ppsg = psg;
		psg = sg;

		len += sg_dma_len(sg);
	}

	first->tx_dma_desc.cookie = -EBUSY;
	first->tx_dma_desc.flags = flags;
	first->xfer_size = len;

	return &first->tx_dma_desc;
}

static enum dma_status
at_xdmac_tx_status(struct dma_chan *chan, dma_cookie_t cookie,
		struct dma_tx_state *txstate)
{
	struct at_xdmac_chan	*atchan = to_at_xdmac_chan(chan);
	struct at_xdmac		*atxdmac = to_at_xdmac(atchan->chan.device);
	struct at_xdmac_desc	*desc, *_desc;
	struct list_head	*descs_list;
	enum dma_status		ret;
	int			residue;
	u32			cur_nda, mask, value;
	u8			dwidth = 0;
	unsigned long		flags;

	ret = dma_cookie_status(chan, cookie, txstate);
	if (ret == DMA_COMPLETE)
		return ret;

	if (!txstate)
		return ret;

	spin_lock_irqsave(&atchan->lock, flags);

	desc = list_first_entry(&atchan->xfers_list, struct at_xdmac_desc, xfer_node);

	/*
	 * If the transfer has not been started yet, don't need to compute the
	 * residue, it's the transfer length.
	 */
	if (!desc->active_xfer) {
		dma_set_residue(txstate, desc->xfer_size);
		goto spin_unlock;
	}

	residue = desc->xfer_size;
	/*
	 * Flush FIFO: only relevant when the transfer is source peripheral
	 * synchronized.
	 */
	mask = AT_XDMAC_CC_TYPE | AT_XDMAC_CC_DSYNC;
	value = AT_XDMAC_CC_TYPE_PER_TRAN | AT_XDMAC_CC_DSYNC_PER2MEM;
	if ((desc->lld.mbr_cfg & mask) == value) {
		at_xdmac_write(atxdmac, AT_XDMAC_GSWF, atchan->mask);
		while (!(at_xdmac_chan_read(atchan, AT_XDMAC_CIS) & AT_XDMAC_CIS_FIS))
			cpu_relax();
	}

	cur_nda = at_xdmac_chan_read(atchan, AT_XDMAC_CNDA) & 0xfffffffc;
	/*
	 * Remove size of all microblocks already transferred and the current
	 * one. Then add the remaining size to transfer of the current
	 * microblock.
	 */
	descs_list = &desc->descs_list;
	list_for_each_entry_safe(desc, _desc, descs_list, desc_node) {
		dwidth = at_xdmac_get_dwidth(desc->lld.mbr_cfg);
		residue -= (desc->lld.mbr_ubc & 0xffffff) << dwidth;
		if ((desc->lld.mbr_nda & 0xfffffffc) == cur_nda)
			break;
	}
	residue += at_xdmac_chan_read(atchan, AT_XDMAC_CUBC) << dwidth;

	dma_set_residue(txstate, residue);

	dev_dbg(chan2dev(chan),
		 "%s: desc=0x%p, tx_dma_desc.phys=%pad, tx_status=%d, cookie=%d, residue=%d\n",
		 __func__, desc, &desc->tx_dma_desc.phys, ret, cookie, residue);

spin_unlock:
	spin_unlock_irqrestore(&atchan->lock, flags);
	return ret;
}

/* Call must be protected by lock. */
static void at_xdmac_remove_xfer(struct at_xdmac_chan *atchan,
				    struct at_xdmac_desc *desc)
{
	dev_dbg(chan2dev(&atchan->chan), "%s: desc 0x%p\n", __func__, desc);

	/*
	 * Remove the transfer from the transfer list then move the transfer
	 * descriptors into the free descriptors list.
	 */
	list_del(&desc->xfer_node);
	list_splice_init(&desc->descs_list, &atchan->free_descs_list);
}

static void at_xdmac_advance_work(struct at_xdmac_chan *atchan)
{
	struct at_xdmac_desc	*desc;
	unsigned long		flags;

	spin_lock_irqsave(&atchan->lock, flags);

	/*
	 * If channel is enabled, do nothing, advance_work will be triggered
	 * after the interruption.
	 */
	if (!at_xdmac_chan_is_enabled(atchan) && !list_empty(&atchan->xfers_list)) {
		desc = list_first_entry(&atchan->xfers_list,
					struct at_xdmac_desc,
					xfer_node);
		dev_vdbg(chan2dev(&atchan->chan), "%s: desc 0x%p\n", __func__, desc);
		if (!desc->active_xfer)
			at_xdmac_start_xfer(atchan, desc);
	}

	spin_unlock_irqrestore(&atchan->lock, flags);
}

static void at_xdmac_handle_cyclic(struct at_xdmac_chan *atchan)
{
	struct at_xdmac_desc		*desc;
	struct dma_async_tx_descriptor	*txd;

	desc = list_first_entry(&atchan->xfers_list, struct at_xdmac_desc, xfer_node);
	txd = &desc->tx_dma_desc;

	if (txd->callback && (txd->flags & DMA_PREP_INTERRUPT))
		txd->callback(txd->callback_param);
}

static void at_xdmac_tasklet(unsigned long data)
{
	struct at_xdmac_chan	*atchan = (struct at_xdmac_chan *)data;
	struct at_xdmac_desc	*desc;
	u32			error_mask;

	dev_dbg(chan2dev(&atchan->chan), "%s: status=0x%08lx\n",
		 __func__, atchan->status);

	error_mask = AT_XDMAC_CIS_RBEIS
		     | AT_XDMAC_CIS_WBEIS
		     | AT_XDMAC_CIS_ROIS;

	if (at_xdmac_chan_is_cyclic(atchan)) {
		at_xdmac_handle_cyclic(atchan);
	} else if ((atchan->status & AT_XDMAC_CIS_LIS)
		   || (atchan->status & error_mask)) {
		struct dma_async_tx_descriptor  *txd;

		if (atchan->status & AT_XDMAC_CIS_RBEIS)
			dev_err(chan2dev(&atchan->chan), "read bus error!!!");
		if (atchan->status & AT_XDMAC_CIS_WBEIS)
			dev_err(chan2dev(&atchan->chan), "write bus error!!!");
		if (atchan->status & AT_XDMAC_CIS_ROIS)
			dev_err(chan2dev(&atchan->chan), "request overflow error!!!");

		spin_lock_bh(&atchan->lock);
		desc = list_first_entry(&atchan->xfers_list,
					struct at_xdmac_desc,
					xfer_node);
		dev_vdbg(chan2dev(&atchan->chan), "%s: desc 0x%p\n", __func__, desc);
		BUG_ON(!desc->active_xfer);

		txd = &desc->tx_dma_desc;

		at_xdmac_remove_xfer(atchan, desc);
		spin_unlock_bh(&atchan->lock);

		if (!at_xdmac_chan_is_cyclic(atchan)) {
			dma_cookie_complete(txd);
			if (txd->callback && (txd->flags & DMA_PREP_INTERRUPT))
				txd->callback(txd->callback_param);
		}

		dma_run_dependencies(txd);

		at_xdmac_advance_work(atchan);
	}
}

static irqreturn_t at_xdmac_interrupt(int irq, void *dev_id)
{
	struct at_xdmac		*atxdmac = (struct at_xdmac *)dev_id;
	struct at_xdmac_chan	*atchan;
	u32			imr, status, pending;
	u32			chan_imr, chan_status;
	int			i, ret = IRQ_NONE;

	do {
		imr = at_xdmac_read(atxdmac, AT_XDMAC_GIM);
		status = at_xdmac_read(atxdmac, AT_XDMAC_GIS);
		pending = status & imr;

		dev_vdbg(atxdmac->dma.dev,
			 "%s: status=0x%08x, imr=0x%08x, pending=0x%08x\n",
			 __func__, status, imr, pending);

		if (!pending)
			break;

		/* We have to find which channel has generated the interrupt. */
		for (i = 0; i < atxdmac->dma.chancnt; i++) {
			if (!((1 << i) & pending))
				continue;

			atchan = &atxdmac->chan[i];
			chan_imr = at_xdmac_chan_read(atchan, AT_XDMAC_CIM);
			chan_status = at_xdmac_chan_read(atchan, AT_XDMAC_CIS);
			atchan->status = chan_status & chan_imr;
			dev_vdbg(atxdmac->dma.dev,
				 "%s: chan%d: imr=0x%x, status=0x%x\n",
				 __func__, i, chan_imr, chan_status);
			dev_vdbg(chan2dev(&atchan->chan),
				 "%s: CC=0x%08x CNDA=0x%08x, CNDC=0x%08x, CSA=0x%08x, CDA=0x%08x, CUBC=0x%08x\n",
				 __func__,
				 at_xdmac_chan_read(atchan, AT_XDMAC_CC),
				 at_xdmac_chan_read(atchan, AT_XDMAC_CNDA),
				 at_xdmac_chan_read(atchan, AT_XDMAC_CNDC),
				 at_xdmac_chan_read(atchan, AT_XDMAC_CSA),
				 at_xdmac_chan_read(atchan, AT_XDMAC_CDA),
				 at_xdmac_chan_read(atchan, AT_XDMAC_CUBC));

			if (atchan->status & (AT_XDMAC_CIS_RBEIS | AT_XDMAC_CIS_WBEIS))
				at_xdmac_write(atxdmac, AT_XDMAC_GD, atchan->mask);

			tasklet_schedule(&atchan->tasklet);
			ret = IRQ_HANDLED;
		}

	} while (pending);

	return ret;
}

static void at_xdmac_issue_pending(struct dma_chan *chan)
{
	struct at_xdmac_chan *atchan = to_at_xdmac_chan(chan);

	dev_dbg(chan2dev(&atchan->chan), "%s\n", __func__);

	if (!at_xdmac_chan_is_cyclic(atchan))
		at_xdmac_advance_work(atchan);

	return;
}

static int at_xdmac_device_config(struct dma_chan *chan,
				  struct dma_slave_config *config)
{
	struct at_xdmac_chan	*atchan = to_at_xdmac_chan(chan);
	int ret;
	unsigned long		flags;

	dev_dbg(chan2dev(chan), "%s\n", __func__);

	spin_lock_irqsave(&atchan->lock, flags);
	ret = at_xdmac_set_slave_config(chan, config);
	spin_unlock_irqrestore(&atchan->lock, flags);

	return ret;
}

static int at_xdmac_device_pause(struct dma_chan *chan)
{
	struct at_xdmac_chan	*atchan = to_at_xdmac_chan(chan);
	struct at_xdmac		*atxdmac = to_at_xdmac(atchan->chan.device);
	unsigned long		flags;

	dev_dbg(chan2dev(chan), "%s\n", __func__);

	if (test_and_set_bit(AT_XDMAC_CHAN_IS_PAUSED, &atchan->status))
		return 0;

	spin_lock_irqsave(&atchan->lock, flags);
	at_xdmac_write(atxdmac, AT_XDMAC_GRWS, atchan->mask);
	while (at_xdmac_chan_read(atchan, AT_XDMAC_CC)
	       & (AT_XDMAC_CC_WRIP | AT_XDMAC_CC_RDIP))
		cpu_relax();
	spin_unlock_irqrestore(&atchan->lock, flags);

	return 0;
}

static int at_xdmac_device_resume(struct dma_chan *chan)
{
	struct at_xdmac_chan	*atchan = to_at_xdmac_chan(chan);
	struct at_xdmac		*atxdmac = to_at_xdmac(atchan->chan.device);
	unsigned long		flags;

	dev_dbg(chan2dev(chan), "%s\n", __func__);

	spin_lock_irqsave(&atchan->lock, flags);
	if (!at_xdmac_chan_is_paused(atchan)) {
		spin_unlock_irqrestore(&atchan->lock, flags);
		return 0;
	}

	at_xdmac_write(atxdmac, AT_XDMAC_GRWR, atchan->mask);
	clear_bit(AT_XDMAC_CHAN_IS_PAUSED, &atchan->status);
	spin_unlock_irqrestore(&atchan->lock, flags);

	return 0;
}

static int at_xdmac_device_terminate_all(struct dma_chan *chan)
{
	struct at_xdmac_desc	*desc, *_desc;
	struct at_xdmac_chan	*atchan = to_at_xdmac_chan(chan);
	struct at_xdmac		*atxdmac = to_at_xdmac(atchan->chan.device);
	unsigned long		flags;

	dev_dbg(chan2dev(chan), "%s\n", __func__);

	spin_lock_irqsave(&atchan->lock, flags);
	at_xdmac_write(atxdmac, AT_XDMAC_GD, atchan->mask);
	while (at_xdmac_read(atxdmac, AT_XDMAC_GS) & atchan->mask)
		cpu_relax();

	/* Cancel all pending transfers. */
	list_for_each_entry_safe(desc, _desc, &atchan->xfers_list, xfer_node)
		at_xdmac_remove_xfer(atchan, desc);

	clear_bit(AT_XDMAC_CHAN_IS_CYCLIC, &atchan->status);
	spin_unlock_irqrestore(&atchan->lock, flags);

	return 0;
}

static int at_xdmac_alloc_chan_resources(struct dma_chan *chan)
{
	struct at_xdmac_chan	*atchan = to_at_xdmac_chan(chan);
	struct at_xdmac_desc	*desc;
	int			i;
	unsigned long		flags;

	spin_lock_irqsave(&atchan->lock, flags);

	if (at_xdmac_chan_is_enabled(atchan)) {
		dev_err(chan2dev(chan),
			"can't allocate channel resources (channel enabled)\n");
		i = -EIO;
		goto spin_unlock;
	}

	if (!list_empty(&atchan->free_descs_list)) {
		dev_err(chan2dev(chan),
			"can't allocate channel resources (channel not free from a previous use)\n");
		i = -EIO;
		goto spin_unlock;
	}

	for (i = 0; i < init_nr_desc_per_channel; i++) {
		desc = at_xdmac_alloc_desc(chan, GFP_ATOMIC);
		if (!desc) {
			dev_warn(chan2dev(chan),
				"only %d descriptors have been allocated\n", i);
			break;
		}
		list_add_tail(&desc->desc_node, &atchan->free_descs_list);
	}

	dma_cookie_init(chan);

	dev_dbg(chan2dev(chan), "%s: allocated %d descriptors\n", __func__, i);

spin_unlock:
	spin_unlock_irqrestore(&atchan->lock, flags);
	return i;
}

static void at_xdmac_free_chan_resources(struct dma_chan *chan)
{
	struct at_xdmac_chan	*atchan = to_at_xdmac_chan(chan);
	struct at_xdmac		*atxdmac = to_at_xdmac(chan->device);
	struct at_xdmac_desc	*desc, *_desc;

	list_for_each_entry_safe(desc, _desc, &atchan->free_descs_list, desc_node) {
		dev_dbg(chan2dev(chan), "%s: freeing descriptor %p\n", __func__, desc);
		list_del(&desc->desc_node);
		dma_pool_free(atxdmac->at_xdmac_desc_pool, desc, desc->tx_dma_desc.phys);
	}

	return;
}

#ifdef CONFIG_PM
static int atmel_xdmac_prepare(struct device *dev)
{
	struct platform_device	*pdev = to_platform_device(dev);
	struct at_xdmac		*atxdmac = platform_get_drvdata(pdev);
	struct dma_chan		*chan, *_chan;

	list_for_each_entry_safe(chan, _chan, &atxdmac->dma.channels, device_node) {
		struct at_xdmac_chan	*atchan = to_at_xdmac_chan(chan);

		/* Wait for transfer completion, except in cyclic case. */
		if (at_xdmac_chan_is_enabled(atchan) && !at_xdmac_chan_is_cyclic(atchan))
			return -EAGAIN;
	}
	return 0;
}
#else
#	define atmel_xdmac_prepare NULL
#endif

#ifdef CONFIG_PM_SLEEP
static int atmel_xdmac_suspend(struct device *dev)
{
	struct platform_device	*pdev = to_platform_device(dev);
	struct at_xdmac		*atxdmac = platform_get_drvdata(pdev);
	struct dma_chan		*chan, *_chan;

	list_for_each_entry_safe(chan, _chan, &atxdmac->dma.channels, device_node) {
		struct at_xdmac_chan	*atchan = to_at_xdmac_chan(chan);

		atchan->save_cc = at_xdmac_chan_read(atchan, AT_XDMAC_CC);
		if (at_xdmac_chan_is_cyclic(atchan)) {
			if (!at_xdmac_chan_is_paused(atchan))
				at_xdmac_device_pause(chan);
			atchan->save_cim = at_xdmac_chan_read(atchan, AT_XDMAC_CIM);
			atchan->save_cnda = at_xdmac_chan_read(atchan, AT_XDMAC_CNDA);
			atchan->save_cndc = at_xdmac_chan_read(atchan, AT_XDMAC_CNDC);
		}
	}
	atxdmac->save_gim = at_xdmac_read(atxdmac, AT_XDMAC_GIM);

	at_xdmac_off(atxdmac);
	clk_disable_unprepare(atxdmac->clk);
	return 0;
}

static int atmel_xdmac_resume(struct device *dev)
{
	struct platform_device	*pdev = to_platform_device(dev);
	struct at_xdmac		*atxdmac = platform_get_drvdata(pdev);
	struct at_xdmac_chan	*atchan;
	struct dma_chan		*chan, *_chan;
	int			i;

	clk_prepare_enable(atxdmac->clk);

	/* Clear pending interrupts. */
	for (i = 0; i < atxdmac->dma.chancnt; i++) {
		atchan = &atxdmac->chan[i];
		while (at_xdmac_chan_read(atchan, AT_XDMAC_CIS))
			cpu_relax();
	}

	at_xdmac_write(atxdmac, AT_XDMAC_GIE, atxdmac->save_gim);
	at_xdmac_write(atxdmac, AT_XDMAC_GE, atxdmac->save_gs);
	list_for_each_entry_safe(chan, _chan, &atxdmac->dma.channels, device_node) {
		atchan = to_at_xdmac_chan(chan);
		at_xdmac_chan_write(atchan, AT_XDMAC_CC, atchan->save_cc);
		if (at_xdmac_chan_is_cyclic(atchan)) {
			at_xdmac_chan_write(atchan, AT_XDMAC_CNDA, atchan->save_cnda);
			at_xdmac_chan_write(atchan, AT_XDMAC_CNDC, atchan->save_cndc);
			at_xdmac_chan_write(atchan, AT_XDMAC_CIE, atchan->save_cim);
			wmb();
			at_xdmac_write(atxdmac, AT_XDMAC_GE, atchan->mask);
		}
	}
	return 0;
}
#endif /* CONFIG_PM_SLEEP */

static int at_xdmac_probe(struct platform_device *pdev)
{
	struct resource	*res;
	struct at_xdmac	*atxdmac;
	int		irq, size, nr_channels, i, ret;
	void __iomem	*base;
	u32		reg;

	res = platform_get_resource(pdev, IORESOURCE_MEM, 0);
	if (!res)
		return -EINVAL;

	irq = platform_get_irq(pdev, 0);
	if (irq < 0)
		return irq;

	base = devm_ioremap_resource(&pdev->dev, res);
	if (IS_ERR(base))
		return PTR_ERR(base);

	/*
	 * Read number of xdmac channels, read helper function can't be used
	 * since atxdmac is not yet allocated and we need to know the number
	 * of channels to do the allocation.
	 */
	reg = readl_relaxed(base + AT_XDMAC_GTYPE);
	nr_channels = AT_XDMAC_NB_CH(reg);
	if (nr_channels > AT_XDMAC_MAX_CHAN) {
		dev_err(&pdev->dev, "invalid number of channels (%u)\n",
			nr_channels);
		return -EINVAL;
	}

	size = sizeof(*atxdmac);
	size += nr_channels * sizeof(struct at_xdmac_chan);
	atxdmac = devm_kzalloc(&pdev->dev, size, GFP_KERNEL);
	if (!atxdmac) {
		dev_err(&pdev->dev, "can't allocate at_xdmac structure\n");
		return -ENOMEM;
	}

	atxdmac->regs = base;
	atxdmac->irq = irq;

	atxdmac->clk = devm_clk_get(&pdev->dev, "dma_clk");
	if (IS_ERR(atxdmac->clk)) {
		dev_err(&pdev->dev, "can't get dma_clk\n");
		return PTR_ERR(atxdmac->clk);
	}

	/* Do not use dev res to prevent races with tasklet */
	ret = request_irq(atxdmac->irq, at_xdmac_interrupt, 0, "at_xdmac", atxdmac);
	if (ret) {
		dev_err(&pdev->dev, "can't request irq\n");
		return ret;
	}

	ret = clk_prepare_enable(atxdmac->clk);
	if (ret) {
		dev_err(&pdev->dev, "can't prepare or enable clock\n");
		goto err_free_irq;
	}

	atxdmac->at_xdmac_desc_pool =
		dmam_pool_create(dev_name(&pdev->dev), &pdev->dev,
				sizeof(struct at_xdmac_desc), 4, 0);
	if (!atxdmac->at_xdmac_desc_pool) {
		dev_err(&pdev->dev, "no memory for descriptors dma pool\n");
		ret = -ENOMEM;
		goto err_clk_disable;
	}

	dma_cap_set(DMA_CYCLIC, atxdmac->dma.cap_mask);
	dma_cap_set(DMA_INTERLEAVE, atxdmac->dma.cap_mask);
	dma_cap_set(DMA_MEMCPY, atxdmac->dma.cap_mask);
	dma_cap_set(DMA_MEMSET, atxdmac->dma.cap_mask);
	dma_cap_set(DMA_MEMSET_SG, atxdmac->dma.cap_mask);
	dma_cap_set(DMA_SLAVE, atxdmac->dma.cap_mask);
	/*
	 * Without DMA_PRIVATE the driver is not able to allocate more than
	 * one channel, second allocation fails in private_candidate.
	 */
	dma_cap_set(DMA_PRIVATE, atxdmac->dma.cap_mask);
	atxdmac->dma.dev				= &pdev->dev;
	atxdmac->dma.device_alloc_chan_resources	= at_xdmac_alloc_chan_resources;
	atxdmac->dma.device_free_chan_resources		= at_xdmac_free_chan_resources;
	atxdmac->dma.device_tx_status			= at_xdmac_tx_status;
	atxdmac->dma.device_issue_pending		= at_xdmac_issue_pending;
	atxdmac->dma.device_prep_dma_cyclic		= at_xdmac_prep_dma_cyclic;
	atxdmac->dma.device_prep_interleaved_dma	= at_xdmac_prep_interleaved;
	atxdmac->dma.device_prep_dma_memcpy		= at_xdmac_prep_dma_memcpy;
	atxdmac->dma.device_prep_dma_memset		= at_xdmac_prep_dma_memset;
	atxdmac->dma.device_prep_dma_memset_sg		= at_xdmac_prep_dma_memset_sg;
	atxdmac->dma.device_prep_slave_sg		= at_xdmac_prep_slave_sg;
	atxdmac->dma.device_config			= at_xdmac_device_config;
	atxdmac->dma.device_pause			= at_xdmac_device_pause;
	atxdmac->dma.device_resume			= at_xdmac_device_resume;
	atxdmac->dma.device_terminate_all		= at_xdmac_device_terminate_all;
	atxdmac->dma.src_addr_widths = AT_XDMAC_DMA_BUSWIDTHS;
	atxdmac->dma.dst_addr_widths = AT_XDMAC_DMA_BUSWIDTHS;
	atxdmac->dma.directions = BIT(DMA_DEV_TO_MEM) | BIT(DMA_MEM_TO_DEV);
	atxdmac->dma.residue_granularity = DMA_RESIDUE_GRANULARITY_BURST;

	/* Disable all chans and interrupts. */
	at_xdmac_off(atxdmac);

	/* Init channels. */
	INIT_LIST_HEAD(&atxdmac->dma.channels);
	for (i = 0; i < nr_channels; i++) {
		struct at_xdmac_chan *atchan = &atxdmac->chan[i];

		atchan->chan.device = &atxdmac->dma;
		list_add_tail(&atchan->chan.device_node,
			      &atxdmac->dma.channels);

		atchan->ch_regs = at_xdmac_chan_reg_base(atxdmac, i);
		atchan->mask = 1 << i;

		spin_lock_init(&atchan->lock);
		INIT_LIST_HEAD(&atchan->xfers_list);
		INIT_LIST_HEAD(&atchan->free_descs_list);
		tasklet_init(&atchan->tasklet, at_xdmac_tasklet,
			     (unsigned long)atchan);

		/* Clear pending interrupts. */
		while (at_xdmac_chan_read(atchan, AT_XDMAC_CIS))
			cpu_relax();
	}
	platform_set_drvdata(pdev, atxdmac);

	ret = dma_async_device_register(&atxdmac->dma);
	if (ret) {
		dev_err(&pdev->dev, "fail to register DMA engine device\n");
		goto err_clk_disable;
	}

	ret = of_dma_controller_register(pdev->dev.of_node,
					 at_xdmac_xlate, atxdmac);
	if (ret) {
		dev_err(&pdev->dev, "could not register of dma controller\n");
		goto err_dma_unregister;
	}

	dev_info(&pdev->dev, "%d channels, mapped at 0x%p\n",
		 nr_channels, atxdmac->regs);

	return 0;

err_dma_unregister:
	dma_async_device_unregister(&atxdmac->dma);
err_clk_disable:
	clk_disable_unprepare(atxdmac->clk);
err_free_irq:
	free_irq(atxdmac->irq, atxdmac->dma.dev);
	return ret;
}

static int at_xdmac_remove(struct platform_device *pdev)
{
	struct at_xdmac	*atxdmac = (struct at_xdmac *)platform_get_drvdata(pdev);
	int		i;

	at_xdmac_off(atxdmac);
	of_dma_controller_free(pdev->dev.of_node);
	dma_async_device_unregister(&atxdmac->dma);
	clk_disable_unprepare(atxdmac->clk);

	synchronize_irq(atxdmac->irq);

	free_irq(atxdmac->irq, atxdmac->dma.dev);

	for (i = 0; i < atxdmac->dma.chancnt; i++) {
		struct at_xdmac_chan *atchan = &atxdmac->chan[i];

		tasklet_kill(&atchan->tasklet);
		at_xdmac_free_chan_resources(&atchan->chan);
	}

	return 0;
}

static const struct dev_pm_ops atmel_xdmac_dev_pm_ops = {
	.prepare	= atmel_xdmac_prepare,
	SET_LATE_SYSTEM_SLEEP_PM_OPS(atmel_xdmac_suspend, atmel_xdmac_resume)
};

static const struct of_device_id atmel_xdmac_dt_ids[] = {
	{
		.compatible = "atmel,sama5d4-dma",
	}, {
		/* sentinel */
	}
};
MODULE_DEVICE_TABLE(of, atmel_xdmac_dt_ids);

static struct platform_driver at_xdmac_driver = {
	.probe		= at_xdmac_probe,
	.remove		= at_xdmac_remove,
	.driver = {
		.name		= "at_xdmac",
		.of_match_table	= of_match_ptr(atmel_xdmac_dt_ids),
		.pm		= &atmel_xdmac_dev_pm_ops,
	}
};

static int __init at_xdmac_init(void)
{
	return platform_driver_probe(&at_xdmac_driver, at_xdmac_probe);
}
subsys_initcall(at_xdmac_init);

MODULE_DESCRIPTION("Atmel Extended DMA Controller driver");
MODULE_AUTHOR("Ludovic Desroches <ludovic.desroches@atmel.com>");
MODULE_LICENSE("GPL");<|MERGE_RESOLUTION|>--- conflicted
+++ resolved
@@ -944,16 +944,6 @@
 	int			i;
 
 	if (!xt || !xt->numf || (xt->dir != DMA_MEM_TO_MEM))
-<<<<<<< HEAD
-		return NULL;
-
-	/*
-	 * TODO: Handle the case where we have to repeat a chain of
-	 * descriptors...
-	 */
-	if ((xt->numf > 1) && (xt->frame_size > 1))
-=======
->>>>>>> 06a691e6
 		return NULL;
 
 	/*
