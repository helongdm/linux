/*
 * Copyright 2011 Freescale Semiconductor, Inc. All Rights Reserved.
 *
 * Refer to drivers/dma/imx-sdma.c
 *
 * This program is free software; you can redistribute it and/or modify
 * it under the terms of the GNU General Public License version 2 as
 * published by the Free Software Foundation.
 */

#include <linux/init.h>
#include <linux/types.h>
#include <linux/mm.h>
#include <linux/interrupt.h>
#include <linux/clk.h>
#include <linux/wait.h>
#include <linux/sched.h>
#include <linux/semaphore.h>
#include <linux/device.h>
#include <linux/dma-mapping.h>
#include <linux/slab.h>
#include <linux/platform_device.h>
#include <linux/dmaengine.h>
#include <linux/delay.h>
#include <linux/module.h>
#include <linux/stmp_device.h>
#include <linux/of.h>
#include <linux/of_device.h>
#include <linux/of_dma.h>
#include <linux/list.h>

#include <asm/irq.h>

#include "dmaengine.h"

/*
 * NOTE: The term "PIO" throughout the mxs-dma implementation means
 * PIO mode of mxs apbh-dma and apbx-dma.  With this working mode,
 * dma can program the controller registers of peripheral devices.
 */

#define dma_is_apbh(mxs_dma)	((mxs_dma)->type == MXS_DMA_APBH)
#define apbh_is_old(mxs_dma)	((mxs_dma)->dev_id == IMX23_DMA)

#define HW_APBHX_CTRL0				0x000
#define BM_APBH_CTRL0_APB_BURST8_EN		(1 << 29)
#define BM_APBH_CTRL0_APB_BURST_EN		(1 << 28)
#define BP_APBH_CTRL0_RESET_CHANNEL		16
#define HW_APBHX_CTRL1				0x010
#define HW_APBHX_CTRL2				0x020
#define HW_APBHX_CHANNEL_CTRL			0x030
#define BP_APBHX_CHANNEL_CTRL_RESET_CHANNEL	16
/*
 * The offset of NXTCMDAR register is different per both dma type and version,
 * while stride for each channel is all the same 0x70.
 */
#define HW_APBHX_CHn_NXTCMDAR(d, n) \
	(((dma_is_apbh(d) && apbh_is_old(d)) ? 0x050 : 0x110) + (n) * 0x70)
#define HW_APBHX_CHn_SEMA(d, n) \
	(((dma_is_apbh(d) && apbh_is_old(d)) ? 0x080 : 0x140) + (n) * 0x70)
#define HW_APBHX_CHn_BAR(d, n) \
	(((dma_is_apbh(d) && apbh_is_old(d)) ? 0x070 : 0x130) + (n) * 0x70)
#define HW_APBX_CHn_DEBUG1(d, n) (0x150 + (n) * 0x70)

/*
 * ccw bits definitions
 *
 * COMMAND:		0..1	(2)
 * CHAIN:		2	(1)
 * IRQ:			3	(1)
 * NAND_LOCK:		4	(1) - not implemented
 * NAND_WAIT4READY:	5	(1) - not implemented
 * DEC_SEM:		6	(1)
 * WAIT4END:		7	(1)
 * HALT_ON_TERMINATE:	8	(1)
 * TERMINATE_FLUSH:	9	(1)
 * RESERVED:		10..11	(2)
 * PIO_NUM:		12..15	(4)
 */
#define BP_CCW_COMMAND		0
#define BM_CCW_COMMAND		(3 << 0)
#define CCW_CHAIN		(1 << 2)
#define CCW_IRQ			(1 << 3)
#define CCW_DEC_SEM		(1 << 6)
#define CCW_WAIT4END		(1 << 7)
#define CCW_HALT_ON_TERM	(1 << 8)
#define CCW_TERM_FLUSH		(1 << 9)
#define BP_CCW_PIO_NUM		12
#define BM_CCW_PIO_NUM		(0xf << 12)

#define BF_CCW(value, field)	(((value) << BP_CCW_##field) & BM_CCW_##field)

#define MXS_DMA_CMD_NO_XFER	0
#define MXS_DMA_CMD_WRITE	1
#define MXS_DMA_CMD_READ	2
#define MXS_DMA_CMD_DMA_SENSE	3	/* not implemented */

struct mxs_dma_ccw {
	u32		next;
	u16		bits;
	u16		xfer_bytes;
#define MAX_XFER_BYTES	0xff00
	u32		bufaddr;
#define MXS_PIO_WORDS	16
	u32		pio_words[MXS_PIO_WORDS];
};

#define CCW_BLOCK_SIZE	(4 * PAGE_SIZE)
#define NUM_CCW	(int)(CCW_BLOCK_SIZE / sizeof(struct mxs_dma_ccw))

struct mxs_dma_chan {
	struct mxs_dma_engine		*mxs_dma;
	struct dma_chan			chan;
	struct dma_async_tx_descriptor	desc;
	struct tasklet_struct		tasklet;
	unsigned int			chan_irq;
	struct mxs_dma_ccw		*ccw;
	dma_addr_t			ccw_phys;
	int				desc_count;
	enum dma_status			status;
	unsigned int			flags;
	bool				reset;
#define MXS_DMA_SG_LOOP			(1 << 0)
#define MXS_DMA_USE_SEMAPHORE		(1 << 1)
};

#define MXS_DMA_CHANNELS		16
#define MXS_DMA_CHANNELS_MASK		0xffff

enum mxs_dma_devtype {
	MXS_DMA_APBH,
	MXS_DMA_APBX,
};

enum mxs_dma_id {
	IMX23_DMA,
	IMX28_DMA,
};

struct mxs_dma_engine {
	enum mxs_dma_id			dev_id;
	enum mxs_dma_devtype		type;
	void __iomem			*base;
	struct clk			*clk;
	struct dma_device		dma_device;
	struct device_dma_parameters	dma_parms;
	struct mxs_dma_chan		mxs_chans[MXS_DMA_CHANNELS];
	struct platform_device		*pdev;
	unsigned int			nr_channels;
};

struct mxs_dma_type {
	enum mxs_dma_id id;
	enum mxs_dma_devtype type;
};

static struct mxs_dma_type mxs_dma_types[] = {
	{
		.id = IMX23_DMA,
		.type = MXS_DMA_APBH,
	}, {
		.id = IMX23_DMA,
		.type = MXS_DMA_APBX,
	}, {
		.id = IMX28_DMA,
		.type = MXS_DMA_APBH,
	}, {
		.id = IMX28_DMA,
		.type = MXS_DMA_APBX,
	}
};

static struct platform_device_id mxs_dma_ids[] = {
	{
		.name = "imx23-dma-apbh",
		.driver_data = (kernel_ulong_t) &mxs_dma_types[0],
	}, {
		.name = "imx23-dma-apbx",
		.driver_data = (kernel_ulong_t) &mxs_dma_types[1],
	}, {
		.name = "imx28-dma-apbh",
		.driver_data = (kernel_ulong_t) &mxs_dma_types[2],
	}, {
		.name = "imx28-dma-apbx",
		.driver_data = (kernel_ulong_t) &mxs_dma_types[3],
	}, {
		/* end of list */
	}
};

static const struct of_device_id mxs_dma_dt_ids[] = {
	{ .compatible = "fsl,imx23-dma-apbh", .data = &mxs_dma_ids[0], },
	{ .compatible = "fsl,imx23-dma-apbx", .data = &mxs_dma_ids[1], },
	{ .compatible = "fsl,imx28-dma-apbh", .data = &mxs_dma_ids[2], },
	{ .compatible = "fsl,imx28-dma-apbx", .data = &mxs_dma_ids[3], },
	{ /* sentinel */ }
};
MODULE_DEVICE_TABLE(of, mxs_dma_dt_ids);

static struct mxs_dma_chan *to_mxs_dma_chan(struct dma_chan *chan)
{
	return container_of(chan, struct mxs_dma_chan, chan);
}

static void mxs_dma_reset_chan(struct mxs_dma_chan *mxs_chan)
{
	struct mxs_dma_engine *mxs_dma = mxs_chan->mxs_dma;
	int chan_id = mxs_chan->chan.chan_id;

	/*
	 * mxs dma channel resets can cause a channel stall. To recover from a
	 * channel stall, we have to reset the whole DMA engine. To avoid this,
	 * we use cyclic DMA with semaphores, that are enhanced in
	 * mxs_dma_int_handler. To reset the channel, we can simply stop writing
	 * into the semaphore counter.
	 */
	if (mxs_chan->flags & MXS_DMA_USE_SEMAPHORE &&
			mxs_chan->flags & MXS_DMA_SG_LOOP) {
		mxs_chan->reset = true;
	} else if (dma_is_apbh(mxs_dma) && apbh_is_old(mxs_dma)) {
		writel(1 << (chan_id + BP_APBH_CTRL0_RESET_CHANNEL),
			mxs_dma->base + HW_APBHX_CTRL0 + STMP_OFFSET_REG_SET);
	} else {
		unsigned long elapsed = 0;
		const unsigned long max_wait = 50000; /* 50ms */
		void __iomem *reg_dbg1 = mxs_dma->base +
				HW_APBX_CHn_DEBUG1(mxs_dma, chan_id);

		/*
		 * On i.MX28 APBX, the DMA channel can stop working if we reset
		 * the channel while it is in READ_FLUSH (0x08) state.
		 * We wait here until we leave the state. Then we trigger the
		 * reset. Waiting a maximum of 50ms, the kernel shouldn't crash
		 * because of this.
		 */
		while ((readl(reg_dbg1) & 0xf) == 0x8 && elapsed < max_wait) {
			udelay(100);
			elapsed += 100;
		}

		if (elapsed >= max_wait)
			dev_err(&mxs_chan->mxs_dma->pdev->dev,
					"Failed waiting for the DMA channel %d to leave state READ_FLUSH, trying to reset channel in READ_FLUSH state now\n",
					chan_id);

		writel(1 << (chan_id + BP_APBHX_CHANNEL_CTRL_RESET_CHANNEL),
			mxs_dma->base + HW_APBHX_CHANNEL_CTRL + STMP_OFFSET_REG_SET);
	}

	mxs_chan->status = DMA_COMPLETE;
}

static void mxs_dma_enable_chan(struct mxs_dma_chan *mxs_chan)
{
	struct mxs_dma_engine *mxs_dma = mxs_chan->mxs_dma;
	int chan_id = mxs_chan->chan.chan_id;

	/* set cmd_addr up */
	writel(mxs_chan->ccw_phys,
		mxs_dma->base + HW_APBHX_CHn_NXTCMDAR(mxs_dma, chan_id));

	/* write 1 to SEMA to kick off the channel */
	if (mxs_chan->flags & MXS_DMA_USE_SEMAPHORE &&
			mxs_chan->flags & MXS_DMA_SG_LOOP) {
		/* A cyclic DMA consists of at least 2 segments, so initialize
		 * the semaphore with 2 so we have enough time to add 1 to the
		 * semaphore if we need to */
		writel(2, mxs_dma->base + HW_APBHX_CHn_SEMA(mxs_dma, chan_id));
	} else {
		writel(1, mxs_dma->base + HW_APBHX_CHn_SEMA(mxs_dma, chan_id));
	}
	mxs_chan->reset = false;
}

static void mxs_dma_disable_chan(struct mxs_dma_chan *mxs_chan)
{
	mxs_chan->status = DMA_COMPLETE;
}

static void mxs_dma_pause_chan(struct mxs_dma_chan *mxs_chan)
{
	struct mxs_dma_engine *mxs_dma = mxs_chan->mxs_dma;
	int chan_id = mxs_chan->chan.chan_id;

	/* freeze the channel */
	if (dma_is_apbh(mxs_dma) && apbh_is_old(mxs_dma))
		writel(1 << chan_id,
			mxs_dma->base + HW_APBHX_CTRL0 + STMP_OFFSET_REG_SET);
	else
		writel(1 << chan_id,
			mxs_dma->base + HW_APBHX_CHANNEL_CTRL + STMP_OFFSET_REG_SET);

	mxs_chan->status = DMA_PAUSED;
}

static void mxs_dma_resume_chan(struct mxs_dma_chan *mxs_chan)
{
	struct mxs_dma_engine *mxs_dma = mxs_chan->mxs_dma;
	int chan_id = mxs_chan->chan.chan_id;

	/* unfreeze the channel */
	if (dma_is_apbh(mxs_dma) && apbh_is_old(mxs_dma))
		writel(1 << chan_id,
			mxs_dma->base + HW_APBHX_CTRL0 + STMP_OFFSET_REG_CLR);
	else
		writel(1 << chan_id,
			mxs_dma->base + HW_APBHX_CHANNEL_CTRL + STMP_OFFSET_REG_CLR);

	mxs_chan->status = DMA_IN_PROGRESS;
}

static dma_cookie_t mxs_dma_tx_submit(struct dma_async_tx_descriptor *tx)
{
	return dma_cookie_assign(tx);
}

static void mxs_dma_tasklet(unsigned long data)
{
	struct mxs_dma_chan *mxs_chan = (struct mxs_dma_chan *) data;

	if (mxs_chan->desc.callback)
		mxs_chan->desc.callback(mxs_chan->desc.callback_param);
}

static int mxs_dma_irq_to_chan(struct mxs_dma_engine *mxs_dma, int irq)
{
	int i;

	for (i = 0; i != mxs_dma->nr_channels; ++i)
		if (mxs_dma->mxs_chans[i].chan_irq == irq)
			return i;

	return -EINVAL;
}

static irqreturn_t mxs_dma_int_handler(int irq, void *dev_id)
{
	struct mxs_dma_engine *mxs_dma = dev_id;
	struct mxs_dma_chan *mxs_chan;
	u32 completed;
	u32 err;
	int chan = mxs_dma_irq_to_chan(mxs_dma, irq);

	if (chan < 0)
		return IRQ_NONE;

	/* completion status */
	completed = readl(mxs_dma->base + HW_APBHX_CTRL1);
	completed = (completed >> chan) & 0x1;

	/* Clear interrupt */
	writel((1 << chan),
			mxs_dma->base + HW_APBHX_CTRL1 + STMP_OFFSET_REG_CLR);

	/* error status */
	err = readl(mxs_dma->base + HW_APBHX_CTRL2);
	err &= (1 << (MXS_DMA_CHANNELS + chan)) | (1 << chan);

	/*
	 * error status bit is in the upper 16 bits, error irq bit in the lower
	 * 16 bits. We transform it into a simpler error code:
	 * err: 0x00 = no error, 0x01 = TERMINATION, 0x02 = BUS_ERROR
	 */
	err = (err >> (MXS_DMA_CHANNELS + chan)) + (err >> chan);

	/* Clear error irq */
	writel((1 << chan),
			mxs_dma->base + HW_APBHX_CTRL2 + STMP_OFFSET_REG_CLR);

	/*
	 * When both completion and error of termination bits set at the
	 * same time, we do not take it as an error.  IOW, it only becomes
	 * an error we need to handle here in case of either it's a bus
	 * error or a termination error with no completion. 0x01 is termination
	 * error, so we can subtract err & completed to get the real error case.
	 */
	err -= err & completed;

	mxs_chan = &mxs_dma->mxs_chans[chan];

	if (err) {
		dev_dbg(mxs_dma->dma_device.dev,
			"%s: error in channel %d\n", __func__,
			chan);
		mxs_chan->status = DMA_ERROR;
		mxs_dma_reset_chan(mxs_chan);
	} else if (mxs_chan->status != DMA_COMPLETE) {
		if (mxs_chan->flags & MXS_DMA_SG_LOOP) {
			mxs_chan->status = DMA_IN_PROGRESS;
			if (mxs_chan->flags & MXS_DMA_USE_SEMAPHORE)
				writel(1, mxs_dma->base +
					HW_APBHX_CHn_SEMA(mxs_dma, chan));
		} else {
			mxs_chan->status = DMA_COMPLETE;
		}
	}

	if (mxs_chan->status == DMA_COMPLETE) {
		if (mxs_chan->reset)
			return IRQ_HANDLED;
		dma_cookie_complete(&mxs_chan->desc);
	}

	/* schedule tasklet on this channel */
	tasklet_schedule(&mxs_chan->tasklet);

	return IRQ_HANDLED;
}

static int mxs_dma_alloc_chan_resources(struct dma_chan *chan)
{
	struct mxs_dma_chan *mxs_chan = to_mxs_dma_chan(chan);
	struct mxs_dma_engine *mxs_dma = mxs_chan->mxs_dma;
	int ret;

	mxs_chan->ccw = dma_alloc_coherent(mxs_dma->dma_device.dev,
				CCW_BLOCK_SIZE, &mxs_chan->ccw_phys,
				GFP_KERNEL);
	if (!mxs_chan->ccw) {
		ret = -ENOMEM;
		goto err_alloc;
	}

	memset(mxs_chan->ccw, 0, CCW_BLOCK_SIZE);

	if (mxs_chan->chan_irq != NO_IRQ) {
		ret = request_irq(mxs_chan->chan_irq, mxs_dma_int_handler,
					0, "mxs-dma", mxs_dma);
		if (ret)
			goto err_irq;
	}

	ret = clk_prepare_enable(mxs_dma->clk);
	if (ret)
		goto err_clk;

	mxs_dma_reset_chan(mxs_chan);

	dma_async_tx_descriptor_init(&mxs_chan->desc, chan);
	mxs_chan->desc.tx_submit = mxs_dma_tx_submit;

	/* the descriptor is ready */
	async_tx_ack(&mxs_chan->desc);

	return 0;

err_clk:
	free_irq(mxs_chan->chan_irq, mxs_dma);
err_irq:
	dma_free_coherent(mxs_dma->dma_device.dev, CCW_BLOCK_SIZE,
			mxs_chan->ccw, mxs_chan->ccw_phys);
err_alloc:
	return ret;
}

static void mxs_dma_free_chan_resources(struct dma_chan *chan)
{
	struct mxs_dma_chan *mxs_chan = to_mxs_dma_chan(chan);
	struct mxs_dma_engine *mxs_dma = mxs_chan->mxs_dma;

	mxs_dma_disable_chan(mxs_chan);

	free_irq(mxs_chan->chan_irq, mxs_dma);

	dma_free_coherent(mxs_dma->dma_device.dev, CCW_BLOCK_SIZE,
			mxs_chan->ccw, mxs_chan->ccw_phys);

	clk_disable_unprepare(mxs_dma->clk);
}

/*
 * How to use the flags for ->device_prep_slave_sg() :
 *    [1] If there is only one DMA command in the DMA chain, the code should be:
 *            ......
 *            ->device_prep_slave_sg(DMA_CTRL_ACK);
 *            ......
 *    [2] If there are two DMA commands in the DMA chain, the code should be
 *            ......
 *            ->device_prep_slave_sg(0);
 *            ......
 *            ->device_prep_slave_sg(DMA_PREP_INTERRUPT | DMA_CTRL_ACK);
 *            ......
 *    [3] If there are more than two DMA commands in the DMA chain, the code
 *        should be:
 *            ......
 *            ->device_prep_slave_sg(0);                                // First
 *            ......
 *            ->device_prep_slave_sg(DMA_PREP_INTERRUPT [| DMA_CTRL_ACK]);
 *            ......
 *            ->device_prep_slave_sg(DMA_PREP_INTERRUPT | DMA_CTRL_ACK); // Last
 *            ......
 */
static struct dma_async_tx_descriptor *mxs_dma_prep_slave_sg(
		struct dma_chan *chan, struct scatterlist *sgl,
		unsigned int sg_len, enum dma_transfer_direction direction,
		unsigned long flags, void *context)
{
	struct mxs_dma_chan *mxs_chan = to_mxs_dma_chan(chan);
	struct mxs_dma_engine *mxs_dma = mxs_chan->mxs_dma;
	struct mxs_dma_ccw *ccw;
	struct scatterlist *sg;
	u32 i, j;
	u32 *pio;
	bool append = flags & DMA_PREP_INTERRUPT;
	int idx = append ? mxs_chan->desc_count : 0;

	if (mxs_chan->status == DMA_IN_PROGRESS && !append)
		return NULL;

	if (sg_len + (append ? idx : 0) > NUM_CCW) {
		dev_err(mxs_dma->dma_device.dev,
				"maximum number of sg exceeded: %d > %d\n",
				sg_len, NUM_CCW);
		goto err_out;
	}

	mxs_chan->status = DMA_IN_PROGRESS;
	mxs_chan->flags = 0;

	/*
	 * If the sg is prepared with append flag set, the sg
	 * will be appended to the last prepared sg.
	 */
	if (append) {
		BUG_ON(idx < 1);
		ccw = &mxs_chan->ccw[idx - 1];
		ccw->next = mxs_chan->ccw_phys + sizeof(*ccw) * idx;
		ccw->bits |= CCW_CHAIN;
		ccw->bits &= ~CCW_IRQ;
		ccw->bits &= ~CCW_DEC_SEM;
	} else {
		idx = 0;
	}

	if (direction == DMA_TRANS_NONE) {
		ccw = &mxs_chan->ccw[idx++];
		pio = (u32 *) sgl;

		for (j = 0; j < sg_len;)
			ccw->pio_words[j++] = *pio++;

		ccw->bits = 0;
		ccw->bits |= CCW_IRQ;
		ccw->bits |= CCW_DEC_SEM;
		if (flags & DMA_CTRL_ACK)
			ccw->bits |= CCW_WAIT4END;
		ccw->bits |= CCW_HALT_ON_TERM;
		ccw->bits |= CCW_TERM_FLUSH;
		ccw->bits |= BF_CCW(sg_len, PIO_NUM);
		ccw->bits |= BF_CCW(MXS_DMA_CMD_NO_XFER, COMMAND);
	} else {
		for_each_sg(sgl, sg, sg_len, i) {
			if (sg_dma_len(sg) > MAX_XFER_BYTES) {
				dev_err(mxs_dma->dma_device.dev, "maximum bytes for sg entry exceeded: %d > %d\n",
						sg_dma_len(sg), MAX_XFER_BYTES);
				goto err_out;
			}

			ccw = &mxs_chan->ccw[idx++];

			ccw->next = mxs_chan->ccw_phys + sizeof(*ccw) * idx;
			ccw->bufaddr = sg->dma_address;
			ccw->xfer_bytes = sg_dma_len(sg);

			ccw->bits = 0;
			ccw->bits |= CCW_CHAIN;
			ccw->bits |= CCW_HALT_ON_TERM;
			ccw->bits |= CCW_TERM_FLUSH;
			ccw->bits |= BF_CCW(direction == DMA_DEV_TO_MEM ?
					MXS_DMA_CMD_WRITE : MXS_DMA_CMD_READ,
					COMMAND);

			if (i + 1 == sg_len) {
				ccw->bits &= ~CCW_CHAIN;
				ccw->bits |= CCW_IRQ;
				ccw->bits |= CCW_DEC_SEM;
				if (flags & DMA_CTRL_ACK)
					ccw->bits |= CCW_WAIT4END;
			}
		}
	}
	mxs_chan->desc_count = idx;

	return &mxs_chan->desc;

err_out:
	mxs_chan->status = DMA_ERROR;
	return NULL;
}

static struct dma_async_tx_descriptor *mxs_dma_prep_dma_cyclic(
		struct dma_chan *chan, dma_addr_t dma_addr, size_t buf_len,
		size_t period_len, enum dma_transfer_direction direction,
		unsigned long flags, void *context)
{
	struct mxs_dma_chan *mxs_chan = to_mxs_dma_chan(chan);
	struct mxs_dma_engine *mxs_dma = mxs_chan->mxs_dma;
	u32 num_periods = buf_len / period_len;
	u32 i = 0, buf = 0;

	if (mxs_chan->status == DMA_IN_PROGRESS)
		return NULL;

	mxs_chan->status = DMA_IN_PROGRESS;
	mxs_chan->flags |= MXS_DMA_SG_LOOP;
	mxs_chan->flags |= MXS_DMA_USE_SEMAPHORE;

	if (num_periods > NUM_CCW) {
		dev_err(mxs_dma->dma_device.dev,
				"maximum number of sg exceeded: %d > %d\n",
				num_periods, NUM_CCW);
		goto err_out;
	}

	if (period_len > MAX_XFER_BYTES) {
		dev_err(mxs_dma->dma_device.dev,
				"maximum period size exceeded: %d > %d\n",
				period_len, MAX_XFER_BYTES);
		goto err_out;
	}

	while (buf < buf_len) {
		struct mxs_dma_ccw *ccw = &mxs_chan->ccw[i];

		if (i + 1 == num_periods)
			ccw->next = mxs_chan->ccw_phys;
		else
			ccw->next = mxs_chan->ccw_phys + sizeof(*ccw) * (i + 1);

		ccw->bufaddr = dma_addr;
		ccw->xfer_bytes = period_len;

		ccw->bits = 0;
		ccw->bits |= CCW_CHAIN;
		ccw->bits |= CCW_IRQ;
		ccw->bits |= CCW_HALT_ON_TERM;
		ccw->bits |= CCW_TERM_FLUSH;
		ccw->bits |= CCW_DEC_SEM;
		ccw->bits |= BF_CCW(direction == DMA_DEV_TO_MEM ?
				MXS_DMA_CMD_WRITE : MXS_DMA_CMD_READ, COMMAND);

		dma_addr += period_len;
		buf += period_len;

		i++;
	}
	mxs_chan->desc_count = i;

	return &mxs_chan->desc;

err_out:
	mxs_chan->status = DMA_ERROR;
	return NULL;
}

static int mxs_dma_control(struct dma_chan *chan, enum dma_ctrl_cmd cmd,
		unsigned long arg)
{
	struct mxs_dma_chan *mxs_chan = to_mxs_dma_chan(chan);
	int ret = 0;

	switch (cmd) {
	case DMA_TERMINATE_ALL:
		mxs_dma_reset_chan(mxs_chan);
		mxs_dma_disable_chan(mxs_chan);
		break;
	case DMA_PAUSE:
		mxs_dma_pause_chan(mxs_chan);
		break;
	case DMA_RESUME:
		mxs_dma_resume_chan(mxs_chan);
		break;
	default:
		ret = -ENOSYS;
	}

	return ret;
}

static enum dma_status mxs_dma_tx_status(struct dma_chan *chan,
			dma_cookie_t cookie, struct dma_tx_state *txstate)
{
	struct mxs_dma_chan *mxs_chan = to_mxs_dma_chan(chan);
<<<<<<< HEAD

	dma_set_tx_state(txstate, chan->completed_cookie, chan->cookie, 0);
=======
	struct mxs_dma_engine *mxs_dma = mxs_chan->mxs_dma;
	u32 residue = 0;

	if (mxs_chan->status == DMA_IN_PROGRESS &&
			mxs_chan->flags & MXS_DMA_SG_LOOP) {
		struct mxs_dma_ccw *last_ccw;
		u32 bar;

		last_ccw = &mxs_chan->ccw[mxs_chan->desc_count - 1];
		residue = last_ccw->xfer_bytes + last_ccw->bufaddr;

		bar = readl(mxs_dma->base +
				HW_APBHX_CHn_BAR(mxs_dma, chan->chan_id));
		residue -= bar;
	}

	dma_set_tx_state(txstate, chan->completed_cookie, chan->cookie,
			residue);
>>>>>>> d8ec26d7

	return mxs_chan->status;
}

static void mxs_dma_issue_pending(struct dma_chan *chan)
{
	struct mxs_dma_chan *mxs_chan = to_mxs_dma_chan(chan);

	mxs_dma_enable_chan(mxs_chan);
}

static int __init mxs_dma_init(struct mxs_dma_engine *mxs_dma)
{
	int ret;

	ret = clk_prepare_enable(mxs_dma->clk);
	if (ret)
		return ret;

	ret = stmp_reset_block(mxs_dma->base);
	if (ret)
		goto err_out;

	/* enable apbh burst */
	if (dma_is_apbh(mxs_dma)) {
		writel(BM_APBH_CTRL0_APB_BURST_EN,
			mxs_dma->base + HW_APBHX_CTRL0 + STMP_OFFSET_REG_SET);
		writel(BM_APBH_CTRL0_APB_BURST8_EN,
			mxs_dma->base + HW_APBHX_CTRL0 + STMP_OFFSET_REG_SET);
	}

	/* enable irq for all the channels */
	writel(MXS_DMA_CHANNELS_MASK << MXS_DMA_CHANNELS,
		mxs_dma->base + HW_APBHX_CTRL1 + STMP_OFFSET_REG_SET);

err_out:
	clk_disable_unprepare(mxs_dma->clk);
	return ret;
}

struct mxs_dma_filter_param {
	struct device_node *of_node;
	unsigned int chan_id;
};

static bool mxs_dma_filter_fn(struct dma_chan *chan, void *fn_param)
{
	struct mxs_dma_filter_param *param = fn_param;
	struct mxs_dma_chan *mxs_chan = to_mxs_dma_chan(chan);
	struct mxs_dma_engine *mxs_dma = mxs_chan->mxs_dma;
	int chan_irq;

	if (mxs_dma->dma_device.dev->of_node != param->of_node)
		return false;

	if (chan->chan_id != param->chan_id)
		return false;

	chan_irq = platform_get_irq(mxs_dma->pdev, param->chan_id);
	if (chan_irq < 0)
		return false;

	mxs_chan->chan_irq = chan_irq;

	return true;
}

static struct dma_chan *mxs_dma_xlate(struct of_phandle_args *dma_spec,
			       struct of_dma *ofdma)
{
	struct mxs_dma_engine *mxs_dma = ofdma->of_dma_data;
	dma_cap_mask_t mask = mxs_dma->dma_device.cap_mask;
	struct mxs_dma_filter_param param;

	if (dma_spec->args_count != 1)
		return NULL;

	param.of_node = ofdma->of_node;
	param.chan_id = dma_spec->args[0];

	if (param.chan_id >= mxs_dma->nr_channels)
		return NULL;

	return dma_request_channel(mask, mxs_dma_filter_fn, &param);
}

static int __init mxs_dma_probe(struct platform_device *pdev)
{
	struct device_node *np = pdev->dev.of_node;
	const struct platform_device_id *id_entry;
	const struct of_device_id *of_id;
	const struct mxs_dma_type *dma_type;
	struct mxs_dma_engine *mxs_dma;
	struct resource *iores;
	int ret, i;

	mxs_dma = devm_kzalloc(&pdev->dev, sizeof(*mxs_dma), GFP_KERNEL);
	if (!mxs_dma)
		return -ENOMEM;

	ret = of_property_read_u32(np, "dma-channels", &mxs_dma->nr_channels);
	if (ret) {
		dev_err(&pdev->dev, "failed to read dma-channels\n");
		return ret;
	}

	of_id = of_match_device(mxs_dma_dt_ids, &pdev->dev);
	if (of_id)
		id_entry = of_id->data;
	else
		id_entry = platform_get_device_id(pdev);

	dma_type = (struct mxs_dma_type *)id_entry->driver_data;
	mxs_dma->type = dma_type->type;
	mxs_dma->dev_id = dma_type->id;

	iores = platform_get_resource(pdev, IORESOURCE_MEM, 0);
	mxs_dma->base = devm_ioremap_resource(&pdev->dev, iores);
	if (IS_ERR(mxs_dma->base))
		return PTR_ERR(mxs_dma->base);

	mxs_dma->clk = devm_clk_get(&pdev->dev, NULL);
	if (IS_ERR(mxs_dma->clk))
		return PTR_ERR(mxs_dma->clk);

	dma_cap_set(DMA_SLAVE, mxs_dma->dma_device.cap_mask);
	dma_cap_set(DMA_CYCLIC, mxs_dma->dma_device.cap_mask);

	INIT_LIST_HEAD(&mxs_dma->dma_device.channels);

	/* Initialize channel parameters */
	for (i = 0; i < MXS_DMA_CHANNELS; i++) {
		struct mxs_dma_chan *mxs_chan = &mxs_dma->mxs_chans[i];

		mxs_chan->mxs_dma = mxs_dma;
		mxs_chan->chan.device = &mxs_dma->dma_device;
		dma_cookie_init(&mxs_chan->chan);

		tasklet_init(&mxs_chan->tasklet, mxs_dma_tasklet,
			     (unsigned long) mxs_chan);


		/* Add the channel to mxs_chan list */
		list_add_tail(&mxs_chan->chan.device_node,
			&mxs_dma->dma_device.channels);
	}

	ret = mxs_dma_init(mxs_dma);
	if (ret)
		return ret;

	mxs_dma->pdev = pdev;
	mxs_dma->dma_device.dev = &pdev->dev;

	/* mxs_dma gets 65535 bytes maximum sg size */
	mxs_dma->dma_device.dev->dma_parms = &mxs_dma->dma_parms;
	dma_set_max_seg_size(mxs_dma->dma_device.dev, MAX_XFER_BYTES);

	mxs_dma->dma_device.device_alloc_chan_resources = mxs_dma_alloc_chan_resources;
	mxs_dma->dma_device.device_free_chan_resources = mxs_dma_free_chan_resources;
	mxs_dma->dma_device.device_tx_status = mxs_dma_tx_status;
	mxs_dma->dma_device.device_prep_slave_sg = mxs_dma_prep_slave_sg;
	mxs_dma->dma_device.device_prep_dma_cyclic = mxs_dma_prep_dma_cyclic;
	mxs_dma->dma_device.device_control = mxs_dma_control;
	mxs_dma->dma_device.device_issue_pending = mxs_dma_issue_pending;

	ret = dma_async_device_register(&mxs_dma->dma_device);
	if (ret) {
		dev_err(mxs_dma->dma_device.dev, "unable to register\n");
		return ret;
	}

	ret = of_dma_controller_register(np, mxs_dma_xlate, mxs_dma);
	if (ret) {
		dev_err(mxs_dma->dma_device.dev,
			"failed to register controller\n");
		dma_async_device_unregister(&mxs_dma->dma_device);
	}

	dev_info(mxs_dma->dma_device.dev, "initialized\n");

	return 0;
}

static struct platform_driver mxs_dma_driver = {
	.driver		= {
		.name	= "mxs-dma",
		.of_match_table = mxs_dma_dt_ids,
	},
	.id_table	= mxs_dma_ids,
};

static int __init mxs_dma_module_init(void)
{
	return platform_driver_probe(&mxs_dma_driver, mxs_dma_probe);
}
subsys_initcall(mxs_dma_module_init);<|MERGE_RESOLUTION|>--- conflicted
+++ resolved
@@ -681,10 +681,6 @@
 			dma_cookie_t cookie, struct dma_tx_state *txstate)
 {
 	struct mxs_dma_chan *mxs_chan = to_mxs_dma_chan(chan);
-<<<<<<< HEAD
-
-	dma_set_tx_state(txstate, chan->completed_cookie, chan->cookie, 0);
-=======
 	struct mxs_dma_engine *mxs_dma = mxs_chan->mxs_dma;
 	u32 residue = 0;
 
@@ -703,7 +699,6 @@
 
 	dma_set_tx_state(txstate, chan->completed_cookie, chan->cookie,
 			residue);
->>>>>>> d8ec26d7
 
 	return mxs_chan->status;
 }
