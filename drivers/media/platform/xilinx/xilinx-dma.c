/*
 * Xilinx Video DMA
 *
 * Copyright (C) 2013-2015 Ideas on Board
 * Copyright (C) 2013-2015 Xilinx, Inc.
 *
 * Contacts: Hyun Kwon <hyun.kwon@xilinx.com>
 *           Laurent Pinchart <laurent.pinchart@ideasonboard.com>
 *
 * This program is free software; you can redistribute it and/or modify
 * it under the terms of the GNU General Public License version 2 as
 * published by the Free Software Foundation.
 */

#include <linux/dma/xilinx_dma.h>
#include <linux/dma/xilinx_frmbuf.h>
#include <linux/lcm.h>
#include <linux/list.h>
#include <linux/module.h>
#include <linux/of.h>
#include <linux/slab.h>

#include <media/v4l2-dev.h>
#include <media/v4l2-fh.h>
#include <media/v4l2-ioctl.h>
#include <media/videobuf2-v4l2.h>
#include <media/videobuf2-dma-contig.h>

#include "xilinx-dma.h"
#include "xilinx-vip.h"
#include "xilinx-vipp.h"

#define XVIP_DMA_DEF_FORMAT		V4L2_PIX_FMT_YUYV
#define XVIP_DMA_DEF_WIDTH		1920
#define XVIP_DMA_DEF_HEIGHT		1080

/* Minimum and maximum widths are expressed in bytes */
#define XVIP_DMA_MIN_WIDTH		1U
#define XVIP_DMA_MAX_WIDTH		65535U
#define XVIP_DMA_MIN_HEIGHT		1U
#define XVIP_DMA_MAX_HEIGHT		8191U

/* -----------------------------------------------------------------------------
 * Helper functions
 */

static struct v4l2_subdev *
xvip_dma_remote_subdev(struct media_pad *local, u32 *pad)
{
	struct media_pad *remote;

	remote = media_entity_remote_pad(local);
	if (!remote || !is_media_entity_v4l2_subdev(remote->entity))
		return NULL;

	if (pad)
		*pad = remote->index;

	return media_entity_to_v4l2_subdev(remote->entity);
}

static int xvip_dma_verify_format(struct xvip_dma *dma)
{
	struct v4l2_subdev_format fmt;
	struct v4l2_subdev *subdev;
	int ret;

	subdev = xvip_dma_remote_subdev(&dma->pad, &fmt.pad);
	if (subdev == NULL)
		return -EPIPE;

	fmt.which = V4L2_SUBDEV_FORMAT_ACTIVE;
	ret = v4l2_subdev_call(subdev, pad, get_fmt, NULL, &fmt);
	if (ret < 0)
		return ret == -ENOIOCTLCMD ? -EINVAL : ret;

	if (dma->fmtinfo->code != fmt.format.code ||
	    dma->format.height != fmt.format.height ||
	    dma->format.width != fmt.format.width)
		return -EINVAL;

	return 0;
}

/* -----------------------------------------------------------------------------
 * Pipeline Stream Management
 */

/* Get the sink pad internally connected to a source pad in the given entity. */
static struct media_pad *xvip_get_entity_sink(struct media_entity *entity,
					      struct media_pad *source)
{
	unsigned int i;

	/* The source pad can be NULL when the entity has no source pad. Return
	 * the first pad in that case, guaranteed to be a sink pad.
	 */
	if (source == NULL)
		return &entity->pads[0];

	/* Iterates through the pads to find a connected sink pad. */
	for (i = 0; i < entity->num_pads; ++i) {
		struct media_pad *sink = &entity->pads[i];

		if (!(sink->flags & MEDIA_PAD_FL_SINK))
			continue;

		if (sink == source)
			continue;

		if (media_entity_has_route(entity, sink->index, source->index))
			return sink;
	}

	return NULL;
}

/**
 * xvip_pipeline_start_stop - Start ot stop streaming on a pipeline
 * @pipe: The pipeline
 * @start: Start (when true) or stop (when false) the pipeline
 *
 * Walk the entities chain starting at the pipeline output video node and start
 * or stop all of them.
 *
 * Return: 0 if successful, or the return value of the failed video::s_stream
 * operation otherwise.
 */
static int xvip_pipeline_start_stop(struct xvip_pipeline *pipe, bool start)
{
	struct xvip_dma *dma = pipe->output;
	struct media_entity *entity;
	struct media_pad *pad;
	struct v4l2_subdev *subdev;
	int ret;

	entity = &dma->video.entity;
	pad = NULL;

	while (1) {
		pad = xvip_get_entity_sink(entity, pad);
		if (pad == NULL)
			break;

		if (!(pad->flags & MEDIA_PAD_FL_SINK))
			break;

		pad = media_entity_remote_pad(pad);
		if (!pad || !is_media_entity_v4l2_subdev(pad->entity))
			break;

		entity = pad->entity;
		subdev = media_entity_to_v4l2_subdev(entity);

		ret = v4l2_subdev_call(subdev, video, s_stream, start);
		if (start && ret < 0 && ret != -ENOIOCTLCMD)
			return ret;
	}

	return 0;
}

/**
 * xvip_pipeline_set_stream - Enable/disable streaming on a pipeline
 * @pipe: The pipeline
 * @on: Turn the stream on when true or off when false
 *
 * The pipeline is shared between all DMA engines connect at its input and
 * output. While the stream state of DMA engines can be controlled
 * independently, pipelines have a shared stream state that enable or disable
 * all entities in the pipeline. For this reason the pipeline uses a streaming
 * counter that tracks the number of DMA engines that have requested the stream
 * to be enabled.
 *
 * When called with the @on argument set to true, this function will increment
 * the pipeline streaming count. If the streaming count reaches the number of
 * DMA engines in the pipeline it will enable all entities that belong to the
 * pipeline.
 *
 * Similarly, when called with the @on argument set to false, this function will
 * decrement the pipeline streaming count and disable all entities in the
 * pipeline when the streaming count reaches zero.
 *
 * Return: 0 if successful, or the return value of the failed video::s_stream
 * operation otherwise. Stopping the pipeline never fails. The pipeline state is
 * not updated when the operation fails.
 */
static int xvip_pipeline_set_stream(struct xvip_pipeline *pipe, bool on)
{
	int ret = 0;

	mutex_lock(&pipe->lock);

	if (on) {
		if (pipe->stream_count == pipe->num_dmas - 1) {
			ret = xvip_pipeline_start_stop(pipe, true);
			if (ret < 0)
				goto done;
		}
		pipe->stream_count++;
	} else {
		if (--pipe->stream_count == 0)
			xvip_pipeline_start_stop(pipe, false);
	}

done:
	mutex_unlock(&pipe->lock);
	return ret;
}

static int xvip_pipeline_validate(struct xvip_pipeline *pipe,
				  struct xvip_dma *start)
{
	struct media_graph graph;
	struct media_entity *entity = &start->video.entity;
	struct media_device *mdev = entity->graph_obj.mdev;
	unsigned int num_inputs = 0;
	unsigned int num_outputs = 0;
	int ret;

	mutex_lock(&mdev->graph_mutex);

	/* Walk the graph to locate the video nodes. */
	ret = media_graph_walk_init(&graph, mdev);
	if (ret) {
		mutex_unlock(&mdev->graph_mutex);
		return ret;
	}

	media_graph_walk_start(&graph, entity);

	while ((entity = media_graph_walk_next(&graph))) {
		struct xvip_dma *dma;

		if (entity->function != MEDIA_ENT_F_IO_V4L)
			continue;

		dma = to_xvip_dma(media_entity_to_video_device(entity));

		if (dma->pad.flags & MEDIA_PAD_FL_SINK) {
			pipe->output = dma;
			num_outputs++;
		} else {
			num_inputs++;
		}
	}

	mutex_unlock(&mdev->graph_mutex);

	media_graph_walk_cleanup(&graph);

	/* We need exactly one output and zero or one input. */
	if (num_outputs != 1 || num_inputs > 1)
		return -EPIPE;

	pipe->num_dmas = num_inputs + num_outputs;

	return 0;
}

static void __xvip_pipeline_cleanup(struct xvip_pipeline *pipe)
{
	pipe->num_dmas = 0;
	pipe->output = NULL;
}

/**
 * xvip_pipeline_cleanup - Cleanup the pipeline after streaming
 * @pipe: the pipeline
 *
 * Decrease the pipeline use count and clean it up if we were the last user.
 */
static void xvip_pipeline_cleanup(struct xvip_pipeline *pipe)
{
	mutex_lock(&pipe->lock);

	/* If we're the last user clean up the pipeline. */
	if (--pipe->use_count == 0)
		__xvip_pipeline_cleanup(pipe);

	mutex_unlock(&pipe->lock);
}

/**
 * xvip_pipeline_prepare - Prepare the pipeline for streaming
 * @pipe: the pipeline
 * @dma: DMA engine at one end of the pipeline
 *
 * Validate the pipeline if no user exists yet, otherwise just increase the use
 * count.
 *
 * Return: 0 if successful or -EPIPE if the pipeline is not valid.
 */
static int xvip_pipeline_prepare(struct xvip_pipeline *pipe,
				 struct xvip_dma *dma)
{
	int ret;

	mutex_lock(&pipe->lock);

	/* If we're the first user validate and initialize the pipeline. */
	if (pipe->use_count == 0) {
		ret = xvip_pipeline_validate(pipe, dma);
		if (ret < 0) {
			__xvip_pipeline_cleanup(pipe);
			goto done;
		}
	}

	pipe->use_count++;
	ret = 0;

done:
	mutex_unlock(&pipe->lock);
	return ret;
}

/* -----------------------------------------------------------------------------
 * videobuf2 queue operations
 */

/**
 * struct xvip_dma_buffer - Video DMA buffer
 * @buf: vb2 buffer base object
 * @queue: buffer list entry in the DMA engine queued buffers list
 * @dma: DMA channel that uses the buffer
 */
struct xvip_dma_buffer {
	struct vb2_v4l2_buffer buf;
	struct list_head queue;
	struct xvip_dma *dma;
};

#define to_xvip_dma_buffer(vb)	container_of(vb, struct xvip_dma_buffer, buf)

static void xvip_dma_complete(void *param)
{
	struct xvip_dma_buffer *buf = param;
	struct xvip_dma *dma = buf->dma;

	spin_lock(&dma->queued_lock);
	list_del(&buf->queue);
	spin_unlock(&dma->queued_lock);

	buf->buf.field = V4L2_FIELD_NONE;
	buf->buf.sequence = dma->sequence++;
	buf->buf.vb2_buf.timestamp = ktime_get_ns();
	vb2_set_plane_payload(&buf->buf.vb2_buf, 0, dma->format.sizeimage);
	vb2_buffer_done(&buf->buf.vb2_buf, VB2_BUF_STATE_DONE);
}

static int
xvip_dma_queue_setup(struct vb2_queue *vq,
		     unsigned int *nbuffers, unsigned int *nplanes,
		     unsigned int sizes[], struct device *alloc_devs[])
{
	struct xvip_dma *dma = vb2_get_drv_priv(vq);

	/* Make sure the image size is large enough. */
	if (*nplanes)
		return sizes[0] < dma->format.sizeimage ? -EINVAL : 0;

	*nplanes = 1;
	sizes[0] = dma->format.sizeimage;

	return 0;
}

static int xvip_dma_buffer_prepare(struct vb2_buffer *vb)
{
	struct vb2_v4l2_buffer *vbuf = to_vb2_v4l2_buffer(vb);
	struct xvip_dma *dma = vb2_get_drv_priv(vb->vb2_queue);
	struct xvip_dma_buffer *buf = to_xvip_dma_buffer(vbuf);

	buf->dma = dma;

	return 0;
}

static void xvip_dma_buffer_queue(struct vb2_buffer *vb)
{
	struct vb2_v4l2_buffer *vbuf = to_vb2_v4l2_buffer(vb);
	struct xvip_dma *dma = vb2_get_drv_priv(vb->vb2_queue);
	struct xvip_dma_buffer *buf = to_xvip_dma_buffer(vbuf);
	struct dma_async_tx_descriptor *desc;
	dma_addr_t addr = vb2_dma_contig_plane_dma_addr(vb, 0);
	u32 flags;

	xilinx_xdma_v4l2_config(dma->dma, dma->format.pixelformat);

	if (dma->queue.type == V4L2_BUF_TYPE_VIDEO_CAPTURE) {
		flags = DMA_PREP_INTERRUPT | DMA_CTRL_ACK;
		dma->xt.dir = DMA_DEV_TO_MEM;
		dma->xt.src_sgl = false;
		dma->xt.dst_sgl = true;
		dma->xt.dst_start = addr;
	} else {
		flags = DMA_PREP_INTERRUPT | DMA_CTRL_ACK;
		dma->xt.dir = DMA_MEM_TO_DEV;
		dma->xt.src_sgl = true;
		dma->xt.dst_sgl = false;
		dma->xt.src_start = addr;
	}

	dma->xt.frame_size = 1;
	dma->sgl[0].size = dma->format.width * dma->fmtinfo->bpp;
	dma->sgl[0].icg = dma->format.bytesperline - dma->sgl[0].size;
	dma->xt.numf = dma->format.height;

	desc = dmaengine_prep_interleaved_dma(dma->dma, &dma->xt, flags);
	if (!desc) {
		dev_err(dma->xdev->dev, "Failed to prepare DMA transfer\n");
		vb2_buffer_done(&buf->buf.vb2_buf, VB2_BUF_STATE_ERROR);
		return;
	}
	desc->callback = xvip_dma_complete;
	desc->callback_param = buf;

	spin_lock_irq(&dma->queued_lock);
	list_add_tail(&buf->queue, &dma->queued_bufs);
	spin_unlock_irq(&dma->queued_lock);

	dmaengine_submit(desc);

	if (vb2_is_streaming(&dma->queue))
		dma_async_issue_pending(dma->dma);
}

static int xvip_dma_start_streaming(struct vb2_queue *vq, unsigned int count)
{
	struct xvip_dma *dma = vb2_get_drv_priv(vq);
	struct xvip_dma_buffer *buf, *nbuf;
	struct xvip_pipeline *pipe;
	int ret;

	dma->sequence = 0;

	/*
	 * Start streaming on the pipeline. No link touching an entity in the
	 * pipeline can be activated or deactivated once streaming is started.
	 *
	 * Use the pipeline object embedded in the first DMA object that starts
	 * streaming.
	 */
	pipe = dma->video.entity.pipe
	     ? to_xvip_pipeline(&dma->video.entity) : &dma->pipe;

	ret = media_pipeline_start(&dma->video.entity, &pipe->pipe);
	if (ret < 0)
		goto error;

	/* Verify that the configured format matches the output of the
	 * connected subdev.
	 */
	ret = xvip_dma_verify_format(dma);
	if (ret < 0)
		goto error_stop;

	ret = xvip_pipeline_prepare(pipe, dma);
	if (ret < 0)
		goto error_stop;

	/* Start the DMA engine. This must be done before starting the blocks
	 * in the pipeline to avoid DMA synchronization issues.
	 */
	dma_async_issue_pending(dma->dma);

	/* Start the pipeline. */
	xvip_pipeline_set_stream(pipe, true);

	return 0;

error_stop:
<<<<<<< HEAD
	dmaengine_terminate_all(dma->dma);
	media_entity_pipeline_stop(&dma->video.entity);
=======
	media_pipeline_stop(&dma->video.entity);
>>>>>>> bebc6082

error:
	/* Give back all queued buffers to videobuf2. */
	spin_lock_irq(&dma->queued_lock);
	list_for_each_entry_safe(buf, nbuf, &dma->queued_bufs, queue) {
		vb2_buffer_done(&buf->buf.vb2_buf, VB2_BUF_STATE_QUEUED);
		list_del(&buf->queue);
	}
	spin_unlock_irq(&dma->queued_lock);

	return ret;
}

static void xvip_dma_stop_streaming(struct vb2_queue *vq)
{
	struct xvip_dma *dma = vb2_get_drv_priv(vq);
	struct xvip_pipeline *pipe = to_xvip_pipeline(&dma->video.entity);
	struct xvip_dma_buffer *buf, *nbuf;

	/* Stop the pipeline. */
	xvip_pipeline_set_stream(pipe, false);

	/* Stop and reset the DMA engine. */
	dmaengine_terminate_all(dma->dma);

	/* Cleanup the pipeline and mark it as being stopped. */
	xvip_pipeline_cleanup(pipe);
	media_pipeline_stop(&dma->video.entity);

	/* Give back all queued buffers to videobuf2. */
	spin_lock_irq(&dma->queued_lock);
	list_for_each_entry_safe(buf, nbuf, &dma->queued_bufs, queue) {
		vb2_buffer_done(&buf->buf.vb2_buf, VB2_BUF_STATE_ERROR);
		list_del(&buf->queue);
	}
	spin_unlock_irq(&dma->queued_lock);
}

static const struct vb2_ops xvip_dma_queue_qops = {
	.queue_setup = xvip_dma_queue_setup,
	.buf_prepare = xvip_dma_buffer_prepare,
	.buf_queue = xvip_dma_buffer_queue,
	.wait_prepare = vb2_ops_wait_prepare,
	.wait_finish = vb2_ops_wait_finish,
	.start_streaming = xvip_dma_start_streaming,
	.stop_streaming = xvip_dma_stop_streaming,
};

/* -----------------------------------------------------------------------------
 * V4L2 ioctls
 */

static int
xvip_dma_querycap(struct file *file, void *fh, struct v4l2_capability *cap)
{
	struct v4l2_fh *vfh = file->private_data;
	struct xvip_dma *dma = to_xvip_dma(vfh->vdev);

	cap->capabilities = V4L2_CAP_DEVICE_CAPS | V4L2_CAP_STREAMING
			  | dma->xdev->v4l2_caps;

	if (dma->queue.type == V4L2_BUF_TYPE_VIDEO_CAPTURE)
		cap->device_caps = V4L2_CAP_VIDEO_CAPTURE | V4L2_CAP_STREAMING;
	else
		cap->device_caps = V4L2_CAP_VIDEO_OUTPUT | V4L2_CAP_STREAMING;

	strlcpy(cap->driver, "xilinx-vipp", sizeof(cap->driver));
	strlcpy(cap->card, dma->video.name, sizeof(cap->card));
	snprintf(cap->bus_info, sizeof(cap->bus_info), "platform:%s:%u",
		 dma->xdev->dev->of_node->name, dma->port);

	return 0;
}

/* FIXME: without this callback function, some applications are not configured
 * with correct formats, and it results in frames in wrong format. Whether this
 * callback needs to be required is not clearly defined, so it should be
 * clarified through the mailing list.
 */
static int
xvip_dma_enum_format(struct file *file, void *fh, struct v4l2_fmtdesc *f)
{
	struct v4l2_fh *vfh = file->private_data;
	struct xvip_dma *dma = to_xvip_dma(vfh->vdev);

	if (f->index > 0)
		return -EINVAL;

	f->pixelformat = dma->format.pixelformat;
	strlcpy(f->description, dma->fmtinfo->description,
		sizeof(f->description));

	return 0;
}

static int
xvip_dma_get_format(struct file *file, void *fh, struct v4l2_format *format)
{
	struct v4l2_fh *vfh = file->private_data;
	struct xvip_dma *dma = to_xvip_dma(vfh->vdev);

	format->fmt.pix = dma->format;

	return 0;
}

static void
__xvip_dma_try_format(struct xvip_dma *dma, struct v4l2_pix_format *pix,
		      const struct xvip_video_format **fmtinfo)
{
	const struct xvip_video_format *info;
	unsigned int min_width;
	unsigned int max_width;
	unsigned int min_bpl;
	unsigned int max_bpl;
	unsigned int width;
	unsigned int align;
	unsigned int bpl;

	/* Retrieve format information and select the default format if the
	 * requested format isn't supported.
	 */
	info = xvip_get_format_by_fourcc(pix->pixelformat);
	if (IS_ERR(info))
		info = xvip_get_format_by_fourcc(XVIP_DMA_DEF_FORMAT);

	pix->pixelformat = info->fourcc;
	pix->field = V4L2_FIELD_NONE;

	/* The transfer alignment requirements are expressed in bytes. Compute
	 * the minimum and maximum values, clamp the requested width and convert
	 * it back to pixels.
	 */
	align = lcm(dma->align, info->bpp);
	min_width = roundup(XVIP_DMA_MIN_WIDTH, align);
	max_width = rounddown(XVIP_DMA_MAX_WIDTH, align);
	width = rounddown(pix->width * info->bpp, align);

	pix->width = clamp(width, min_width, max_width) / info->bpp;
	pix->height = clamp(pix->height, XVIP_DMA_MIN_HEIGHT,
			    XVIP_DMA_MAX_HEIGHT);

	/* Clamp the requested bytes per line value. If the maximum bytes per
	 * line value is zero, the module doesn't support user configurable line
	 * sizes. Override the requested value with the minimum in that case.
	 */
	min_bpl = pix->width * info->bpp;
	max_bpl = rounddown(XVIP_DMA_MAX_WIDTH, dma->align);
	bpl = rounddown(pix->bytesperline, dma->align);

	pix->bytesperline = clamp(bpl, min_bpl, max_bpl);
	pix->sizeimage = pix->bytesperline * pix->height;

	if (fmtinfo)
		*fmtinfo = info;
}

static int
xvip_dma_try_format(struct file *file, void *fh, struct v4l2_format *format)
{
	struct v4l2_fh *vfh = file->private_data;
	struct xvip_dma *dma = to_xvip_dma(vfh->vdev);

	__xvip_dma_try_format(dma, &format->fmt.pix, NULL);
	return 0;
}

static int
xvip_dma_set_format(struct file *file, void *fh, struct v4l2_format *format)
{
	struct v4l2_fh *vfh = file->private_data;
	struct xvip_dma *dma = to_xvip_dma(vfh->vdev);
	const struct xvip_video_format *info;

	__xvip_dma_try_format(dma, &format->fmt.pix, &info);

	if (vb2_is_busy(&dma->queue))
		return -EBUSY;

	dma->format = format->fmt.pix;
	dma->fmtinfo = info;

	return 0;
}

static const struct v4l2_ioctl_ops xvip_dma_ioctl_ops = {
	.vidioc_querycap		= xvip_dma_querycap,
	.vidioc_enum_fmt_vid_cap	= xvip_dma_enum_format,
	.vidioc_g_fmt_vid_cap		= xvip_dma_get_format,
	.vidioc_g_fmt_vid_out		= xvip_dma_get_format,
	.vidioc_s_fmt_vid_cap		= xvip_dma_set_format,
	.vidioc_s_fmt_vid_out		= xvip_dma_set_format,
	.vidioc_try_fmt_vid_cap		= xvip_dma_try_format,
	.vidioc_try_fmt_vid_out		= xvip_dma_try_format,
	.vidioc_reqbufs			= vb2_ioctl_reqbufs,
	.vidioc_querybuf		= vb2_ioctl_querybuf,
	.vidioc_qbuf			= vb2_ioctl_qbuf,
	.vidioc_dqbuf			= vb2_ioctl_dqbuf,
	.vidioc_create_bufs		= vb2_ioctl_create_bufs,
	.vidioc_expbuf			= vb2_ioctl_expbuf,
	.vidioc_streamon		= vb2_ioctl_streamon,
	.vidioc_streamoff		= vb2_ioctl_streamoff,
};

/* -----------------------------------------------------------------------------
 * V4L2 file operations
 */

static const struct v4l2_file_operations xvip_dma_fops = {
	.owner		= THIS_MODULE,
	.unlocked_ioctl	= video_ioctl2,
	.open		= v4l2_fh_open,
	.release	= vb2_fop_release,
	.poll		= vb2_fop_poll,
	.mmap		= vb2_fop_mmap,
};

/* -----------------------------------------------------------------------------
 * Xilinx Video DMA Core
 */

int xvip_dma_init(struct xvip_composite_device *xdev, struct xvip_dma *dma,
		  enum v4l2_buf_type type, unsigned int port)
{
	char name[16];
	int ret;

	dma->xdev = xdev;
	dma->port = port;
	mutex_init(&dma->lock);
	mutex_init(&dma->pipe.lock);
	INIT_LIST_HEAD(&dma->queued_bufs);
	spin_lock_init(&dma->queued_lock);

	dma->fmtinfo = xvip_get_format_by_fourcc(XVIP_DMA_DEF_FORMAT);
	dma->format.pixelformat = dma->fmtinfo->fourcc;
	dma->format.colorspace = V4L2_COLORSPACE_SRGB;
	dma->format.field = V4L2_FIELD_NONE;
	dma->format.width = XVIP_DMA_DEF_WIDTH;
	dma->format.height = XVIP_DMA_DEF_HEIGHT;
	dma->format.bytesperline = dma->format.width * dma->fmtinfo->bpp;
	dma->format.sizeimage = dma->format.bytesperline * dma->format.height;

	/* Initialize the media entity... */
	dma->pad.flags = type == V4L2_BUF_TYPE_VIDEO_CAPTURE
		       ? MEDIA_PAD_FL_SINK : MEDIA_PAD_FL_SOURCE;

	ret = media_entity_pads_init(&dma->video.entity, 1, &dma->pad);
	if (ret < 0)
		goto error;

	/* ... and the video node... */
	dma->video.fops = &xvip_dma_fops;
	dma->video.v4l2_dev = &xdev->v4l2_dev;
	dma->video.queue = &dma->queue;
	snprintf(dma->video.name, sizeof(dma->video.name), "%s %s %u",
		 xdev->dev->of_node->name,
		 type == V4L2_BUF_TYPE_VIDEO_CAPTURE ? "output" : "input",
		 port);
	dma->video.vfl_type = VFL_TYPE_GRABBER;
	dma->video.vfl_dir = type == V4L2_BUF_TYPE_VIDEO_CAPTURE
			   ? VFL_DIR_RX : VFL_DIR_TX;
	dma->video.release = video_device_release_empty;
	dma->video.ioctl_ops = &xvip_dma_ioctl_ops;
	dma->video.lock = &dma->lock;

	video_set_drvdata(&dma->video, dma);

	/* ... and the buffers queue... */
	/* Don't enable VB2_READ and VB2_WRITE, as using the read() and write()
	 * V4L2 APIs would be inefficient. Testing on the command line with a
	 * 'cat /dev/video?' thus won't be possible, but given that the driver
	 * anyway requires a test tool to setup the pipeline before any video
	 * stream can be started, requiring a specific V4L2 test tool as well
	 * instead of 'cat' isn't really a drawback.
	 */
	dma->queue.type = type;
	dma->queue.io_modes = VB2_MMAP | VB2_USERPTR | VB2_DMABUF;
	dma->queue.lock = &dma->lock;
	dma->queue.drv_priv = dma;
	dma->queue.buf_struct_size = sizeof(struct xvip_dma_buffer);
	dma->queue.ops = &xvip_dma_queue_qops;
	dma->queue.mem_ops = &vb2_dma_contig_memops;
	dma->queue.timestamp_flags = V4L2_BUF_FLAG_TIMESTAMP_MONOTONIC
				   | V4L2_BUF_FLAG_TSTAMP_SRC_EOF;
	dma->queue.dev = dma->xdev->dev;
	ret = vb2_queue_init(&dma->queue);
	if (ret < 0) {
		dev_err(dma->xdev->dev, "failed to initialize VB2 queue\n");
		goto error;
	}

	/* ... and the DMA channel. */
	snprintf(name, sizeof(name), "port%u", port);
	dma->dma = dma_request_chan(dma->xdev->dev, name);
	if (IS_ERR(dma->dma)) {
		ret = PTR_ERR(dma->dma);
		if (ret != -EPROBE_DEFER)
			dev_err(dma->xdev->dev,
				"No Video DMA channel found");
		goto error;
	}

	dma->align = 1 << dma->dma->device->copy_align;

	ret = video_register_device(&dma->video, VFL_TYPE_GRABBER, -1);
	if (ret < 0) {
		dev_err(dma->xdev->dev, "failed to register video device\n");
		goto error;
	}

	return 0;

error:
	xvip_dma_cleanup(dma);
	return ret;
}

void xvip_dma_cleanup(struct xvip_dma *dma)
{
	if (video_is_registered(&dma->video))
		video_unregister_device(&dma->video);

	if (!IS_ERR(dma->dma))
		dma_release_channel(dma->dma);

	media_entity_cleanup(&dma->video.entity);

	mutex_destroy(&dma->lock);
	mutex_destroy(&dma->pipe.lock);
}<|MERGE_RESOLUTION|>--- conflicted
+++ resolved
@@ -471,12 +471,8 @@
 	return 0;
 
 error_stop:
-<<<<<<< HEAD
 	dmaengine_terminate_all(dma->dma);
-	media_entity_pipeline_stop(&dma->video.entity);
-=======
 	media_pipeline_stop(&dma->video.entity);
->>>>>>> bebc6082
 
 error:
 	/* Give back all queued buffers to videobuf2. */
