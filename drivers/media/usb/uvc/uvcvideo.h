--- conflicted
+++ resolved
@@ -414,11 +414,7 @@
 
 	u32 pts;
 
-<<<<<<< HEAD
-	/* asynchronous buffer handling */
-=======
 	/* Asynchronous buffer handling. */
->>>>>>> e0d688d4
 	struct kref ref;
 };
 
@@ -494,44 +490,6 @@
 	unsigned int scr_sof;		/* STC.SOF of the last packet */
 	unsigned int min_sof;		/* Minimum STC.SOF value */
 	unsigned int max_sof;		/* Maximum STC.SOF value */
-};
-
-/**
- * struct uvc_decode_op: Context structure to schedule asynchronous memcpy
- *
- * @buf: active buf object for this decode
- * @dst: copy destination address
- * @src: copy source address
- * @len: copy length
- */
-struct uvc_decode_op {
-	struct uvc_buffer *buf;
-	void *dst;
-	const __u8 *src;
-	int len;
-};
-
-/**
- * struct uvc_urb - URB context management structure
- *
- * @urb: described URB. Must be allocated with usb_alloc_urb()
- * @stream: UVC streaming context
- * @urb_buffer: memory storage for the URB
- * @urb_dma: DMA coherent addressing for the urb_buffer
- * @packets: counter to indicate the number of copy operations
- * @decodes: work descriptors for asynchronous copy operations
- * @work: work queue entry for asynchronous decode
- */
-struct uvc_urb {
-	struct urb *urb;
-	struct uvc_streaming *stream;
-
-	char *urb_buffer;
-	dma_addr_t urb_dma;
-
-	unsigned int packets;
-	struct uvc_decode_op decodes[UVC_MAX_PACKETS];
-	struct work_struct work;
 };
 
 #define UVC_METATADA_BUF_SIZE 1024
@@ -605,13 +563,8 @@
 	unsigned int frozen : 1;
 	struct uvc_video_queue queue;
 	struct workqueue_struct *async_wq;
-<<<<<<< HEAD
-	void (*decode) (struct uvc_urb *uvc_urb,
-			struct uvc_buffer *buf, struct uvc_buffer *meta_buf);
-=======
 	void (*decode)(struct uvc_urb *uvc_urb, struct uvc_buffer *buf,
 		       struct uvc_buffer *meta_buf);
->>>>>>> e0d688d4
 
 	struct {
 		struct video_device vdev;
@@ -791,9 +744,6 @@
 struct uvc_entity *uvc_entity_by_id(struct uvc_device *dev, int id);
 
 /* Video buffers queue management. */
-extern struct uvc_buffer *
-		uvc_queue_get_current_buffer(struct uvc_video_queue *queue);
-extern void uvc_queue_buffer_release(struct uvc_buffer *buf);
 int uvc_queue_init(struct uvc_video_queue *queue, enum v4l2_buf_type type,
 		   int drop_corrupted);
 void uvc_queue_release(struct uvc_video_queue *queue);
@@ -915,12 +865,8 @@
 
 /* Quirks support */
 void uvc_video_decode_isight(struct uvc_urb *uvc_urb,
-<<<<<<< HEAD
-			     struct uvc_buffer *buf, struct uvc_buffer *meta_buf);
-=======
 			     struct uvc_buffer *buf,
 			     struct uvc_buffer *meta_buf);
->>>>>>> e0d688d4
 
 /* debugfs and statistics */
 void uvc_debugfs_init(void);
