--- conflicted
+++ resolved
@@ -511,16 +511,11 @@
 struct iwl_power_constraint {
 	struct ieee80211_vif *bf_vif;
 	struct ieee80211_vif *bss_vif;
-<<<<<<< HEAD
-	bool pm_disabled;
-	bool ps_disabled;
-=======
 	u16 bss_phyctx_id;
 	u16 p2p_phyctx_id;
 	bool pm_disabled;
 	bool ps_disabled;
 	struct iwl_mvm *mvm;
->>>>>>> 4e3b3bcd
 };
 
 static void iwl_mvm_power_iterator(void *_data, u8 *mac,
@@ -528,10 +523,7 @@
 {
 	struct iwl_mvm_vif *mvmvif = iwl_mvm_vif_from_mac80211(vif);
 	struct iwl_power_constraint *power_iterator = _data;
-<<<<<<< HEAD
-=======
 	struct iwl_mvm *mvm = power_iterator->mvm;
->>>>>>> 4e3b3bcd
 
 	switch (ieee80211_vif_type_p2p(vif)) {
 	case NL80211_IFTYPE_P2P_DEVICE:
@@ -551,13 +543,6 @@
 		break;
 
 	case NL80211_IFTYPE_P2P_CLIENT:
-<<<<<<< HEAD
-		/* no BSS power mgmt if we have a P2P client*/
-		power_iterator->pm_disabled = true;
-		break;
-
-	case NL80211_IFTYPE_STATION:
-=======
 		if (mvmvif->phy_ctxt)
 			power_iterator->p2p_phyctx_id = mvmvif->phy_ctxt->id;
 
@@ -580,7 +565,6 @@
 		if (mvmvif->phy_ctxt)
 			power_iterator->bss_phyctx_id = mvmvif->phy_ctxt->id;
 
->>>>>>> 4e3b3bcd
 		/* we should have only one BSS vif */
 		WARN_ON(power_iterator->bss_vif);
 		power_iterator->bss_vif = vif;
@@ -588,8 +572,6 @@
 		if (mvmvif->bf_data.bf_enabled &&
 		    !WARN_ON(power_iterator->bf_vif))
 			power_iterator->bf_vif = vif;
-<<<<<<< HEAD
-=======
 
 		IWL_DEBUG_POWER(mvm, "bss: p2p_id=%d, bss_id=%d\n",
 				power_iterator->p2p_phyctx_id,
@@ -601,7 +583,6 @@
 			 power_iterator->p2p_phyctx_id ==
 			 power_iterator->bss_phyctx_id))
 			power_iterator->pm_disabled = true;
->>>>>>> 4e3b3bcd
 		break;
 
 	default:
@@ -614,7 +595,6 @@
 				    struct iwl_power_constraint *constraint)
 {
 	lockdep_assert_held(&mvm->mutex);
-<<<<<<< HEAD
 
 	if (iwlmvm_mod_params.power_scheme == IWL_POWER_SCHEME_CAM) {
 		constraint->pm_disabled = true;
@@ -624,35 +604,16 @@
 	ieee80211_iterate_active_interfaces_atomic(mvm->hw,
 					    IEEE80211_IFACE_ITER_NORMAL,
 					    iwl_mvm_power_iterator, constraint);
-
-	/* TODO: remove this and determine this variable in the iterator */
-	if (mvm->bound_vif_cnt > 1)
-		constraint->pm_disabled = true;
-=======
-
-	if (iwlmvm_mod_params.power_scheme == IWL_POWER_SCHEME_CAM) {
-		constraint->pm_disabled = true;
-		constraint->ps_disabled = true;
-	}
-
-	ieee80211_iterate_active_interfaces_atomic(mvm->hw,
-					    IEEE80211_IFACE_ITER_NORMAL,
-					    iwl_mvm_power_iterator, constraint);
->>>>>>> 4e3b3bcd
 }
 
 int iwl_mvm_power_update_mac(struct iwl_mvm *mvm, struct ieee80211_vif *vif)
 {
 	struct iwl_mvm_vif *mvmvif = iwl_mvm_vif_from_mac80211(vif);
-<<<<<<< HEAD
-	struct iwl_power_constraint constraint = {};
-=======
 	struct iwl_power_constraint constraint = {
 		    .p2p_phyctx_id = MAX_PHYS,
 		    .bss_phyctx_id = MAX_PHYS,
 		    .mvm = mvm,
 	};
->>>>>>> 4e3b3bcd
 	bool ba_enable;
 	int ret;
 
