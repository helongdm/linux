/*
 * Atmel MACB Ethernet Controller driver
 *
 * Copyright (C) 2004-2006 Atmel Corporation
 *
 * This program is free software; you can redistribute it and/or modify
 * it under the terms of the GNU General Public License version 2 as
 * published by the Free Software Foundation.
 */
#ifndef _MACB_H
#define _MACB_H

#include <linux/phy.h>
#include <linux/ptp_clock_kernel.h>
#include <linux/net_tstamp.h>
#include <linux/interrupt.h>

#if defined(CONFIG_ARCH_DMA_ADDR_T_64BIT) || defined(CONFIG_MACB_USE_HWSTAMP)
#define MACB_EXT_DESC
#endif

#define MACB_GREGS_NBR 16
#define MACB_GREGS_VERSION 2
#define MACB_MAX_QUEUES 8

/* MACB register offsets */
#define MACB_NCR		0x0000 /* Network Control */
#define MACB_NCFGR		0x0004 /* Network Config */
#define MACB_NSR		0x0008 /* Network Status */
#define MACB_TAR		0x000c /* AT91RM9200 only */
#define MACB_TCR		0x0010 /* AT91RM9200 only */
#define MACB_TSR		0x0014 /* Transmit Status */
#define MACB_RBQP		0x0018 /* RX Q Base Address */
#define MACB_TBQP		0x001c /* TX Q Base Address */
#define MACB_RSR		0x0020 /* Receive Status */
#define MACB_ISR		0x0024 /* Interrupt Status */
#define MACB_IER		0x0028 /* Interrupt Enable */
#define MACB_IDR		0x002c /* Interrupt Disable */
#define MACB_IMR		0x0030 /* Interrupt Mask */
#define MACB_MAN		0x0034 /* PHY Maintenance */
#define MACB_PTR		0x0038
#define MACB_PFR		0x003c
#define MACB_FTO		0x0040
#define MACB_SCF		0x0044
#define MACB_MCF		0x0048
#define MACB_FRO		0x004c
#define MACB_FCSE		0x0050
#define MACB_ALE		0x0054
#define MACB_DTF		0x0058
#define MACB_LCOL		0x005c
#define MACB_EXCOL		0x0060
#define MACB_TUND		0x0064
#define MACB_CSE		0x0068
#define MACB_RRE		0x006c
#define MACB_ROVR		0x0070
#define MACB_RSE		0x0074
#define MACB_ELE		0x0078
#define MACB_RJA		0x007c
#define MACB_USF		0x0080
#define MACB_STE		0x0084
#define MACB_RLE		0x0088
#define MACB_TPF		0x008c
#define MACB_HRB		0x0090
#define MACB_HRT		0x0094
#define MACB_SA1B		0x0098
#define MACB_SA1T		0x009c
#define MACB_SA2B		0x00a0
#define MACB_SA2T		0x00a4
#define MACB_SA3B		0x00a8
#define MACB_SA3T		0x00ac
#define MACB_SA4B		0x00b0
#define MACB_SA4T		0x00b4
#define MACB_TID		0x00b8
#define MACB_TPQ		0x00bc
#define MACB_USRIO		0x00c0
#define MACB_WOL		0x00c4
#define MACB_MID		0x00fc
#define MACB_TBQPH		0x04C8
#define MACB_RBQPH		0x04D4

/* GEM register offsets. */
#define GEM_NCFGR		0x0004 /* Network Config */
#define GEM_USRIO		0x000c /* User IO */
#define GEM_DMACFG		0x0010 /* DMA Configuration */
#define GEM_PBUFRXCUT		0x0044 /* RX Partial Store and Forward */
#define GEM_JML			0x0048 /* Jumbo Max Length */
#define GEM_HRB			0x0080 /* Hash Bottom */
#define GEM_HRT			0x0084 /* Hash Top */
#define GEM_SA1B		0x0088 /* Specific1 Bottom */
#define GEM_SA1T		0x008C /* Specific1 Top */
#define GEM_SA2B		0x0090 /* Specific2 Bottom */
#define GEM_SA2T		0x0094 /* Specific2 Top */
#define GEM_SA3B		0x0098 /* Specific3 Bottom */
#define GEM_SA3T		0x009C /* Specific3 Top */
#define GEM_SA4B		0x00A0 /* Specific4 Bottom */
#define GEM_SA4T		0x00A4 /* Specific4 Top */
#define GEM_WOL			0x00B8 /* Wake on LAN */
#define GEM_RXPTPUNI		0x00D4 /* PTP RX Unicast address */
#define GEM_TXPTPUNI		0x00D8 /* PTP TX Unicast address */
#define GEM_EFTSH		0x00e8 /* PTP Event Frame Transmitted Seconds Register 47:32 */
#define GEM_EFRSH		0x00ec /* PTP Event Frame Received Seconds Register 47:32 */
#define GEM_PEFTSH		0x00f0 /* PTP Peer Event Frame Transmitted Seconds Register 47:32 */
#define GEM_PEFRSH		0x00f4 /* PTP Peer Event Frame Received Seconds Register 47:32 */
#define GEM_OTX			0x0100 /* Octets transmitted */
#define GEM_OCTTXL		0x0100 /* Octets transmitted [31:0] */
#define GEM_OCTTXH		0x0104 /* Octets transmitted [47:32] */
#define GEM_TXCNT		0x0108 /* Frames Transmitted counter */
#define GEM_TXBCCNT		0x010c /* Broadcast Frames counter */
#define GEM_TXMCCNT		0x0110 /* Multicast Frames counter */
#define GEM_TXPAUSECNT		0x0114 /* Pause Frames Transmitted Counter */
#define GEM_TX64CNT		0x0118 /* 64 byte Frames TX counter */
#define GEM_TX65CNT		0x011c /* 65-127 byte Frames TX counter */
#define GEM_TX128CNT		0x0120 /* 128-255 byte Frames TX counter */
#define GEM_TX256CNT		0x0124 /* 256-511 byte Frames TX counter */
#define GEM_TX512CNT		0x0128 /* 512-1023 byte Frames TX counter */
#define GEM_TX1024CNT		0x012c /* 1024-1518 byte Frames TX counter */
#define GEM_TX1519CNT		0x0130 /* 1519+ byte Frames TX counter */
#define GEM_TXURUNCNT		0x0134 /* TX under run error counter */
#define GEM_SNGLCOLLCNT		0x0138 /* Single Collision Frame Counter */
#define GEM_MULTICOLLCNT	0x013c /* Multiple Collision Frame Counter */
#define GEM_EXCESSCOLLCNT	0x0140 /* Excessive Collision Frame Counter */
#define GEM_LATECOLLCNT		0x0144 /* Late Collision Frame Counter */
#define GEM_TXDEFERCNT		0x0148 /* Deferred Transmission Frame Counter */
#define GEM_TXCSENSECNT		0x014c /* Carrier Sense Error Counter */
#define GEM_ORX			0x0150 /* Octets received */
#define GEM_OCTRXL		0x0150 /* Octets received [31:0] */
#define GEM_OCTRXH		0x0154 /* Octets received [47:32] */
#define GEM_RXCNT		0x0158 /* Frames Received Counter */
#define GEM_RXBROADCNT		0x015c /* Broadcast Frames Received Counter */
#define GEM_RXMULTICNT		0x0160 /* Multicast Frames Received Counter */
#define GEM_RXPAUSECNT		0x0164 /* Pause Frames Received Counter */
#define GEM_RX64CNT		0x0168 /* 64 byte Frames RX Counter */
#define GEM_RX65CNT		0x016c /* 65-127 byte Frames RX Counter */
#define GEM_RX128CNT		0x0170 /* 128-255 byte Frames RX Counter */
#define GEM_RX256CNT		0x0174 /* 256-511 byte Frames RX Counter */
#define GEM_RX512CNT		0x0178 /* 512-1023 byte Frames RX Counter */
#define GEM_RX1024CNT		0x017c /* 1024-1518 byte Frames RX Counter */
#define GEM_RX1519CNT		0x0180 /* 1519+ byte Frames RX Counter */
#define GEM_RXUNDRCNT		0x0184 /* Undersize Frames Received Counter */
#define GEM_RXOVRCNT		0x0188 /* Oversize Frames Received Counter */
#define GEM_RXJABCNT		0x018c /* Jabbers Received Counter */
#define GEM_RXFCSCNT		0x0190 /* Frame Check Sequence Error Counter */
#define GEM_RXLENGTHCNT		0x0194 /* Length Field Error Counter */
#define GEM_RXSYMBCNT		0x0198 /* Symbol Error Counter */
#define GEM_RXALIGNCNT		0x019c /* Alignment Error Counter */
#define GEM_RXRESERRCNT		0x01a0 /* Receive Resource Error Counter */
#define GEM_RXORCNT		0x01a4 /* Receive Overrun Counter */
#define GEM_RXIPCCNT		0x01a8 /* IP header Checksum Error Counter */
#define GEM_RXTCPCCNT		0x01ac /* TCP Checksum Error Counter */
#define GEM_RXUDPCCNT		0x01b0 /* UDP Checksum Error Counter */
#define GEM_TISUBN		0x01bc /* 1588 Timer Increment Sub-ns */
#define GEM_TSH			0x01c0 /* 1588 Timer Seconds High */
#define GEM_TSL			0x01d0 /* 1588 Timer Seconds Low */
#define GEM_TN			0x01d4 /* 1588 Timer Nanoseconds */
#define GEM_TA			0x01d8 /* 1588 Timer Adjust */
#define GEM_TI			0x01dc /* 1588 Timer Increment */
#define GEM_EFTSL		0x01e0 /* PTP Event Frame Tx Seconds Low */
#define GEM_EFTN		0x01e4 /* PTP Event Frame Tx Nanoseconds */
#define GEM_EFRSL		0x01e8 /* PTP Event Frame Rx Seconds Low */
#define GEM_EFRN		0x01ec /* PTP Event Frame Rx Nanoseconds */
#define GEM_PEFTSL		0x01f0 /* PTP Peer Event Frame Tx Secs Low */
#define GEM_PEFTN		0x01f4 /* PTP Peer Event Frame Tx Ns */
#define GEM_PEFRSL		0x01f8 /* PTP Peer Event Frame Rx Sec Low */
#define GEM_PEFRN		0x01fc /* PTP Peer Event Frame Rx Ns */
#define GEM_PCSCNTRL		0x0200 /* PCS Control */
#define GEM_DCFG1		0x0280 /* Design Config 1 */
#define GEM_DCFG2		0x0284 /* Design Config 2 */
#define GEM_DCFG3		0x0288 /* Design Config 3 */
#define GEM_DCFG4		0x028c /* Design Config 4 */
#define GEM_DCFG5		0x0290 /* Design Config 5 */
#define GEM_DCFG6		0x0294 /* Design Config 6 */
#define GEM_DCFG7		0x0298 /* Design Config 7 */
#define GEM_DCFG8		0x029C /* Design Config 8 */
#define GEM_DCFG10		0x02A4 /* Design Config 10 */

#define GEM_TXBDCTRL	0x04cc /* TX Buffer Descriptor control register */
#define GEM_RXBDCTRL	0x04d0 /* RX Buffer Descriptor control register */

/* Screener Type 2 match registers */
#define GEM_SCRT2		0x540

/* EtherType registers */
#define GEM_ETHT		0x06E0

/* Type 2 compare registers */
#define GEM_T2CMPW0		0x0700
#define GEM_T2CMPW1		0x0704
#define T2CMP_OFST(t2idx)	(t2idx * 2)

/* type 2 compare registers
 * each location requires 3 compare regs
 */
#define GEM_IP4SRC_CMP(idx)		(idx * 3)
#define GEM_IP4DST_CMP(idx)		(idx * 3 + 1)
#define GEM_PORT_CMP(idx)		(idx * 3 + 2)

/* Which screening type 2 EtherType register will be used (0 - 7) */
#define SCRT2_ETHT		0

#define GEM_ISR(hw_q)		(0x0400 + ((hw_q) << 2))
#define GEM_TBQP(hw_q)		(0x0440 + ((hw_q) << 2))
#define GEM_TBQPH(hw_q)		(0x04C8)
#define GEM_RBQP(hw_q)		(0x0480 + ((hw_q) << 2))
#define GEM_RBQS(hw_q)		(0x04A0 + ((hw_q) << 2))
#define GEM_RBQPH(hw_q)		(0x04D4)
#define GEM_IER(hw_q)		(0x0600 + ((hw_q) << 2))
#define GEM_IDR(hw_q)		(0x0620 + ((hw_q) << 2))
#define GEM_IMR(hw_q)		(0x0640 + ((hw_q) << 2))

/* Bitfields in NCR */
#define MACB_LB_OFFSET		0 /* reserved */
#define MACB_LB_SIZE		1
#define MACB_LLB_OFFSET		1 /* Loop back local */
#define MACB_LLB_SIZE		1
#define MACB_RE_OFFSET		2 /* Receive enable */
#define MACB_RE_SIZE		1
#define MACB_TE_OFFSET		3 /* Transmit enable */
#define MACB_TE_SIZE		1
#define MACB_MPE_OFFSET		4 /* Management port enable */
#define MACB_MPE_SIZE		1
#define MACB_CLRSTAT_OFFSET	5 /* Clear stats regs */
#define MACB_CLRSTAT_SIZE	1
#define MACB_INCSTAT_OFFSET	6 /* Incremental stats regs */
#define MACB_INCSTAT_SIZE	1
#define MACB_WESTAT_OFFSET	7 /* Write enable stats regs */
#define MACB_WESTAT_SIZE	1
#define MACB_BP_OFFSET		8 /* Back pressure */
#define MACB_BP_SIZE		1
#define MACB_TSTART_OFFSET	9 /* Start transmission */
#define MACB_TSTART_SIZE	1
#define MACB_THALT_OFFSET	10 /* Transmit halt */
#define MACB_THALT_SIZE		1
#define MACB_NCR_TPF_OFFSET	11 /* Transmit pause frame */
#define MACB_NCR_TPF_SIZE	1
#define MACB_TZQ_OFFSET		12 /* Transmit zero quantum pause frame */
#define MACB_TZQ_SIZE		1
#define MACB_SRTSM_OFFSET	15
#define MACB_PTPUNI_OFFSET			20
#define MACB_PTPUNI_SIZE			1
#define MACB_OSSMODE_OFFSET 24 /* Enable One Step Synchro Mode */
#define MACB_OSSMODE_SIZE	1

/* Bitfields in NCFGR */
#define MACB_SPD_OFFSET		0 /* Speed */
#define MACB_SPD_SIZE		1
#define MACB_FD_OFFSET		1 /* Full duplex */
#define MACB_FD_SIZE		1
#define MACB_BIT_RATE_OFFSET	2 /* Discard non-VLAN frames */
#define MACB_BIT_RATE_SIZE	1
#define MACB_JFRAME_OFFSET	3 /* reserved */
#define MACB_JFRAME_SIZE	1
#define MACB_CAF_OFFSET		4 /* Copy all frames */
#define MACB_CAF_SIZE		1
#define MACB_NBC_OFFSET		5 /* No broadcast */
#define MACB_NBC_SIZE		1
#define MACB_NCFGR_MTI_OFFSET	6 /* Multicast hash enable */
#define MACB_NCFGR_MTI_SIZE	1
#define MACB_UNI_OFFSET		7 /* Unicast hash enable */
#define MACB_UNI_SIZE		1
#define MACB_BIG_OFFSET		8 /* Receive 1536 byte frames */
#define MACB_BIG_SIZE		1
#define MACB_EAE_OFFSET		9 /* External address match enable */
#define MACB_EAE_SIZE		1
#define MACB_CLK_OFFSET		10
#define MACB_CLK_SIZE		2
#define MACB_RTY_OFFSET		12 /* Retry test */
#define MACB_RTY_SIZE		1
#define MACB_PAE_OFFSET		13 /* Pause enable */
#define MACB_PAE_SIZE		1
#define MACB_RM9200_RMII_OFFSET	13 /* AT91RM9200 only */
#define MACB_RM9200_RMII_SIZE	1  /* AT91RM9200 only */
#define MACB_RBOF_OFFSET	14 /* Receive buffer offset */
#define MACB_RBOF_SIZE		2
#define MACB_RLCE_OFFSET	16 /* Length field error frame discard */
#define MACB_RLCE_SIZE		1
#define MACB_DRFCS_OFFSET	17 /* FCS remove */
#define MACB_DRFCS_SIZE		1
#define MACB_EFRHD_OFFSET	18
#define MACB_EFRHD_SIZE		1
#define MACB_IRXFCS_OFFSET	19
#define MACB_IRXFCS_SIZE	1

/* GEM specific NCFGR bitfields. */
#define GEM_GBE_OFFSET		10 /* Gigabit mode enable */
#define GEM_GBE_SIZE		1
#define GEM_PCSSEL_OFFSET	11
#define GEM_PCSSEL_SIZE		1
#define GEM_CLK_OFFSET		18 /* MDC clock division */
#define GEM_CLK_SIZE		3
#define GEM_DBW_OFFSET		21 /* Data bus width */
#define GEM_DBW_SIZE		2
#define GEM_RXCOEN_OFFSET	24
#define GEM_RXCOEN_SIZE		1
#define GEM_SGMIIEN_OFFSET	27
#define GEM_SGMIIEN_SIZE	1


/* Constants for data bus width. */
#define GEM_DBW32		0 /* 32 bit AMBA AHB data bus width */
#define GEM_DBW64		1 /* 64 bit AMBA AHB data bus width */
#define GEM_DBW128		2 /* 128 bit AMBA AHB data bus width */

/* Bitfields in DMACFG. */
#define GEM_FBLDO_OFFSET	0 /* fixed burst length for DMA */
#define GEM_FBLDO_SIZE		5
#define GEM_ENDIA_DESC_OFFSET	6 /* endian swap mode for management descriptor access */
#define GEM_ENDIA_DESC_SIZE	1
#define GEM_ENDIA_PKT_OFFSET	7 /* endian swap mode for packet data access */
#define GEM_ENDIA_PKT_SIZE	1
#define GEM_RXBMS_OFFSET	8 /* RX packet buffer memory size select */
#define GEM_RXBMS_SIZE		2
#define GEM_TXPBMS_OFFSET	10 /* TX packet buffer memory size select */
#define GEM_TXPBMS_SIZE		1
#define GEM_TXCOEN_OFFSET	11 /* TX IP/TCP/UDP checksum gen offload */
#define GEM_TXCOEN_SIZE		1
#define GEM_RXBS_OFFSET		16 /* DMA receive buffer size */
#define GEM_RXBS_SIZE		8
#define GEM_DDRP_OFFSET		24 /* disc_when_no_ahb */
#define GEM_DDRP_SIZE		1
#define GEM_RXEXT_OFFSET	28 /* RX extended Buffer Descriptor mode */
#define GEM_RXEXT_SIZE		1
#define GEM_TXEXT_OFFSET	29 /* TX extended Buffer Descriptor mode */
#define GEM_TXEXT_SIZE		1
#define GEM_ADDR64_OFFSET	30 /* Address bus width - 64b or 32b */
#define GEM_ADDR64_SIZE		1

/* Bitfields in PBUFRXCUT */
#define GEM_WTRMRK_OFFSET	0 /* Watermark value offset */
#define GEM_WTRMRK_SIZE		12
#define GEM_ENCUTTHRU_OFFSET	31 /* Enable RX partial store and forward */
#define GEM_ENCUTTHRU_SIZE	1

/* Bitfields in NSR */
#define MACB_NSR_LINK_OFFSET	0 /* pcs_link_state */
#define MACB_NSR_LINK_SIZE	1
#define MACB_MDIO_OFFSET	1 /* status of the mdio_in pin */
#define MACB_MDIO_SIZE		1
#define MACB_IDLE_OFFSET	2 /* The PHY management logic is idle */
#define MACB_IDLE_SIZE		1

/* Bitfields in TSR */
#define MACB_UBR_OFFSET		0 /* Used bit read */
#define MACB_UBR_SIZE		1
#define MACB_COL_OFFSET		1 /* Collision occurred */
#define MACB_COL_SIZE		1
#define MACB_TSR_RLE_OFFSET	2 /* Retry limit exceeded */
#define MACB_TSR_RLE_SIZE	1
#define MACB_TGO_OFFSET		3 /* Transmit go */
#define MACB_TGO_SIZE		1
#define MACB_BEX_OFFSET		4 /* TX frame corruption due to AHB error */
#define MACB_BEX_SIZE		1
#define MACB_RM9200_BNQ_OFFSET	4 /* AT91RM9200 only */
#define MACB_RM9200_BNQ_SIZE	1 /* AT91RM9200 only */
#define MACB_COMP_OFFSET	5 /* Trnasmit complete */
#define MACB_COMP_SIZE		1
#define MACB_UND_OFFSET		6 /* Trnasmit under run */
#define MACB_UND_SIZE		1

/* Bitfields in RSR */
#define MACB_BNA_OFFSET		0 /* Buffer not available */
#define MACB_BNA_SIZE		1
#define MACB_REC_OFFSET		1 /* Frame received */
#define MACB_REC_SIZE		1
#define MACB_OVR_OFFSET		2 /* Receive overrun */
#define MACB_OVR_SIZE		1

/* Bitfields in ISR/IER/IDR/IMR */
#define MACB_MFD_OFFSET		0 /* Management frame sent */
#define MACB_MFD_SIZE		1
#define MACB_RCOMP_OFFSET	1 /* Receive complete */
#define MACB_RCOMP_SIZE		1
#define MACB_RXUBR_OFFSET	2 /* RX used bit read */
#define MACB_RXUBR_SIZE		1
#define MACB_TXUBR_OFFSET	3 /* TX used bit read */
#define MACB_TXUBR_SIZE		1
#define MACB_ISR_TUND_OFFSET	4 /* Enable TX buffer under run interrupt */
#define MACB_ISR_TUND_SIZE	1
#define MACB_ISR_RLE_OFFSET	5 /* EN retry exceeded/late coll interrupt */
#define MACB_ISR_RLE_SIZE	1
#define MACB_TXERR_OFFSET	6 /* EN TX frame corrupt from error interrupt */
#define MACB_TXERR_SIZE		1
#define MACB_TCOMP_OFFSET	7 /* Enable transmit complete interrupt */
#define MACB_TCOMP_SIZE		1
#define MACB_ISR_LINK_OFFSET	9 /* Enable link change interrupt */
#define MACB_ISR_LINK_SIZE	1
#define MACB_ISR_ROVR_OFFSET	10 /* Enable receive overrun interrupt */
#define MACB_ISR_ROVR_SIZE	1
#define MACB_HRESP_OFFSET	11 /* Enable hrsep not OK interrupt */
#define MACB_HRESP_SIZE		1
#define MACB_PFR_OFFSET		12 /* Enable pause frame w/ quantum interrupt */
#define MACB_PFR_SIZE		1
#define MACB_PTZ_OFFSET		13 /* Enable pause time zero interrupt */
#define MACB_PTZ_SIZE		1
#define MACB_WOL_OFFSET		28 /* Enable WOL received interrupt */
#define MACB_WOL_SIZE		1
#define MACB_DRQFR_OFFSET	18 /* PTP Delay Request Frame Received */
#define MACB_DRQFR_SIZE		1
#define MACB_SFR_OFFSET		19 /* PTP Sync Frame Received */
#define MACB_SFR_SIZE		1
#define MACB_DRQFT_OFFSET	20 /* PTP Delay Request Frame Transmitted */
#define MACB_DRQFT_SIZE		1
#define MACB_SFT_OFFSET		21 /* PTP Sync Frame Transmitted */
#define MACB_SFT_SIZE		1
#define MACB_PDRQFR_OFFSET	22 /* PDelay Request Frame Received */
#define MACB_PDRQFR_SIZE	1
#define MACB_PDRSFR_OFFSET	23 /* PDelay Response Frame Received */
#define MACB_PDRSFR_SIZE	1
#define MACB_PDRQFT_OFFSET	24 /* PDelay Request Frame Transmitted */
#define MACB_PDRQFT_SIZE	1
#define MACB_PDRSFT_OFFSET	25 /* PDelay Response Frame Transmitted */
#define MACB_PDRSFT_SIZE	1
#define MACB_SRI_OFFSET		26 /* TSU Seconds Register Increment */
#define MACB_SRI_SIZE		1

/* Timer increment fields */
#define MACB_TI_CNS_OFFSET	0
#define MACB_TI_CNS_SIZE	8
#define MACB_TI_ACNS_OFFSET	8
#define MACB_TI_ACNS_SIZE	8
#define MACB_TI_NIT_OFFSET	16
#define MACB_TI_NIT_SIZE	8

/* Bitfields in MAN */
#define MACB_DATA_OFFSET	0 /* data */
#define MACB_DATA_SIZE		16
#define MACB_CODE_OFFSET	16 /* Must be written to 10 */
#define MACB_CODE_SIZE		2
#define MACB_REGA_OFFSET	18 /* Register address */
#define MACB_REGA_SIZE		5
#define MACB_PHYA_OFFSET	23 /* PHY address */
#define MACB_PHYA_SIZE		5
#define MACB_RW_OFFSET		28 /* Operation. 10 is read. 01 is write. */
#define MACB_RW_SIZE		2
#define MACB_SOF_OFFSET		30 /* Must be written to 1 for Clause 22 */
#define MACB_SOF_SIZE		2

/* Bitfields in USRIO (AVR32) */
#define MACB_MII_OFFSET				0
#define MACB_MII_SIZE				1
#define MACB_EAM_OFFSET				1
#define MACB_EAM_SIZE				1
#define MACB_TX_PAUSE_OFFSET			2
#define MACB_TX_PAUSE_SIZE			1
#define MACB_TX_PAUSE_ZERO_OFFSET		3
#define MACB_TX_PAUSE_ZERO_SIZE			1

/* Bitfields in USRIO (AT91) */
#define MACB_RMII_OFFSET			0
#define MACB_RMII_SIZE				1
#define GEM_RGMII_OFFSET			0 /* GEM gigabit mode */
#define GEM_RGMII_SIZE				1
#define MACB_CLKEN_OFFSET			1
#define MACB_CLKEN_SIZE				1

/* Bitfields in WOL */
#define MACB_IP_OFFSET				0
#define MACB_IP_SIZE				16
#define MACB_MAG_OFFSET				16
#define MACB_MAG_SIZE				1
#define MACB_ARP_OFFSET				17
#define MACB_ARP_SIZE				1
#define MACB_SA1_OFFSET				18
#define MACB_SA1_SIZE				1
#define MACB_WOL_MTI_OFFSET			19
#define MACB_WOL_MTI_SIZE			1

/* Bitfields in MID */
#define MACB_IDNUM_OFFSET			16
#define MACB_IDNUM_SIZE				12
#define MACB_REV_OFFSET				0
#define MACB_REV_SIZE				16

/* Bitfields in PCSCNTRL */
#define GEM_PCSAUTONEG_OFFSET			12
#define GEM_PCSAUTONEG_SIZE			1

/* Bitfields in DCFG1. */
#define GEM_IRQCOR_OFFSET			23
#define GEM_IRQCOR_SIZE				1
#define GEM_DBWDEF_OFFSET			25
#define GEM_DBWDEF_SIZE				3

/* Bitfields in DCFG2. */
#define GEM_RX_PKT_BUFF_OFFSET			20
#define GEM_RX_PKT_BUFF_SIZE			1
#define GEM_TX_PKT_BUFF_OFFSET			21
#define GEM_TX_PKT_BUFF_SIZE			1

/* Bitfields in DCFG5. */
#define GEM_TSU_OFFSET				8
#define GEM_TSU_SIZE				1

/* Bitfields in DCFG6. */
#define GEM_PBUF_LSO_OFFSET			27
#define GEM_PBUF_LSO_SIZE			1
#define GEM_DAW64_OFFSET			23
#define GEM_DAW64_SIZE				1

/* Bitfields in DCFG8. */
#define GEM_T1SCR_OFFSET			24
#define GEM_T1SCR_SIZE				8
#define GEM_T2SCR_OFFSET			16
#define GEM_T2SCR_SIZE				8
#define GEM_SCR2ETH_OFFSET			8
#define GEM_SCR2ETH_SIZE			8
#define GEM_SCR2CMP_OFFSET			0
#define GEM_SCR2CMP_SIZE			8

/* Bitfields in DCFG10 */
#define GEM_TXBD_RDBUFF_OFFSET			12
#define GEM_TXBD_RDBUFF_SIZE			4
#define GEM_RXBD_RDBUFF_OFFSET			8
#define GEM_RXBD_RDBUFF_SIZE			4

/* Bitfields in TISUBN */
#define GEM_SUBNSINCR_OFFSET			0
#define GEM_SUBNSINCRL_OFFSET			24
#define GEM_SUBNSINCRL_SIZE			8
#define GEM_SUBNSINCRH_OFFSET			0
#define GEM_SUBNSINCRH_SIZE			16
#define GEM_SUBNSINCR_SIZE			24

/* Bitfields in TI */
#define GEM_NSINCR_OFFSET			0
#define GEM_NSINCR_SIZE				8

/* Bitfields in TSH */
#define GEM_TSH_OFFSET				0 /* TSU timer value (s). MSB [47:32] of seconds timer count */
#define GEM_TSH_SIZE				16

/* Bitfields in TSL */
#define GEM_TSL_OFFSET				0 /* TSU timer value (s). LSB [31:0] of seconds timer count */
#define GEM_TSL_SIZE				32

/* Bitfields in TN */
#define GEM_TN_OFFSET				0 /* TSU timer value (ns) */
#define GEM_TN_SIZE					30

/* Bitfields in TXBDCTRL */
#define GEM_TXTSMODE_OFFSET			4 /* TX Descriptor Timestamp Insertion mode */
#define GEM_TXTSMODE_SIZE			2

/* Bitfields in RXBDCTRL */
#define GEM_RXTSMODE_OFFSET			4 /* RX Descriptor Timestamp Insertion mode */
#define GEM_RXTSMODE_SIZE			2

/* Bitfields in SCRT2 */
#define GEM_QUEUE_OFFSET			0 /* Queue Number */
#define GEM_QUEUE_SIZE				4
#define GEM_VLANPR_OFFSET			4 /* VLAN Priority */
#define GEM_VLANPR_SIZE				3
#define GEM_VLANEN_OFFSET			8 /* VLAN Enable */
#define GEM_VLANEN_SIZE				1
#define GEM_ETHT2IDX_OFFSET			9 /* Index to screener type 2 EtherType register */
#define GEM_ETHT2IDX_SIZE			3
#define GEM_ETHTEN_OFFSET			12 /* EtherType Enable */
#define GEM_ETHTEN_SIZE				1
#define GEM_CMPA_OFFSET				13 /* Compare A - Index to screener type 2 Compare register */
#define GEM_CMPA_SIZE				5
#define GEM_CMPAEN_OFFSET			18 /* Compare A Enable */
#define GEM_CMPAEN_SIZE				1
#define GEM_CMPB_OFFSET				19 /* Compare B - Index to screener type 2 Compare register */
#define GEM_CMPB_SIZE				5
#define GEM_CMPBEN_OFFSET			24 /* Compare B Enable */
#define GEM_CMPBEN_SIZE				1
#define GEM_CMPC_OFFSET				25 /* Compare C - Index to screener type 2 Compare register */
#define GEM_CMPC_SIZE				5
#define GEM_CMPCEN_OFFSET			30 /* Compare C Enable */
#define GEM_CMPCEN_SIZE				1

/* Bitfields in ETHT */
#define GEM_ETHTCMP_OFFSET			0 /* EtherType compare value */
#define GEM_ETHTCMP_SIZE			16

/* Bitfields in T2CMPW0 */
#define GEM_T2CMP_OFFSET			16 /* 0xFFFF0000 compare value */
#define GEM_T2CMP_SIZE				16
#define GEM_T2MASK_OFFSET			0 /* 0x0000FFFF compare value or mask */
#define GEM_T2MASK_SIZE				16

/* Bitfields in T2CMPW1 */
#define GEM_T2DISMSK_OFFSET			9 /* disable mask */
#define GEM_T2DISMSK_SIZE			1
#define GEM_T2CMPOFST_OFFSET			7 /* compare offset */
#define GEM_T2CMPOFST_SIZE			2
#define GEM_T2OFST_OFFSET			0 /* offset value */
#define GEM_T2OFST_SIZE				7

/* Offset for screener type 2 compare values (T2CMPOFST).
 * Note the offset is applied after the specified point,
 * e.g. GEM_T2COMPOFST_ETYPE denotes the EtherType field, so an offset
 * of 12 bytes from this would be the source IP address in an IP header
 */
#define GEM_T2COMPOFST_SOF		0
#define GEM_T2COMPOFST_ETYPE	1
#define GEM_T2COMPOFST_IPHDR	2
#define GEM_T2COMPOFST_TCPUDP	3

/* offset from EtherType to IP address */
#define ETYPE_SRCIP_OFFSET			12
#define ETYPE_DSTIP_OFFSET			16

/* offset from IP header to port */
#define IPHDR_SRCPORT_OFFSET		0
#define IPHDR_DSTPORT_OFFSET		2

/* Transmit DMA buffer descriptor Word 1 */
#define GEM_DMA_TXVALID_OFFSET		23 /* timestamp has been captured in the Buffer Descriptor */
#define GEM_DMA_TXVALID_SIZE		1

/* Receive DMA buffer descriptor Word 0 */
#define GEM_DMA_RXVALID_OFFSET		2 /* indicates a valid timestamp in the Buffer Descriptor */
#define GEM_DMA_RXVALID_SIZE		1

/* DMA buffer descriptor Word 2 (32 bit addressing) or Word 4 (64 bit addressing) */
#define GEM_DMA_SECL_OFFSET			30 /* Timestamp seconds[1:0]  */
#define GEM_DMA_SECL_SIZE			2
#define GEM_DMA_NSEC_OFFSET			0 /* Timestamp nanosecs [29:0] */
#define GEM_DMA_NSEC_SIZE			30

/* DMA buffer descriptor Word 3 (32 bit addressing) or Word 5 (64 bit addressing) */

/* New hardware supports 12 bit precision of timestamp in DMA buffer descriptor.
 * Old hardware supports only 6 bit precision but it is enough for PTP.
 * Less accuracy is used always instead of checking hardware version.
 */
#define GEM_DMA_SECH_OFFSET			0 /* Timestamp seconds[5:2] */
#define GEM_DMA_SECH_SIZE			4
#define GEM_DMA_SEC_WIDTH			(GEM_DMA_SECH_SIZE + GEM_DMA_SECL_SIZE)
#define GEM_DMA_SEC_TOP				(1 << GEM_DMA_SEC_WIDTH)
#define GEM_DMA_SEC_MASK			(GEM_DMA_SEC_TOP - 1)

/* Bitfields in ADJ */
#define GEM_ADDSUB_OFFSET			31
#define GEM_ADDSUB_SIZE				1
/* Constants for CLK */
#define MACB_CLK_DIV8				0
#define MACB_CLK_DIV16				1
#define MACB_CLK_DIV32				2
#define MACB_CLK_DIV64				3

/* GEM specific constants for CLK. */
#define GEM_CLK_DIV8				0
#define GEM_CLK_DIV16				1
#define GEM_CLK_DIV32				2
#define GEM_CLK_DIV48				3
#define GEM_CLK_DIV64				4
#define GEM_CLK_DIV96				5

/* Constants for MAN register */
#define MACB_MAN_SOF				1
#define MACB_MAN_WRITE				1
#define MACB_MAN_READ				2
#define MACB_MAN_CODE				2

/* Capability mask bits */
#define MACB_CAPS_ISR_CLEAR_ON_WRITE		0x00000001
#define MACB_CAPS_USRIO_HAS_CLKEN		0x00000002
#define MACB_CAPS_USRIO_DEFAULT_IS_MII_GMII	0x00000004
#define MACB_CAPS_NO_GIGABIT_HALF		0x00000008
#define MACB_CAPS_USRIO_DISABLED		0x00000010
#define MACB_CAPS_JUMBO				0x00000020
#define MACB_CAPS_GEM_HAS_PTP			0x00000040
#define MACB_CAPS_BD_RD_PREFETCH		0x00000080
#define MACB_CAPS_NEEDS_RSTONUBR		0x00000100
#define MACB_CAPS_PCS				0x00000400
#define MACB_CAPS_PARTIAL_STORE_FORWARD		0x00000800
#define MACB_CAPS_WOL				0x00000200
#define MACB_CAPS_FIFO_MODE			0x10000000
#define MACB_CAPS_GIGABIT_MODE_AVAILABLE	0x20000000
#define MACB_CAPS_SG_DISABLED			0x40000000
#define MACB_CAPS_MACB_IS_GEM			0x80000000

/* LSO settings */
#define MACB_LSO_UFO_ENABLE			0x01
#define MACB_LSO_TSO_ENABLE			0x02

/* Bit manipulation macros */
#define MACB_BIT(name)					\
	(1 << MACB_##name##_OFFSET)
#define MACB_BF(name,value)				\
	(((value) & ((1 << MACB_##name##_SIZE) - 1))	\
	 << MACB_##name##_OFFSET)
#define MACB_BFEXT(name,value)\
	(((value) >> MACB_##name##_OFFSET)		\
	 & ((1 << MACB_##name##_SIZE) - 1))
#define MACB_BFINS(name,value,old)			\
	(((old) & ~(((1 << MACB_##name##_SIZE) - 1)	\
		    << MACB_##name##_OFFSET))		\
	 | MACB_BF(name,value))

#define GEM_BIT(name)					\
	(1 << GEM_##name##_OFFSET)
#define GEM_BF(name, value)				\
	(((value) & ((1 << GEM_##name##_SIZE) - 1))	\
	 << GEM_##name##_OFFSET)
#define GEM_BFEXT(name, value)\
	(((value) >> GEM_##name##_OFFSET)		\
	 & ((1 << GEM_##name##_SIZE) - 1))
#define GEM_BFINS(name, value, old)			\
	(((old) & ~(((1 << GEM_##name##_SIZE) - 1)	\
		    << GEM_##name##_OFFSET))		\
	 | GEM_BF(name, value))

/* Register access macros */
#define macb_readl(port, reg)		(port)->macb_reg_readl((port), MACB_##reg)
#define macb_writel(port, reg, value)	(port)->macb_reg_writel((port), MACB_##reg, (value))
#define gem_readl(port, reg)		(port)->macb_reg_readl((port), GEM_##reg)
#define gem_writel(port, reg, value)	(port)->macb_reg_writel((port), GEM_##reg, (value))
#define queue_readl(queue, reg)		(queue)->bp->macb_reg_readl((queue)->bp, (queue)->reg)
#define queue_writel(queue, reg, value)	(queue)->bp->macb_reg_writel((queue)->bp, (queue)->reg, (value))
#define gem_readl_n(port, reg, idx)		(port)->macb_reg_readl((port), GEM_##reg + idx * 4)
#define gem_writel_n(port, reg, idx, value)	(port)->macb_reg_writel((port), GEM_##reg + idx * 4, (value))

#define PTP_TS_BUFFER_SIZE		128 /* must be power of 2 */

/* Conditional GEM/MACB macros.  These perform the operation to the correct
 * register dependent on whether the device is a GEM or a MACB.  For registers
 * and bitfields that are common across both devices, use macb_{read,write}l
 * to avoid the cost of the conditional.
 */
#define macb_or_gem_writel(__bp, __reg, __value) \
	({ \
		if (macb_is_gem((__bp))) \
			gem_writel((__bp), __reg, __value); \
		else \
			macb_writel((__bp), __reg, __value); \
	})

#define macb_or_gem_readl(__bp, __reg) \
	({ \
		u32 __v; \
		if (macb_is_gem((__bp))) \
			__v = gem_readl((__bp), __reg); \
		else \
			__v = macb_readl((__bp), __reg); \
		__v; \
	})

/* struct macb_dma_desc - Hardware DMA descriptor
 * @addr: DMA address of data buffer
 * @ctrl: Control and status bits
 */
struct macb_dma_desc {
	u32	addr;
	u32	ctrl;
};

#ifdef MACB_EXT_DESC
#define HW_DMA_CAP_32B		0
#define HW_DMA_CAP_64B		(1 << 0)
#define HW_DMA_CAP_PTP		(1 << 1)
#define HW_DMA_CAP_64B_PTP	(HW_DMA_CAP_64B | HW_DMA_CAP_PTP)

struct macb_dma_desc_64 {
	u32 addrh;
	u32 resvd;
};

struct macb_dma_desc_ptp {
	u32	ts_1;
	u32	ts_2;
};

struct gem_tx_ts {
	struct sk_buff *skb;
	struct macb_dma_desc_ptp desc_ptp;
};
#endif

/* DMA descriptor bitfields */
#define MACB_RX_USED_OFFSET			0
#define MACB_RX_USED_SIZE			1
#define MACB_RX_WRAP_OFFSET			1
#define MACB_RX_WRAP_SIZE			1
#define MACB_RX_WADDR_OFFSET			2
#define MACB_RX_WADDR_SIZE			30

#define MACB_RX_FRMLEN_OFFSET			0
#define MACB_RX_FRMLEN_SIZE			12
#define MACB_RX_OFFSET_OFFSET			12
#define MACB_RX_OFFSET_SIZE			2
#define MACB_RX_SOF_OFFSET			14
#define MACB_RX_SOF_SIZE			1
#define MACB_RX_EOF_OFFSET			15
#define MACB_RX_EOF_SIZE			1
#define MACB_RX_CFI_OFFSET			16
#define MACB_RX_CFI_SIZE			1
#define MACB_RX_VLAN_PRI_OFFSET			17
#define MACB_RX_VLAN_PRI_SIZE			3
#define MACB_RX_PRI_TAG_OFFSET			20
#define MACB_RX_PRI_TAG_SIZE			1
#define MACB_RX_VLAN_TAG_OFFSET			21
#define MACB_RX_VLAN_TAG_SIZE			1
#define MACB_RX_TYPEID_MATCH_OFFSET		22
#define MACB_RX_TYPEID_MATCH_SIZE		1
#define MACB_RX_SA4_MATCH_OFFSET		23
#define MACB_RX_SA4_MATCH_SIZE			1
#define MACB_RX_SA3_MATCH_OFFSET		24
#define MACB_RX_SA3_MATCH_SIZE			1
#define MACB_RX_SA2_MATCH_OFFSET		25
#define MACB_RX_SA2_MATCH_SIZE			1
#define MACB_RX_SA1_MATCH_OFFSET		26
#define MACB_RX_SA1_MATCH_SIZE			1
#define MACB_RX_EXT_MATCH_OFFSET		28
#define MACB_RX_EXT_MATCH_SIZE			1
#define MACB_RX_UHASH_MATCH_OFFSET		29
#define MACB_RX_UHASH_MATCH_SIZE		1
#define MACB_RX_MHASH_MATCH_OFFSET		30
#define MACB_RX_MHASH_MATCH_SIZE		1
#define MACB_RX_BROADCAST_OFFSET		31
#define MACB_RX_BROADCAST_SIZE			1

#define MACB_RX_FRMLEN_MASK			0xFFF
#define MACB_RX_JFRMLEN_MASK			0x3FFF

/* RX checksum offload disabled: bit 24 clear in NCFGR */
#define GEM_RX_TYPEID_MATCH_OFFSET		22
#define GEM_RX_TYPEID_MATCH_SIZE		2

/* RX checksum offload enabled: bit 24 set in NCFGR */
#define GEM_RX_CSUM_OFFSET			22
#define GEM_RX_CSUM_SIZE			2

#define MACB_TX_FRMLEN_OFFSET			0
#define MACB_TX_FRMLEN_SIZE			11
#define MACB_TX_LAST_OFFSET			15
#define MACB_TX_LAST_SIZE			1
#define MACB_TX_NOCRC_OFFSET			16
#define MACB_TX_NOCRC_SIZE			1
#define MACB_MSS_MFS_OFFSET			16
#define MACB_MSS_MFS_SIZE			14
#define MACB_TX_LSO_OFFSET			17
#define MACB_TX_LSO_SIZE			2
#define MACB_TX_TCP_SEQ_SRC_OFFSET		19
#define MACB_TX_TCP_SEQ_SRC_SIZE		1
#define MACB_TX_BUF_EXHAUSTED_OFFSET		27
#define MACB_TX_BUF_EXHAUSTED_SIZE		1
#define MACB_TX_UNDERRUN_OFFSET			28
#define MACB_TX_UNDERRUN_SIZE			1
#define MACB_TX_ERROR_OFFSET			29
#define MACB_TX_ERROR_SIZE			1
#define MACB_TX_WRAP_OFFSET			30
#define MACB_TX_WRAP_SIZE			1
#define MACB_TX_USED_OFFSET			31
#define MACB_TX_USED_SIZE			1

#define GEM_TX_FRMLEN_OFFSET			0
#define GEM_TX_FRMLEN_SIZE			14

/* Buffer descriptor constants */
#define GEM_RX_CSUM_NONE			0
#define GEM_RX_CSUM_IP_ONLY			1
#define GEM_RX_CSUM_IP_TCP			2
#define GEM_RX_CSUM_IP_UDP			3

/* limit RX checksum offload to TCP and UDP packets */
#define GEM_RX_CSUM_CHECKED_MASK		2

/* Scaled PPM fraction */
#define PPM_FRACTION	16

/* struct macb_tx_skb - data about an skb which is being transmitted
 * @skb: skb currently being transmitted, only set for the last buffer
 *       of the frame
 * @mapping: DMA address of the skb's fragment buffer
 * @size: size of the DMA mapped buffer
 * @mapped_as_page: true when buffer was mapped with skb_frag_dma_map(),
 *                  false when buffer was mapped with dma_map_single()
 */
struct macb_tx_skb {
	struct sk_buff		*skb;
	dma_addr_t		mapping;
	size_t			size;
	bool			mapped_as_page;
};

/* Hardware-collected statistics. Used when updating the network
 * device stats by a periodic timer.
 */
struct macb_stats {
	u32	rx_pause_frames;
	u32	tx_ok;
	u32	tx_single_cols;
	u32	tx_multiple_cols;
	u32	rx_ok;
	u32	rx_fcs_errors;
	u32	rx_align_errors;
	u32	tx_deferred;
	u32	tx_late_cols;
	u32	tx_excessive_cols;
	u32	tx_underruns;
	u32	tx_carrier_errors;
	u32	rx_resource_errors;
	u32	rx_overruns;
	u32	rx_symbol_errors;
	u32	rx_oversize_pkts;
	u32	rx_jabbers;
	u32	rx_undersize_pkts;
	u32	sqe_test_errors;
	u32	rx_length_mismatch;
	u32	tx_pause_frames;
};

struct gem_stats {
	u32	tx_octets_31_0;
	u32	tx_octets_47_32;
	u32	tx_frames;
	u32	tx_broadcast_frames;
	u32	tx_multicast_frames;
	u32	tx_pause_frames;
	u32	tx_64_byte_frames;
	u32	tx_65_127_byte_frames;
	u32	tx_128_255_byte_frames;
	u32	tx_256_511_byte_frames;
	u32	tx_512_1023_byte_frames;
	u32	tx_1024_1518_byte_frames;
	u32	tx_greater_than_1518_byte_frames;
	u32	tx_underrun;
	u32	tx_single_collision_frames;
	u32	tx_multiple_collision_frames;
	u32	tx_excessive_collisions;
	u32	tx_late_collisions;
	u32	tx_deferred_frames;
	u32	tx_carrier_sense_errors;
	u32	rx_octets_31_0;
	u32	rx_octets_47_32;
	u32	rx_frames;
	u32	rx_broadcast_frames;
	u32	rx_multicast_frames;
	u32	rx_pause_frames;
	u32	rx_64_byte_frames;
	u32	rx_65_127_byte_frames;
	u32	rx_128_255_byte_frames;
	u32	rx_256_511_byte_frames;
	u32	rx_512_1023_byte_frames;
	u32	rx_1024_1518_byte_frames;
	u32	rx_greater_than_1518_byte_frames;
	u32	rx_undersized_frames;
	u32	rx_oversize_frames;
	u32	rx_jabbers;
	u32	rx_frame_check_sequence_errors;
	u32	rx_length_field_frame_errors;
	u32	rx_symbol_errors;
	u32	rx_alignment_errors;
	u32	rx_resource_errors;
	u32	rx_overruns;
	u32	rx_ip_header_checksum_errors;
	u32	rx_tcp_checksum_errors;
	u32	rx_udp_checksum_errors;
};

/* Describes the name and offset of an individual statistic register, as
 * returned by `ethtool -S`. Also describes which net_device_stats statistics
 * this register should contribute to.
 */
struct gem_statistic {
	char stat_string[ETH_GSTRING_LEN];
	int offset;
	u32 stat_bits;
};

/* Bitfield defs for net_device_stat statistics */
#define GEM_NDS_RXERR_OFFSET		0
#define GEM_NDS_RXLENERR_OFFSET		1
#define GEM_NDS_RXOVERERR_OFFSET	2
#define GEM_NDS_RXCRCERR_OFFSET		3
#define GEM_NDS_RXFRAMEERR_OFFSET	4
#define GEM_NDS_RXFIFOERR_OFFSET	5
#define GEM_NDS_TXERR_OFFSET		6
#define GEM_NDS_TXABORTEDERR_OFFSET	7
#define GEM_NDS_TXCARRIERERR_OFFSET	8
#define GEM_NDS_TXFIFOERR_OFFSET	9
#define GEM_NDS_COLLISIONS_OFFSET	10

#define GEM_STAT_TITLE(name, title) GEM_STAT_TITLE_BITS(name, title, 0)
#define GEM_STAT_TITLE_BITS(name, title, bits) {	\
	.stat_string = title,				\
	.offset = GEM_##name,				\
	.stat_bits = bits				\
}

/* list of gem statistic registers. The names MUST match the
 * corresponding GEM_* definitions.
 */
static const struct gem_statistic gem_statistics[] = {
	GEM_STAT_TITLE(OCTTXL, "tx_octets"), /* OCTTXH combined with OCTTXL */
	GEM_STAT_TITLE(TXCNT, "tx_frames"),
	GEM_STAT_TITLE(TXBCCNT, "tx_broadcast_frames"),
	GEM_STAT_TITLE(TXMCCNT, "tx_multicast_frames"),
	GEM_STAT_TITLE(TXPAUSECNT, "tx_pause_frames"),
	GEM_STAT_TITLE(TX64CNT, "tx_64_byte_frames"),
	GEM_STAT_TITLE(TX65CNT, "tx_65_127_byte_frames"),
	GEM_STAT_TITLE(TX128CNT, "tx_128_255_byte_frames"),
	GEM_STAT_TITLE(TX256CNT, "tx_256_511_byte_frames"),
	GEM_STAT_TITLE(TX512CNT, "tx_512_1023_byte_frames"),
	GEM_STAT_TITLE(TX1024CNT, "tx_1024_1518_byte_frames"),
	GEM_STAT_TITLE(TX1519CNT, "tx_greater_than_1518_byte_frames"),
	GEM_STAT_TITLE_BITS(TXURUNCNT, "tx_underrun",
			    GEM_BIT(NDS_TXERR)|GEM_BIT(NDS_TXFIFOERR)),
	GEM_STAT_TITLE_BITS(SNGLCOLLCNT, "tx_single_collision_frames",
			    GEM_BIT(NDS_TXERR)|GEM_BIT(NDS_COLLISIONS)),
	GEM_STAT_TITLE_BITS(MULTICOLLCNT, "tx_multiple_collision_frames",
			    GEM_BIT(NDS_TXERR)|GEM_BIT(NDS_COLLISIONS)),
	GEM_STAT_TITLE_BITS(EXCESSCOLLCNT, "tx_excessive_collisions",
			    GEM_BIT(NDS_TXERR)|
			    GEM_BIT(NDS_TXABORTEDERR)|
			    GEM_BIT(NDS_COLLISIONS)),
	GEM_STAT_TITLE_BITS(LATECOLLCNT, "tx_late_collisions",
			    GEM_BIT(NDS_TXERR)|GEM_BIT(NDS_COLLISIONS)),
	GEM_STAT_TITLE(TXDEFERCNT, "tx_deferred_frames"),
	GEM_STAT_TITLE_BITS(TXCSENSECNT, "tx_carrier_sense_errors",
			    GEM_BIT(NDS_TXERR)|GEM_BIT(NDS_COLLISIONS)),
	GEM_STAT_TITLE(OCTRXL, "rx_octets"), /* OCTRXH combined with OCTRXL */
	GEM_STAT_TITLE(RXCNT, "rx_frames"),
	GEM_STAT_TITLE(RXBROADCNT, "rx_broadcast_frames"),
	GEM_STAT_TITLE(RXMULTICNT, "rx_multicast_frames"),
	GEM_STAT_TITLE(RXPAUSECNT, "rx_pause_frames"),
	GEM_STAT_TITLE(RX64CNT, "rx_64_byte_frames"),
	GEM_STAT_TITLE(RX65CNT, "rx_65_127_byte_frames"),
	GEM_STAT_TITLE(RX128CNT, "rx_128_255_byte_frames"),
	GEM_STAT_TITLE(RX256CNT, "rx_256_511_byte_frames"),
	GEM_STAT_TITLE(RX512CNT, "rx_512_1023_byte_frames"),
	GEM_STAT_TITLE(RX1024CNT, "rx_1024_1518_byte_frames"),
	GEM_STAT_TITLE(RX1519CNT, "rx_greater_than_1518_byte_frames"),
	GEM_STAT_TITLE_BITS(RXUNDRCNT, "rx_undersized_frames",
			    GEM_BIT(NDS_RXERR)|GEM_BIT(NDS_RXLENERR)),
	GEM_STAT_TITLE_BITS(RXOVRCNT, "rx_oversize_frames",
			    GEM_BIT(NDS_RXERR)|GEM_BIT(NDS_RXLENERR)),
	GEM_STAT_TITLE_BITS(RXJABCNT, "rx_jabbers",
			    GEM_BIT(NDS_RXERR)|GEM_BIT(NDS_RXLENERR)),
	GEM_STAT_TITLE_BITS(RXFCSCNT, "rx_frame_check_sequence_errors",
			    GEM_BIT(NDS_RXERR)|GEM_BIT(NDS_RXCRCERR)),
	GEM_STAT_TITLE_BITS(RXLENGTHCNT, "rx_length_field_frame_errors",
			    GEM_BIT(NDS_RXERR)),
	GEM_STAT_TITLE_BITS(RXSYMBCNT, "rx_symbol_errors",
			    GEM_BIT(NDS_RXERR)|GEM_BIT(NDS_RXFRAMEERR)),
	GEM_STAT_TITLE_BITS(RXALIGNCNT, "rx_alignment_errors",
			    GEM_BIT(NDS_RXERR)|GEM_BIT(NDS_RXOVERERR)),
	GEM_STAT_TITLE_BITS(RXRESERRCNT, "rx_resource_errors",
			    GEM_BIT(NDS_RXERR)|GEM_BIT(NDS_RXOVERERR)),
	GEM_STAT_TITLE_BITS(RXORCNT, "rx_overruns",
			    GEM_BIT(NDS_RXERR)|GEM_BIT(NDS_RXFIFOERR)),
	GEM_STAT_TITLE_BITS(RXIPCCNT, "rx_ip_header_checksum_errors",
			    GEM_BIT(NDS_RXERR)),
	GEM_STAT_TITLE_BITS(RXTCPCCNT, "rx_tcp_checksum_errors",
			    GEM_BIT(NDS_RXERR)),
	GEM_STAT_TITLE_BITS(RXUDPCCNT, "rx_udp_checksum_errors",
			    GEM_BIT(NDS_RXERR)),
};

#define GEM_STATS_LEN ARRAY_SIZE(gem_statistics)

#define QUEUE_STAT_TITLE(title) {	\
	.stat_string = title,			\
}

/* per queue statistics, each should be unsigned long type */
struct queue_stats {
	union {
		unsigned long first;
		unsigned long rx_packets;
	};
	unsigned long rx_bytes;
	unsigned long rx_dropped;
	unsigned long tx_packets;
	unsigned long tx_bytes;
	unsigned long tx_dropped;
};

static const struct gem_statistic queue_statistics[] = {
		QUEUE_STAT_TITLE("rx_packets"),
		QUEUE_STAT_TITLE("rx_bytes"),
		QUEUE_STAT_TITLE("rx_dropped"),
		QUEUE_STAT_TITLE("tx_packets"),
		QUEUE_STAT_TITLE("tx_bytes"),
		QUEUE_STAT_TITLE("tx_dropped"),
};

#define QUEUE_STATS_LEN ARRAY_SIZE(queue_statistics)

struct macb;
struct macb_queue;

struct macb_or_gem_ops {
	int	(*mog_alloc_rx_buffers)(struct macb *bp);
	void	(*mog_free_rx_buffers)(struct macb *bp);
	void	(*mog_init_rings)(struct macb *bp);
	int	(*mog_rx)(struct macb_queue *queue, int budget);
};

/* MACB-PTP interface: adapt to platform needs. */
struct macb_ptp_info {
	void (*ptp_init)(struct net_device *ndev);
	void (*ptp_remove)(struct net_device *ndev);
	s32 (*get_ptp_max_adj)(void);
	unsigned int (*get_tsu_rate)(struct macb *bp);
	int (*get_ts_info)(struct net_device *dev,
			   struct ethtool_ts_info *info);
	int (*get_hwtst)(struct net_device *netdev,
			 struct ifreq *ifr);
	int (*set_hwtst)(struct net_device *netdev,
			 struct ifreq *ifr, int cmd);
};

struct macb_config {
	u32			caps;
	unsigned int		dma_burst_length;
	int	(*clk_init)(struct platform_device *pdev, struct clk **pclk,
			    struct clk **hclk, struct clk **tx_clk,
			    struct clk **rx_clk, struct clk **tsu_clk);
	int	(*init)(struct platform_device *pdev);
	int	jumbo_max_len;
};

struct tsu_incr {
	u32 sub_ns;
	u32 ns;
};

struct macb_queue {
	struct macb		*bp;
	int			irq;

	unsigned int		ISR;
	unsigned int		IER;
	unsigned int		IDR;
	unsigned int		IMR;
	unsigned int		TBQP;
	unsigned int		TBQPH;
	unsigned int		RBQS;
	unsigned int		RBQP;
	unsigned int		RBQPH;

	unsigned int		tx_head, tx_tail;
	struct macb_dma_desc	*tx_ring;
	struct macb_tx_skb	*tx_skb;
	dma_addr_t		tx_ring_dma;
	struct work_struct	tx_error_task;

	dma_addr_t		rx_ring_dma;
	dma_addr_t		rx_buffers_dma;
	unsigned int		rx_tail;
	unsigned int		rx_prepared_head;
	struct macb_dma_desc	*rx_ring;
	struct sk_buff		**rx_skbuff;
	void			*rx_buffers;
	struct napi_struct	napi;
	struct queue_stats stats;

#ifdef CONFIG_MACB_USE_HWSTAMP
	struct work_struct	tx_ts_task;
	unsigned int		tx_ts_head, tx_ts_tail;
	struct gem_tx_ts	tx_timestamps[PTP_TS_BUFFER_SIZE];
#endif
};

struct ethtool_rx_fs_item {
	struct ethtool_rx_flow_spec fs;
	struct list_head list;
};

struct ethtool_rx_fs_list {
	struct list_head list;
	unsigned int count;
};

struct macb {
	void __iomem		*regs;
	bool			native_io;

	/* hardware IO accessors */
	u32	(*macb_reg_readl)(struct macb *bp, int offset);
	void	(*macb_reg_writel)(struct macb *bp, int offset, u32 value);

	struct macb_dma_desc	*rx_ring_tieoff;
	size_t			rx_buffer_size;

	unsigned int		rx_ring_size;
	unsigned int		tx_ring_size;

	unsigned int		num_queues;
	unsigned int		queue_mask;
	struct macb_queue	queues[MACB_MAX_QUEUES];

	spinlock_t		lock;
	struct platform_device	*pdev;
	struct clk		*pclk;
	struct clk		*hclk;
	struct clk		*tx_clk;
	struct clk		*rx_clk;
	struct clk		*tsu_clk;
	struct net_device	*dev;
	union {
		struct macb_stats	macb;
		struct gem_stats	gem;
	}			hw_stats;

	dma_addr_t		rx_ring_tieoff_dma;

	struct macb_or_gem_ops	macbgem_ops;

	struct mii_bus		*mii_bus;
	struct device_node	*phy_node;
	int 			link;
	int 			speed;
	int 			duplex;

	u32			caps;
	unsigned int		dma_burst_length;

	phy_interface_t		phy_interface;

	/* AT91RM9200 transmit */
	struct sk_buff *skb;			/* holds skb until xmit interrupt completes */
	dma_addr_t skb_physaddr;		/* phys addr from pci_map_single */
	int skb_length;				/* saved skb length for pci_unmap_single */
	unsigned int		max_tx_length;

	u64			ethtool_stats[GEM_STATS_LEN + QUEUE_STATS_LEN * MACB_MAX_QUEUES];

	unsigned int		rx_frm_len_mask;
	unsigned int		jumbo_max_len;

	u32			wol;

	/* holds value of rx watermark value for pbuf_rxcutthru register */
	u16			rx_watermark;

	struct macb_ptp_info	*ptp_info;	/* macb-ptp interface */
#ifdef MACB_EXT_DESC
	uint8_t hw_dma_cap;
#endif
	spinlock_t tsu_clk_lock; /* gem tsu clock locking */
	unsigned int tsu_rate;
	struct ptp_clock *ptp_clock;
	struct ptp_clock_info ptp_clock_info;
	struct tsu_incr tsu_incr;
	struct hwtstamp_config tstamp_config;
<<<<<<< HEAD
	/* special flag for when the connection between
	 * the phy and the MAC fails, but, there are more
	 * phys on the mdio bus...
	 */
	bool keep_mac_around;
=======

	/* RX queue filer rule set*/
	struct ethtool_rx_fs_list rx_fs_list;
	spinlock_t rx_fs_lock;
	unsigned int max_tuples;

	struct tasklet_struct	hresp_err_tasklet;

	int	rx_bd_rd_prefetch;
	int	tx_bd_rd_prefetch;

	u32	rx_intr_mask;
>>>>>>> 9c71c6e9
};

#ifdef CONFIG_MACB_USE_HWSTAMP
#define GEM_TSEC_SIZE  (GEM_TSH_SIZE + GEM_TSL_SIZE)
#define TSU_SEC_MAX_VAL (((u64)1 << GEM_TSEC_SIZE) - 1)
#define TSU_NSEC_MAX_VAL ((1 << GEM_TN_SIZE) - 1)

enum macb_bd_control {
	TSTAMP_DISABLED,
	TSTAMP_FRAME_PTP_EVENT_ONLY,
	TSTAMP_ALL_PTP_FRAMES,
	TSTAMP_ALL_FRAMES,
};

void gem_ptp_init(struct net_device *ndev);
void gem_ptp_remove(struct net_device *ndev);
int gem_ptp_txstamp(struct macb_queue *queue, struct sk_buff *skb, struct macb_dma_desc *des);
void gem_ptp_rxstamp(struct macb *bp, struct sk_buff *skb, struct macb_dma_desc *desc);
static inline int gem_ptp_do_txstamp(struct macb_queue *queue, struct sk_buff *skb, struct macb_dma_desc *desc)
{
	if (queue->bp->tstamp_config.tx_type == TSTAMP_DISABLED)
		return -ENOTSUPP;

	return gem_ptp_txstamp(queue, skb, desc);
}

static inline void gem_ptp_do_rxstamp(struct macb *bp, struct sk_buff *skb, struct macb_dma_desc *desc)
{
	if (bp->tstamp_config.rx_filter == TSTAMP_DISABLED)
		return;

	gem_ptp_rxstamp(bp, skb, desc);
}
int gem_get_hwtst(struct net_device *dev, struct ifreq *rq);
int gem_set_hwtst(struct net_device *dev, struct ifreq *ifr, int cmd);
#else
static inline void gem_ptp_init(struct net_device *ndev) { }
static inline void gem_ptp_remove(struct net_device *ndev) { }

static inline int gem_ptp_do_txstamp(struct macb_queue *queue, struct sk_buff *skb, struct macb_dma_desc *desc)
{
	return -1;
}

static inline void gem_ptp_do_rxstamp(struct macb *bp, struct sk_buff *skb, struct macb_dma_desc *desc) { }
#endif

static inline bool macb_is_gem(struct macb *bp)
{
	return !!(bp->caps & MACB_CAPS_MACB_IS_GEM);
}

static inline bool gem_has_ptp(struct macb *bp)
{
	return !!(bp->caps & MACB_CAPS_GEM_HAS_PTP);
}

#endif /* _MACB_H */<|MERGE_RESOLUTION|>--- conflicted
+++ resolved
@@ -1237,13 +1237,6 @@
 	struct ptp_clock_info ptp_clock_info;
 	struct tsu_incr tsu_incr;
 	struct hwtstamp_config tstamp_config;
-<<<<<<< HEAD
-	/* special flag for when the connection between
-	 * the phy and the MAC fails, but, there are more
-	 * phys on the mdio bus...
-	 */
-	bool keep_mac_around;
-=======
 
 	/* RX queue filer rule set*/
 	struct ethtool_rx_fs_list rx_fs_list;
@@ -1256,7 +1249,6 @@
 	int	tx_bd_rd_prefetch;
 
 	u32	rx_intr_mask;
->>>>>>> 9c71c6e9
 };
 
 #ifdef CONFIG_MACB_USE_HWSTAMP
