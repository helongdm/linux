--- conflicted
+++ resolved
@@ -298,7 +298,6 @@
 		interrupts = <GIC_SPI 451 IRQ_TYPE_EDGE_RISING>;
 
 		mboxes = <&apcs_glb 14>;
-<<<<<<< HEAD
 
 		qcom,local-pid = <0>;
 		qcom,remote-pid = <1>;
@@ -331,49 +330,8 @@
 			qcom,entry-name = "slave-kernel";
 			interrupt-controller;
 			#interrupt-cells = <2>;
-=======
-
-		qcom,local-pid = <0>;
-		qcom,remote-pid = <1>;
-
-		modem_smp2p_out: master-kernel {
-			qcom,entry-name = "master-kernel";
-			#qcom,smem-state-cells = <1>;
-		};
-
-		modem_smp2p_in: slave-kernel {
-			qcom,entry-name = "slave-kernel";
-
-			interrupt-controller;
-			#interrupt-cells = <2>;
-		};
-	};
-
-	smp2p-slpi {
-		compatible = "qcom,smp2p";
-		qcom,smem = <481>, <430>;
-
-		interrupts = <GIC_SPI 178 IRQ_TYPE_EDGE_RISING>;
-
-		mboxes = <&apcs_glb 26>;
-
-		qcom,local-pid = <0>;
-		qcom,remote-pid = <3>;
-
-		smp2p_slpi_in: slave-kernel {
-			qcom,entry-name = "slave-kernel";
-			interrupt-controller;
-			#interrupt-cells = <2>;
-		};
-
-		smp2p_slpi_out: master-kernel {
-			qcom,entry-name = "master-kernel";
-			#qcom,smem-state-cells = <1>;
->>>>>>> 04d5ce62
-		};
-	};
-
-<<<<<<< HEAD
+		};
+
 		smp2p_slpi_out: master-kernel {
 			qcom,entry-name = "master-kernel";
 			#qcom,smem-state-cells = <1>;
@@ -429,56 +387,6 @@
 				clock-names = "pipe1";
 				resets = <&gcc GCC_PCIE_1_PHY_BCR>;
 				reset-names = "lane1";
-=======
-	soc: soc {
-		#address-cells = <1>;
-		#size-cells = <1>;
-		ranges = <0 0 0 0xffffffff>;
-		compatible = "simple-bus";
-
-		pcie_phy: phy@34000 {
-			compatible = "qcom,msm8996-qmp-pcie-phy";
-			reg = <0x00034000 0x488>;
-			#clock-cells = <1>;
-			#address-cells = <1>;
-			#size-cells = <1>;
-			ranges;
-
-			clocks = <&gcc GCC_PCIE_PHY_AUX_CLK>,
-				<&gcc GCC_PCIE_PHY_CFG_AHB_CLK>,
-				<&gcc GCC_PCIE_CLKREF_CLK>;
-			clock-names = "aux", "cfg_ahb", "ref";
-
-			resets = <&gcc GCC_PCIE_PHY_BCR>,
-				<&gcc GCC_PCIE_PHY_COM_BCR>,
-				<&gcc GCC_PCIE_PHY_COM_NOCSR_BCR>;
-			reset-names = "phy", "common", "cfg";
-			status = "disabled";
-
-			pciephy_0: lane@35000 {
-				reg = <0x00035000 0x130>,
-				      <0x00035200 0x200>,
-				      <0x00035400 0x1dc>;
-				#phy-cells = <0>;
-
-				clock-output-names = "pcie_0_pipe_clk_src";
-				clocks = <&gcc GCC_PCIE_0_PIPE_CLK>;
-				clock-names = "pipe0";
-				resets = <&gcc GCC_PCIE_0_PHY_BCR>;
-				reset-names = "lane0";
-			};
-
-			pciephy_1: lane@36000 {
-				reg = <0x00036000 0x130>,
-				      <0x00036200 0x200>,
-				      <0x00036400 0x1dc>;
-				#phy-cells = <0>;
-
-				clock-output-names = "pcie_1_pipe_clk_src";
-				clocks = <&gcc GCC_PCIE_1_PIPE_CLK>;
-				clock-names = "pipe1";
-				resets = <&gcc GCC_PCIE_1_PHY_BCR>;
-				reset-names = "lane1";
 			};
 
 			pciephy_2: lane@37000 {
@@ -492,26 +400,9 @@
 				clock-names = "pipe2";
 				resets = <&gcc GCC_PCIE_2_PHY_BCR>;
 				reset-names = "lane2";
->>>>>>> 04d5ce62
-			};
-
-<<<<<<< HEAD
-			pciephy_2: lane@37000 {
-				reg = <0x00037000 0x130>,
-				      <0x00037200 0x200>,
-				      <0x00037400 0x1dc>;
-				#phy-cells = <0>;
-
-				clock-output-names = "pcie_2_pipe_clk_src";
-				clocks = <&gcc GCC_PCIE_2_PIPE_CLK>;
-				clock-names = "pipe2";
-				resets = <&gcc GCC_PCIE_2_PHY_BCR>;
-				reset-names = "lane2";
-			};
-		};
-
-=======
->>>>>>> 04d5ce62
+			};
+		};
+
 		rpm_msg_ram: memory@68000 {
 			compatible = "qcom,rpm-msg-ram";
 			reg = <0x00068000 0x6000>;
@@ -552,11 +443,13 @@
 			#reset-cells = <1>;
 			#power-domain-cells = <1>;
 			reg = <0x00300000 0x90000>;
-<<<<<<< HEAD
+
+			clocks = <&rpmcc RPM_SMD_LN_BB_CLK>;
+			clock-names = "cxo2";
 		};
 
 		tsens0: thermal-sensor@4a9000 {
-			compatible = "qcom,msm8996-tsens";
+			compatible = "qcom,msm8996-tsens", "qcom,tsens-v2";
 			reg = <0x004a9000 0x1000>, /* TM */
 			      <0x004a8000 0x1000>; /* SROT */
 			#qcom,sensors = <13>;
@@ -566,43 +459,6 @@
 			#thermal-sensor-cells = <1>;
 		};
 
-		tsens1: thermal-sensor@4ad000 {
-			compatible = "qcom,msm8996-tsens";
-			reg = <0x004ad000 0x1000>, /* TM */
-			      <0x004ac000 0x1000>; /* SROT */
-			#qcom,sensors = <8>;
-			interrupts = <GIC_SPI 184 IRQ_TYPE_LEVEL_HIGH>,
-				     <GIC_SPI 430 IRQ_TYPE_LEVEL_HIGH>;
-=======
-
-			clocks = <&rpmcc RPM_SMD_LN_BB_CLK>;
-			clock-names = "cxo2";
-		};
-
-		tsens0: thermal-sensor@4a9000 {
-			compatible = "qcom,msm8996-tsens", "qcom,tsens-v2";
-			reg = <0x004a9000 0x1000>, /* TM */
-			      <0x004a8000 0x1000>; /* SROT */
-			#qcom,sensors = <13>;
-			interrupts = <GIC_SPI 458 IRQ_TYPE_LEVEL_HIGH>,
-				     <GIC_SPI 445 IRQ_TYPE_LEVEL_HIGH>;
->>>>>>> 04d5ce62
-			interrupt-names = "uplow", "critical";
-			#thermal-sensor-cells = <1>;
-		};
-
-<<<<<<< HEAD
-		tcsr_mutex_regs: syscon@740000 {
-			compatible = "syscon";
-			reg = <0x00740000 0x20000>;
-		};
-
-		tcsr: syscon@7a0000 {
-			compatible = "qcom,tcsr-msm8996", "syscon";
-			reg = <0x007a0000 0x18000>;
-		};
-
-=======
 		tsens1: thermal-sensor@4ad000 {
 			compatible = "qcom,msm8996-tsens", "qcom,tsens-v2";
 			reg = <0x004ad000 0x1000>, /* TM */
@@ -624,7 +480,6 @@
 			reg = <0x007a0000 0x18000>;
 		};
 
->>>>>>> 04d5ce62
 		mmcc: clock-controller@8c0000 {
 			compatible = "qcom,mmcc-msm8996";
 			#clock-cells = <1>;
@@ -843,10 +698,7 @@
 			reg = <0x01010000 0x300000>;
 			interrupts = <GIC_SPI 208 IRQ_TYPE_LEVEL_HIGH>;
 			gpio-controller;
-<<<<<<< HEAD
-=======
 			gpio-ranges = <&msmgpio 0 0 150>;
->>>>>>> 04d5ce62
 			#gpio-cells = <2>;
 			interrupt-controller;
 			#interrupt-cells = <2>;
@@ -876,7 +728,6 @@
 			#address-cells = <1>;
 			#size-cells = <1>;
 			ranges;
-<<<<<<< HEAD
 
 			pcie0: pcie@600000 {
 				compatible = "qcom,pcie-msm8996", "snps,dw-pcie";
@@ -972,57 +823,11 @@
 					<&gcc GCC_PCIE_1_MSTR_AXI_CLK>,
 					<&gcc GCC_PCIE_1_SLV_AXI_CLK>;
 
-=======
-
-			pcie0: pcie@600000 {
-				compatible = "qcom,pcie-msm8996", "snps,dw-pcie";
-				status = "disabled";
-				power-domains = <&gcc PCIE0_GDSC>;
-				bus-range = <0x00 0xff>;
-				num-lanes = <1>;
-
-				reg = <0x00600000 0x2000>,
-				      <0x0c000000 0xf1d>,
-				      <0x0c000f20 0xa8>,
-				      <0x0c100000 0x100000>;
-				reg-names = "parf", "dbi", "elbi","config";
-
-				phys = <&pciephy_0>;
-				phy-names = "pciephy";
-
-				#address-cells = <3>;
-				#size-cells = <2>;
-				ranges = <0x01000000 0x0 0x0c200000 0x0c200000 0x0 0x100000>,
-					<0x02000000 0x0 0x0c300000 0x0c300000 0x0 0xd00000>;
-
-				interrupts = <GIC_SPI 405 IRQ_TYPE_LEVEL_HIGH>;
-				interrupt-names = "msi";
-				#interrupt-cells = <1>;
-				interrupt-map-mask = <0 0 0 0x7>;
-				interrupt-map = <0 0 0 1 &intc 0 244 IRQ_TYPE_LEVEL_HIGH>, /* int_a */
-						<0 0 0 2 &intc 0 245 IRQ_TYPE_LEVEL_HIGH>, /* int_b */
-						<0 0 0 3 &intc 0 247 IRQ_TYPE_LEVEL_HIGH>, /* int_c */
-						<0 0 0 4 &intc 0 248 IRQ_TYPE_LEVEL_HIGH>; /* int_d */
-
-				pinctrl-names = "default", "sleep";
-				pinctrl-0 = <&pcie0_clkreq_default &pcie0_perst_default &pcie0_wake_default>;
-				pinctrl-1 = <&pcie0_clkreq_sleep &pcie0_perst_default &pcie0_wake_sleep>;
-
-				linux,pci-domain = <0>;
-
-				clocks = <&gcc GCC_PCIE_0_PIPE_CLK>,
-					<&gcc GCC_PCIE_0_AUX_CLK>,
-					<&gcc GCC_PCIE_0_CFG_AHB_CLK>,
-					<&gcc GCC_PCIE_0_MSTR_AXI_CLK>,
-					<&gcc GCC_PCIE_0_SLV_AXI_CLK>;
-
->>>>>>> 04d5ce62
 				clock-names =  "pipe",
 						"aux",
 						"cfg",
 						"bus_master",
 						"bus_slave";
-<<<<<<< HEAD
 			};
 
 			pcie2: pcie@610000 {
@@ -1068,105 +873,6 @@
 					<&gcc GCC_PCIE_2_MSTR_AXI_CLK>,
 					<&gcc GCC_PCIE_2_SLV_AXI_CLK>;
 
-=======
-
-			};
-
-			pcie1: pcie@608000 {
-				compatible = "qcom,pcie-msm8996", "snps,dw-pcie";
-				power-domains = <&gcc PCIE1_GDSC>;
-				bus-range = <0x00 0xff>;
-				num-lanes = <1>;
-
-				status  = "disabled";
-
-				reg = <0x00608000 0x2000>,
-				      <0x0d000000 0xf1d>,
-				      <0x0d000f20 0xa8>,
-				      <0x0d100000 0x100000>;
-
-				reg-names = "parf", "dbi", "elbi","config";
-
-				phys = <&pciephy_1>;
-				phy-names = "pciephy";
-
-				#address-cells = <3>;
-				#size-cells = <2>;
-				ranges = <0x01000000 0x0 0x0d200000 0x0d200000 0x0 0x100000>,
-					<0x02000000 0x0 0x0d300000 0x0d300000 0x0 0xd00000>;
-
-				interrupts = <GIC_SPI 413 IRQ_TYPE_LEVEL_HIGH>;
-				interrupt-names = "msi";
-				#interrupt-cells = <1>;
-				interrupt-map-mask = <0 0 0 0x7>;
-				interrupt-map = <0 0 0 1 &intc 0 272 IRQ_TYPE_LEVEL_HIGH>, /* int_a */
-						<0 0 0 2 &intc 0 273 IRQ_TYPE_LEVEL_HIGH>, /* int_b */
-						<0 0 0 3 &intc 0 274 IRQ_TYPE_LEVEL_HIGH>, /* int_c */
-						<0 0 0 4 &intc 0 275 IRQ_TYPE_LEVEL_HIGH>; /* int_d */
-
-				pinctrl-names = "default", "sleep";
-				pinctrl-0 = <&pcie1_clkreq_default &pcie1_perst_default &pcie1_wake_default>;
-				pinctrl-1 = <&pcie1_clkreq_sleep &pcie1_perst_default &pcie1_wake_sleep>;
-
-				linux,pci-domain = <1>;
-
-				clocks = <&gcc GCC_PCIE_1_PIPE_CLK>,
-					<&gcc GCC_PCIE_1_AUX_CLK>,
-					<&gcc GCC_PCIE_1_CFG_AHB_CLK>,
-					<&gcc GCC_PCIE_1_MSTR_AXI_CLK>,
-					<&gcc GCC_PCIE_1_SLV_AXI_CLK>;
-
-				clock-names =  "pipe",
-						"aux",
-						"cfg",
-						"bus_master",
-						"bus_slave";
-			};
-
-			pcie2: pcie@610000 {
-				compatible = "qcom,pcie-msm8996", "snps,dw-pcie";
-				power-domains = <&gcc PCIE2_GDSC>;
-				bus-range = <0x00 0xff>;
-				num-lanes = <1>;
-				status = "disabled";
-				reg = <0x00610000 0x2000>,
-				      <0x0e000000 0xf1d>,
-				      <0x0e000f20 0xa8>,
-				      <0x0e100000 0x100000>;
-
-				reg-names = "parf", "dbi", "elbi","config";
-
-				phys = <&pciephy_2>;
-				phy-names = "pciephy";
-
-				#address-cells = <3>;
-				#size-cells = <2>;
-				ranges = <0x01000000 0x0 0x0e200000 0x0e200000 0x0 0x100000>,
-					<0x02000000 0x0 0x0e300000 0x0e300000 0x0 0x1d00000>;
-
-				device_type = "pci";
-
-				interrupts = <GIC_SPI 421 IRQ_TYPE_LEVEL_HIGH>;
-				interrupt-names = "msi";
-				#interrupt-cells = <1>;
-				interrupt-map-mask = <0 0 0 0x7>;
-				interrupt-map = <0 0 0 1 &intc 0 142 IRQ_TYPE_LEVEL_HIGH>, /* int_a */
-						<0 0 0 2 &intc 0 143 IRQ_TYPE_LEVEL_HIGH>, /* int_b */
-						<0 0 0 3 &intc 0 144 IRQ_TYPE_LEVEL_HIGH>, /* int_c */
-						<0 0 0 4 &intc 0 145 IRQ_TYPE_LEVEL_HIGH>; /* int_d */
-
-				pinctrl-names = "default", "sleep";
-				pinctrl-0 = <&pcie2_clkreq_default &pcie2_perst_default &pcie2_wake_default>;
-				pinctrl-1 = <&pcie2_clkreq_sleep &pcie2_perst_default &pcie2_wake_sleep >;
-
-				linux,pci-domain = <2>;
-				clocks = <&gcc GCC_PCIE_2_PIPE_CLK>,
-					<&gcc GCC_PCIE_2_AUX_CLK>,
-					<&gcc GCC_PCIE_2_CFG_AHB_CLK>,
-					<&gcc GCC_PCIE_2_MSTR_AXI_CLK>,
-					<&gcc GCC_PCIE_2_SLV_AXI_CLK>;
-
->>>>>>> 04d5ce62
 				clock-names =  "pipe",
 						"aux",
 						"cfg",
@@ -1232,18 +938,6 @@
 		};
 
 		ufsphy: phy@627000 {
-<<<<<<< HEAD
-			compatible = "qcom,msm8996-ufs-phy-qmp-14nm";
-			reg = <0x00627000 0xda8>;
-			reg-names = "phy_mem";
-			#phy-cells = <0>;
-
-			clock-names = "ref_clk_src", "ref_clk";
-			clocks = <&rpmcc RPM_SMD_LN_BB_CLK>,
-				 <&gcc GCC_UFS_CLKREF_CLK>;
-			resets = <&ufshc 0>;
-			status = "disabled";
-=======
 			compatible = "qcom,msm8996-qmp-ufs-phy";
 			reg = <0x00627000 0x1c4>;
 			#address-cells = <1>;
@@ -1263,7 +957,6 @@
 				      <0x627c00 0x1b4>;
 				#phy-cells = <0>;
 			};
->>>>>>> 04d5ce62
 		};
 
 		camss: camss@a00000 {
@@ -2373,11 +2066,8 @@
 						reg = <APR_SVC_ASM>;
 						q6asmdai: dais {
 							compatible = "qcom,q6asm-dais";
-<<<<<<< HEAD
-=======
 							#address-cells = <1>;
 							#size-cells = <0>;
->>>>>>> 04d5ce62
 							#sound-dai-cells = <1>;
 							iommus = <&lpass_q6_smmu 1>;
 						};
