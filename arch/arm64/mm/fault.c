/*
 * Based on arch/arm/mm/fault.c
 *
 * Copyright (C) 1995  Linus Torvalds
 * Copyright (C) 1995-2004 Russell King
 * Copyright (C) 2012 ARM Ltd.
 *
 * This program is free software; you can redistribute it and/or modify
 * it under the terms of the GNU General Public License version 2 as
 * published by the Free Software Foundation.
 *
 * This program is distributed in the hope that it will be useful,
 * but WITHOUT ANY WARRANTY; without even the implied warranty of
 * MERCHANTABILITY or FITNESS FOR A PARTICULAR PURPOSE.  See the
 * GNU General Public License for more details.
 *
 * You should have received a copy of the GNU General Public License
 * along with this program.  If not, see <http://www.gnu.org/licenses/>.
 */

#include <linux/module.h>
#include <linux/signal.h>
#include <linux/mm.h>
#include <linux/hardirq.h>
#include <linux/init.h>
#include <linux/kprobes.h>
#include <linux/uaccess.h>
#include <linux/page-flags.h>
#include <linux/sched.h>
#include <linux/highmem.h>
#include <linux/perf_event.h>

#include <asm/cpufeature.h>
#include <asm/exception.h>
#include <asm/debug-monitors.h>
#include <asm/esr.h>
#include <asm/sysreg.h>
#include <asm/system_misc.h>
#include <asm/pgtable.h>
#include <asm/tlbflush.h>
#include <asm/esr.h>

static const char *fault_name(unsigned int esr);

#ifdef CONFIG_KPROBES
static inline int notify_page_fault(struct pt_regs *regs, unsigned int esr)
{
	int ret = 0;

	/* kprobe_running() needs smp_processor_id() */
	if (!user_mode(regs)) {
		preempt_disable();
		if (kprobe_running() && kprobe_fault_handler(regs, esr))
			ret = 1;
		preempt_enable();
	}

	return ret;
}
#else
static inline int notify_page_fault(struct pt_regs *regs, unsigned int esr)
{
	return 0;
}
#endif

/*
 * Dump out the page tables associated with 'addr' in mm 'mm'.
 */
void show_pte(struct mm_struct *mm, unsigned long addr)
{
	pgd_t *pgd;

	if (!mm)
		mm = &init_mm;

	pr_alert("pgd = %p\n", mm->pgd);
	pgd = pgd_offset(mm, addr);
	pr_alert("[%08lx] *pgd=%016llx", addr, pgd_val(*pgd));

	do {
		pud_t *pud;
		pmd_t *pmd;
		pte_t *pte;

		if (pgd_none(*pgd) || pgd_bad(*pgd))
			break;

		pud = pud_offset(pgd, addr);
		printk(", *pud=%016llx", pud_val(*pud));
		if (pud_none(*pud) || pud_bad(*pud))
			break;

		pmd = pmd_offset(pud, addr);
		printk(", *pmd=%016llx", pmd_val(*pmd));
		if (pmd_none(*pmd) || pmd_bad(*pmd))
			break;

		pte = pte_offset_map(pmd, addr);
		printk(", *pte=%016llx", pte_val(*pte));
		pte_unmap(pte);
	} while(0);

	printk("\n");
}

#ifdef CONFIG_ARM64_HW_AFDBM
/*
 * This function sets the access flags (dirty, accessed), as well as write
 * permission, and only to a more permissive setting.
 *
 * It needs to cope with hardware update of the accessed/dirty state by other
 * agents in the system and can safely skip the __sync_icache_dcache() call as,
 * like set_pte_at(), the PTE is never changed from no-exec to exec here.
 *
 * Returns whether or not the PTE actually changed.
 */
int ptep_set_access_flags(struct vm_area_struct *vma,
			  unsigned long address, pte_t *ptep,
			  pte_t entry, int dirty)
{
	pteval_t old_pteval;
	unsigned int tmp;

	if (pte_same(*ptep, entry))
		return 0;

	/* only preserve the access flags and write permission */
	pte_val(entry) &= PTE_AF | PTE_WRITE | PTE_DIRTY;

	/*
	 * PTE_RDONLY is cleared by default in the asm below, so set it in
	 * back if necessary (read-only or clean PTE).
	 */
	if (!pte_write(entry) || !pte_sw_dirty(entry))
		pte_val(entry) |= PTE_RDONLY;

	/*
	 * Setting the flags must be done atomically to avoid racing with the
	 * hardware update of the access/dirty state.
	 */
	asm volatile("//	ptep_set_access_flags\n"
	"	prfm	pstl1strm, %2\n"
	"1:	ldxr	%0, %2\n"
	"	and	%0, %0, %3		// clear PTE_RDONLY\n"
	"	orr	%0, %0, %4		// set flags\n"
	"	stxr	%w1, %0, %2\n"
	"	cbnz	%w1, 1b\n"
	: "=&r" (old_pteval), "=&r" (tmp), "+Q" (pte_val(*ptep))
	: "L" (~PTE_RDONLY), "r" (pte_val(entry)));

	flush_tlb_fix_spurious_fault(vma, address);
	return 1;
}
#endif

static bool is_el1_instruction_abort(unsigned int esr)
{
	return ESR_ELx_EC(esr) == ESR_ELx_EC_IABT_CUR;
}

/*
 * The kernel tried to access some page that wasn't present.
 */
static void __do_kernel_fault(struct mm_struct *mm, unsigned long addr,
			      unsigned int esr, struct pt_regs *regs)
{
	/*
	 * Are we prepared to handle this kernel fault?
	 * We are almost certainly not prepared to handle instruction faults.
	 */
	if (!is_el1_instruction_abort(esr) && fixup_exception(regs))
		return;

	/*
	 * No handler, we'll have to terminate things with extreme prejudice.
	 */
	bust_spinlocks(1);
	pr_alert("Unable to handle kernel %s at virtual address %08lx\n",
		 (addr < PAGE_SIZE) ? "NULL pointer dereference" :
		 "paging request", addr);

	show_pte(mm, addr);
	die("Oops", regs, esr);
	bust_spinlocks(0);
	do_exit(SIGKILL);
}

/*
 * Something tried to access memory that isn't in our memory map. User mode
 * accesses just cause a SIGSEGV
 */
static void __do_user_fault(struct task_struct *tsk, unsigned long addr,
			    unsigned int esr, unsigned int sig, int code,
			    struct pt_regs *regs)
{
	struct siginfo si;

	if (unhandled_signal(tsk, sig) && show_unhandled_signals_ratelimited()) {
		pr_info("%s[%d]: unhandled %s (%d) at 0x%08lx, esr 0x%03x\n",
			tsk->comm, task_pid_nr(tsk), fault_name(esr), sig,
			addr, esr);
		show_pte(tsk->mm, addr);
		show_regs(regs);
	}

	tsk->thread.fault_address = addr;
	tsk->thread.fault_code = esr;
	si.si_signo = sig;
	si.si_errno = 0;
	si.si_code = code;
	si.si_addr = (void __user *)addr;
	force_sig_info(sig, &si, tsk);
}

static void do_bad_area(unsigned long addr, unsigned int esr, struct pt_regs *regs)
{
	struct task_struct *tsk = current;
	struct mm_struct *mm = tsk->active_mm;

	/*
	 * If we are in kernel mode at this point, we have no context to
	 * handle this fault with.
	 */
	if (user_mode(regs))
		__do_user_fault(tsk, addr, esr, SIGSEGV, SEGV_MAPERR, regs);
	else
		__do_kernel_fault(mm, addr, esr, regs);
}

#define VM_FAULT_BADMAP		0x010000
#define VM_FAULT_BADACCESS	0x020000

static int __do_page_fault(struct mm_struct *mm, unsigned long addr,
			   unsigned int mm_flags, unsigned long vm_flags,
			   struct task_struct *tsk)
{
	struct vm_area_struct *vma;
	int fault;

	vma = find_vma(mm, addr);
	fault = VM_FAULT_BADMAP;
	if (unlikely(!vma))
		goto out;
	if (unlikely(vma->vm_start > addr))
		goto check_stack;

	/*
	 * Ok, we have a good vm_area for this memory access, so we can handle
	 * it.
	 */
good_area:
	/*
	 * Check that the permissions on the VMA allow for the fault which
	 * occurred. If we encountered a write or exec fault, we must have
	 * appropriate permissions, otherwise we allow any permission.
	 */
	if (!(vma->vm_flags & vm_flags)) {
		fault = VM_FAULT_BADACCESS;
		goto out;
	}

	return handle_mm_fault(vma, addr & PAGE_MASK, mm_flags);

check_stack:
	if (vma->vm_flags & VM_GROWSDOWN && !expand_stack(vma, addr))
		goto good_area;
out:
	return fault;
}

static inline bool is_permission_fault(unsigned int esr)
{
	unsigned int ec       = ESR_ELx_EC(esr);
	unsigned int fsc_type = esr & ESR_ELx_FSC_TYPE;

	return (ec == ESR_ELx_EC_DABT_CUR && fsc_type == ESR_ELx_FSC_PERM) ||
	       (ec == ESR_ELx_EC_IABT_CUR && fsc_type == ESR_ELx_FSC_PERM);
}

static bool is_el0_instruction_abort(unsigned int esr)
{
	return ESR_ELx_EC(esr) == ESR_ELx_EC_IABT_LOW;
}

static int __kprobes do_page_fault(unsigned long addr, unsigned int esr,
				   struct pt_regs *regs)
{
	struct task_struct *tsk;
	struct mm_struct *mm;
	int fault, sig, code;
	unsigned long vm_flags = VM_READ | VM_WRITE | VM_EXEC;
	unsigned int mm_flags = FAULT_FLAG_ALLOW_RETRY | FAULT_FLAG_KILLABLE;
	unsigned long esr_ec = esr >> ESR_ELx_EC_SHIFT;

	if (notify_page_fault(regs, esr))
		return 0;

	tsk = current;
	mm  = tsk->mm;

	/*
	 * If we're in an interrupt or have no user context, we must not take
	 * the fault.
	 */
	if (faulthandler_disabled() || !mm)
		goto no_context;

	if (user_mode(regs))
		mm_flags |= FAULT_FLAG_USER;

<<<<<<< HEAD
	if (esr_ec == ESR_ELx_EC_IABT_LOW || esr_ec == ESR_ELx_EC_IABT_CUR) {
=======
	if (is_el0_instruction_abort(esr)) {
>>>>>>> c8d2bc9b
		vm_flags = VM_EXEC;
	} else if ((esr & ESR_ELx_WNR) && !(esr & ESR_ELx_CM)) {
		vm_flags = VM_WRITE;
		mm_flags |= FAULT_FLAG_WRITE;
	}

	if (is_permission_fault(esr) && (addr < USER_DS)) {
		/* regs->orig_addr_limit may be 0 if we entered from EL0 */
		if (regs->orig_addr_limit == KERNEL_DS)
			die("Accessing user space memory with fs=KERNEL_DS", regs, esr);

		if (is_el1_instruction_abort(esr))
			die("Attempting to execute userspace memory", regs, esr);

		if (!search_exception_tables(regs->pc))
			die("Accessing user space memory outside uaccess.h routines", regs, esr);
	}

	/*
	 * As per x86, we may deadlock here. However, since the kernel only
	 * validly references user space from well defined areas of the code,
	 * we can bug out early if this is from code which shouldn't.
	 */
	if (!down_read_trylock(&mm->mmap_sem)) {
		if (!user_mode(regs) && !search_exception_tables(regs->pc))
			goto no_context;
retry:
		down_read(&mm->mmap_sem);
	} else {
		/*
		 * The above down_read_trylock() might have succeeded in which
		 * case, we'll have missed the might_sleep() from down_read().
		 */
		might_sleep();
#ifdef CONFIG_DEBUG_VM
		if (!user_mode(regs) && !search_exception_tables(regs->pc))
			goto no_context;
#endif
	}

	fault = __do_page_fault(mm, addr, mm_flags, vm_flags, tsk);

	/*
	 * If we need to retry but a fatal signal is pending, handle the
	 * signal first. We do not need to release the mmap_sem because it
	 * would already be released in __lock_page_or_retry in mm/filemap.c.
	 */
	if ((fault & VM_FAULT_RETRY) && fatal_signal_pending(current))
		return 0;

	/*
	 * Major/minor page fault accounting is only done on the initial
	 * attempt. If we go through a retry, it is extremely likely that the
	 * page will be found in page cache at that point.
	 */

	perf_sw_event(PERF_COUNT_SW_PAGE_FAULTS, 1, regs, addr);
	if (mm_flags & FAULT_FLAG_ALLOW_RETRY) {
		if (fault & VM_FAULT_MAJOR) {
			tsk->maj_flt++;
			perf_sw_event(PERF_COUNT_SW_PAGE_FAULTS_MAJ, 1, regs,
				      addr);
		} else {
			tsk->min_flt++;
			perf_sw_event(PERF_COUNT_SW_PAGE_FAULTS_MIN, 1, regs,
				      addr);
		}
		if (fault & VM_FAULT_RETRY) {
			/*
			 * Clear FAULT_FLAG_ALLOW_RETRY to avoid any risk of
			 * starvation.
			 */
			mm_flags &= ~FAULT_FLAG_ALLOW_RETRY;
			mm_flags |= FAULT_FLAG_TRIED;
			goto retry;
		}
	}

	up_read(&mm->mmap_sem);

	/*
	 * Handle the "normal" case first - VM_FAULT_MAJOR
	 */
	if (likely(!(fault & (VM_FAULT_ERROR | VM_FAULT_BADMAP |
			      VM_FAULT_BADACCESS))))
		return 0;

	/*
	 * If we are in kernel mode at this point, we have no context to
	 * handle this fault with.
	 */
	if (!user_mode(regs))
		goto no_context;

	if (fault & VM_FAULT_OOM) {
		/*
		 * We ran out of memory, call the OOM killer, and return to
		 * userspace (which will retry the fault, or kill us if we got
		 * oom-killed).
		 */
		pagefault_out_of_memory();
		return 0;
	}

	if (fault & VM_FAULT_SIGBUS) {
		/*
		 * We had some memory, but were unable to successfully fix up
		 * this page fault.
		 */
		sig = SIGBUS;
		code = BUS_ADRERR;
	} else {
		/*
		 * Something tried to access memory that isn't in our memory
		 * map.
		 */
		sig = SIGSEGV;
		code = fault == VM_FAULT_BADACCESS ?
			SEGV_ACCERR : SEGV_MAPERR;
	}

	__do_user_fault(tsk, addr, esr, sig, code, regs);
	return 0;

no_context:
	__do_kernel_fault(mm, addr, esr, regs);
	return 0;
}

/*
 * First Level Translation Fault Handler
 *
 * We enter here because the first level page table doesn't contain a valid
 * entry for the address.
 *
 * If the address is in kernel space (>= TASK_SIZE), then we are probably
 * faulting in the vmalloc() area.
 *
 * If the init_task's first level page tables contains the relevant entry, we
 * copy the it to this task.  If not, we send the process a signal, fixup the
 * exception, or oops the kernel.
 *
 * NOTE! We MUST NOT take any locks for this case. We may be in an interrupt
 * or a critical region, and should only copy the information from the master
 * page table, nothing more.
 */
static int __kprobes do_translation_fault(unsigned long addr,
					  unsigned int esr,
					  struct pt_regs *regs)
{
	if (addr < TASK_SIZE)
		return do_page_fault(addr, esr, regs);

	do_bad_area(addr, esr, regs);
	return 0;
}

static int do_alignment_fault(unsigned long addr, unsigned int esr,
			      struct pt_regs *regs)
{
	do_bad_area(addr, esr, regs);
	return 0;
}

/*
 * This abort handler always returns "fault".
 */
static int do_bad(unsigned long addr, unsigned int esr, struct pt_regs *regs)
{
	return 1;
}

static const struct fault_info {
	int	(*fn)(unsigned long addr, unsigned int esr, struct pt_regs *regs);
	int	sig;
	int	code;
	const char *name;
} fault_info[] = {
	{ do_bad,		SIGBUS,  0,		"ttbr address size fault"	},
	{ do_bad,		SIGBUS,  0,		"level 1 address size fault"	},
	{ do_bad,		SIGBUS,  0,		"level 2 address size fault"	},
	{ do_bad,		SIGBUS,  0,		"level 3 address size fault"	},
	{ do_translation_fault,	SIGSEGV, SEGV_MAPERR,	"level 0 translation fault"	},
	{ do_translation_fault,	SIGSEGV, SEGV_MAPERR,	"level 1 translation fault"	},
	{ do_translation_fault,	SIGSEGV, SEGV_MAPERR,	"level 2 translation fault"	},
	{ do_page_fault,	SIGSEGV, SEGV_MAPERR,	"level 3 translation fault"	},
	{ do_bad,		SIGBUS,  0,		"unknown 8"			},
	{ do_page_fault,	SIGSEGV, SEGV_ACCERR,	"level 1 access flag fault"	},
	{ do_page_fault,	SIGSEGV, SEGV_ACCERR,	"level 2 access flag fault"	},
	{ do_page_fault,	SIGSEGV, SEGV_ACCERR,	"level 3 access flag fault"	},
	{ do_bad,		SIGBUS,  0,		"unknown 12"			},
	{ do_page_fault,	SIGSEGV, SEGV_ACCERR,	"level 1 permission fault"	},
	{ do_page_fault,	SIGSEGV, SEGV_ACCERR,	"level 2 permission fault"	},
	{ do_page_fault,	SIGSEGV, SEGV_ACCERR,	"level 3 permission fault"	},
	{ do_bad,		SIGBUS,  0,		"synchronous external abort"	},
	{ do_bad,		SIGBUS,  0,		"unknown 17"			},
	{ do_bad,		SIGBUS,  0,		"unknown 18"			},
	{ do_bad,		SIGBUS,  0,		"unknown 19"			},
	{ do_bad,		SIGBUS,  0,		"synchronous abort (translation table walk)" },
	{ do_bad,		SIGBUS,  0,		"synchronous abort (translation table walk)" },
	{ do_bad,		SIGBUS,  0,		"synchronous abort (translation table walk)" },
	{ do_bad,		SIGBUS,  0,		"synchronous abort (translation table walk)" },
	{ do_bad,		SIGBUS,  0,		"synchronous parity error"	},
	{ do_bad,		SIGBUS,  0,		"unknown 25"			},
	{ do_bad,		SIGBUS,  0,		"unknown 26"			},
	{ do_bad,		SIGBUS,  0,		"unknown 27"			},
	{ do_bad,		SIGBUS,  0,		"synchronous parity error (translation table walk)" },
	{ do_bad,		SIGBUS,  0,		"synchronous parity error (translation table walk)" },
	{ do_bad,		SIGBUS,  0,		"synchronous parity error (translation table walk)" },
	{ do_bad,		SIGBUS,  0,		"synchronous parity error (translation table walk)" },
	{ do_bad,		SIGBUS,  0,		"unknown 32"			},
	{ do_alignment_fault,	SIGBUS,  BUS_ADRALN,	"alignment fault"		},
	{ do_bad,		SIGBUS,  0,		"unknown 34"			},
	{ do_bad,		SIGBUS,  0,		"unknown 35"			},
	{ do_bad,		SIGBUS,  0,		"unknown 36"			},
	{ do_bad,		SIGBUS,  0,		"unknown 37"			},
	{ do_bad,		SIGBUS,  0,		"unknown 38"			},
	{ do_bad,		SIGBUS,  0,		"unknown 39"			},
	{ do_bad,		SIGBUS,  0,		"unknown 40"			},
	{ do_bad,		SIGBUS,  0,		"unknown 41"			},
	{ do_bad,		SIGBUS,  0,		"unknown 42"			},
	{ do_bad,		SIGBUS,  0,		"unknown 43"			},
	{ do_bad,		SIGBUS,  0,		"unknown 44"			},
	{ do_bad,		SIGBUS,  0,		"unknown 45"			},
	{ do_bad,		SIGBUS,  0,		"unknown 46"			},
	{ do_bad,		SIGBUS,  0,		"unknown 47"			},
	{ do_bad,		SIGBUS,  0,		"TLB conflict abort"		},
	{ do_bad,		SIGBUS,  0,		"unknown 49"			},
	{ do_bad,		SIGBUS,  0,		"unknown 50"			},
	{ do_bad,		SIGBUS,  0,		"unknown 51"			},
	{ do_bad,		SIGBUS,  0,		"implementation fault (lockdown abort)" },
	{ do_bad,		SIGBUS,  0,		"implementation fault (unsupported exclusive)" },
	{ do_bad,		SIGBUS,  0,		"unknown 54"			},
	{ do_bad,		SIGBUS,  0,		"unknown 55"			},
	{ do_bad,		SIGBUS,  0,		"unknown 56"			},
	{ do_bad,		SIGBUS,  0,		"unknown 57"			},
	{ do_bad,		SIGBUS,  0,		"unknown 58" 			},
	{ do_bad,		SIGBUS,  0,		"unknown 59"			},
	{ do_bad,		SIGBUS,  0,		"unknown 60"			},
	{ do_bad,		SIGBUS,  0,		"section domain fault"		},
	{ do_bad,		SIGBUS,  0,		"page domain fault"		},
	{ do_bad,		SIGBUS,  0,		"unknown 63"			},
};

static const char *fault_name(unsigned int esr)
{
	const struct fault_info *inf = fault_info + (esr & 63);
	return inf->name;
}

/*
 * Dispatch a data abort to the relevant handler.
 */
asmlinkage void __exception do_mem_abort(unsigned long addr, unsigned int esr,
					 struct pt_regs *regs)
{
	const struct fault_info *inf = fault_info + (esr & 63);
	struct siginfo info;

	if (!inf->fn(addr, esr, regs))
		return;

	pr_alert("Unhandled fault: %s (0x%08x) at 0x%016lx\n",
		 inf->name, esr, addr);

	info.si_signo = inf->sig;
	info.si_errno = 0;
	info.si_code  = inf->code;
	info.si_addr  = (void __user *)addr;
	arm64_notify_die("", regs, &info, esr);
}

/*
 * Handle stack alignment exceptions.
 */
asmlinkage void __exception do_sp_pc_abort(unsigned long addr,
					   unsigned int esr,
					   struct pt_regs *regs)
{
	struct siginfo info;
	struct task_struct *tsk = current;

	if (show_unhandled_signals && unhandled_signal(tsk, SIGBUS))
		pr_info_ratelimited("%s[%d]: %s exception: pc=%p sp=%p\n",
				    tsk->comm, task_pid_nr(tsk),
				    esr_get_class_string(esr), (void *)regs->pc,
				    (void *)regs->sp);

	info.si_signo = SIGBUS;
	info.si_errno = 0;
	info.si_code  = BUS_ADRALN;
	info.si_addr  = (void __user *)addr;
	arm64_notify_die("Oops - SP/PC alignment exception", regs, &info, esr);
}

int __init early_brk64(unsigned long addr, unsigned int esr,
		       struct pt_regs *regs);

/*
 * __refdata because early_brk64 is __init, but the reference to it is
 * clobbered at arch_initcall time.
 * See traps.c and debug-monitors.c:debug_traps_init().
 */
static struct fault_info __refdata debug_fault_info[] = {
	{ do_bad,	SIGTRAP,	TRAP_HWBKPT,	"hardware breakpoint"	},
	{ do_bad,	SIGTRAP,	TRAP_HWBKPT,	"hardware single-step"	},
	{ do_bad,	SIGTRAP,	TRAP_HWBKPT,	"hardware watchpoint"	},
	{ do_bad,	SIGBUS,		0,		"unknown 3"		},
	{ do_bad,	SIGTRAP,	TRAP_BRKPT,	"aarch32 BKPT"		},
	{ do_bad,	SIGTRAP,	0,		"aarch32 vector catch"	},
	{ early_brk64,	SIGTRAP,	TRAP_BRKPT,	"aarch64 BRK"		},
	{ do_bad,	SIGBUS,		0,		"unknown 7"		},
};

void __init hook_debug_fault_code(int nr,
				  int (*fn)(unsigned long, unsigned int, struct pt_regs *),
				  int sig, int code, const char *name)
{
	BUG_ON(nr < 0 || nr >= ARRAY_SIZE(debug_fault_info));

	debug_fault_info[nr].fn		= fn;
	debug_fault_info[nr].sig	= sig;
	debug_fault_info[nr].code	= code;
	debug_fault_info[nr].name	= name;
}

asmlinkage int __exception do_debug_exception(unsigned long addr,
					      unsigned int esr,
					      struct pt_regs *regs)
{
	const struct fault_info *inf = debug_fault_info + DBG_ESR_EVT(esr);
	struct siginfo info;
	int rv;

	/*
	 * Tell lockdep we disabled irqs in entry.S. Do nothing if they were
	 * already disabled to preserve the last enabled/disabled addresses.
	 */
	if (interrupts_enabled(regs))
		trace_hardirqs_off();

	if (!inf->fn(addr, esr, regs)) {
		rv = 1;
	} else {
		pr_alert("Unhandled debug exception: %s (0x%08x) at 0x%016lx\n",
			 inf->name, esr, addr);

		info.si_signo = inf->sig;
		info.si_errno = 0;
		info.si_code  = inf->code;
		info.si_addr  = (void __user *)addr;
		arm64_notify_die("", regs, &info, 0);
		rv = 0;
	}

	if (interrupts_enabled(regs))
		trace_hardirqs_on();

	return rv;
}
NOKPROBE_SYMBOL(do_debug_exception);

#ifdef CONFIG_ARM64_PAN
void cpu_enable_pan(void *__unused)
{
	config_sctlr_el1(SCTLR_EL1_SPAN, 0);
}
#endif /* CONFIG_ARM64_PAN */

#ifdef CONFIG_ARM64_UAO
/*
 * Kernel threads have fs=KERNEL_DS by default, and don't need to call
 * set_fs(), devtmpfs in particular relies on this behaviour.
 * We need to enable the feature at runtime (instead of adding it to
 * PSR_MODE_EL1h) as the feature may not be implemented by the cpu.
 */
void cpu_enable_uao(void *__unused)
{
	asm(SET_PSTATE_UAO(1));
}
#endif /* CONFIG_ARM64_UAO */<|MERGE_RESOLUTION|>--- conflicted
+++ resolved
@@ -38,7 +38,6 @@
 #include <asm/system_misc.h>
 #include <asm/pgtable.h>
 #include <asm/tlbflush.h>
-#include <asm/esr.h>
 
 static const char *fault_name(unsigned int esr);
 
@@ -291,7 +290,6 @@
 	int fault, sig, code;
 	unsigned long vm_flags = VM_READ | VM_WRITE | VM_EXEC;
 	unsigned int mm_flags = FAULT_FLAG_ALLOW_RETRY | FAULT_FLAG_KILLABLE;
-	unsigned long esr_ec = esr >> ESR_ELx_EC_SHIFT;
 
 	if (notify_page_fault(regs, esr))
 		return 0;
@@ -309,11 +307,7 @@
 	if (user_mode(regs))
 		mm_flags |= FAULT_FLAG_USER;
 
-<<<<<<< HEAD
-	if (esr_ec == ESR_ELx_EC_IABT_LOW || esr_ec == ESR_ELx_EC_IABT_CUR) {
-=======
 	if (is_el0_instruction_abort(esr)) {
->>>>>>> c8d2bc9b
 		vm_flags = VM_EXEC;
 	} else if ((esr & ESR_ELx_WNR) && !(esr & ESR_ELx_CM)) {
 		vm_flags = VM_WRITE;
