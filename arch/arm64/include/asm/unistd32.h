--- conflicted
+++ resolved
@@ -405,11 +405,7 @@
 __SYSCALL(381, sys_sched_getattr)
 __SYSCALL(382, sys_renameat2)
 
-<<<<<<< HEAD
-#define __NR_compat_syscalls		382
-=======
 #define __NR_compat_syscalls		383
->>>>>>> 40dde7e2
 
 /*
  * Compat syscall numbers used by the AArch64 kernel.
