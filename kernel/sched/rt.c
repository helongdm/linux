--- conflicted
+++ resolved
@@ -1504,7 +1504,7 @@
 	 * let's hope p can move out.
 	 */
 	if (rq->curr->nr_cpus_allowed == 1 ||
-	    !cpupri_find(&rq->rd->cpupri, rq->curr, NULL, NULL))
+	    !cpupri_find(&rq->rd->cpupri, rq->curr, NULL))
 		return;
 
 	/*
@@ -1512,11 +1512,7 @@
 	 * see if it is pushed or pulled somewhere else.
 	 */
 	if (p->nr_cpus_allowed != 1 &&
-<<<<<<< HEAD
-	    cpupri_find(&rq->rd->cpupri, p, NULL, NULL))
-=======
 	    cpupri_find(&rq->rd->cpupri, p, NULL))
->>>>>>> 04d5ce62
 		return;
 
 	/*
@@ -1660,8 +1656,7 @@
 static int pick_rt_task(struct rq *rq, struct task_struct *p, int cpu)
 {
 	if (!task_running(rq, p) &&
-	    cpumask_test_cpu(cpu, p->cpus_ptr) &&
-	    rt_task_fits_capacity(p, cpu))
+	    cpumask_test_cpu(cpu, p->cpus_ptr))
 		return 1;
 
 	return 0;
@@ -1704,10 +1699,6 @@
 	if (task->nr_cpus_allowed == 1)
 		return -1; /* No other targets possible */
 
-<<<<<<< HEAD
-	if (!cpupri_find(&task_rq(task)->rd->cpupri, task, lowest_mask,
-			 rt_task_fits_capacity))
-=======
 	/*
 	 * If we're on asym system ensure we consider the different capacities
 	 * of the CPUs when searching for the lowest_mask.
@@ -1724,7 +1715,6 @@
 	}
 
 	if (!ret)
->>>>>>> 04d5ce62
 		return -1; /* No targets found */
 
 	/*
@@ -2235,11 +2225,7 @@
 			    (rq->curr->nr_cpus_allowed < 2 ||
 			     rq->curr->prio <= p->prio);
 
-<<<<<<< HEAD
-	if (need_to_push || !rt_task_fits_capacity(p, cpu_of(rq)))
-=======
 	if (need_to_push)
->>>>>>> 04d5ce62
 		push_rt_tasks(rq);
 }
 
@@ -2311,10 +2297,7 @@
 	 */
 	if (task_on_rq_queued(p) && rq->curr != p) {
 #ifdef CONFIG_SMP
-		bool need_to_push = rq->rt.overloaded ||
-				    !rt_task_fits_capacity(p, cpu_of(rq));
-
-		if (p->nr_cpus_allowed > 1 && need_to_push)
+		if (p->nr_cpus_allowed > 1 && rq->rt.overloaded)
 			rt_queue_push_tasks(rq);
 #endif /* CONFIG_SMP */
 		if (p->prio < rq->curr->prio && cpu_online(cpu_of(rq)))
