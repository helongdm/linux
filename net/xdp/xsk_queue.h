/* SPDX-License-Identifier: GPL-2.0 */
/* XDP user-space ring structure
 * Copyright(c) 2018 Intel Corporation.
 */

#ifndef _LINUX_XSK_QUEUE_H
#define _LINUX_XSK_QUEUE_H

#include <linux/types.h>
#include <linux/if_xdp.h>
#include <net/xdp_sock.h>

struct xdp_ring {
	u32 producer ____cacheline_aligned_in_smp;
	u32 consumer ____cacheline_aligned_in_smp;
	u32 flags;
};

/* Used for the RX and TX queues for packets */
struct xdp_rxtx_ring {
	struct xdp_ring ptrs;
	struct xdp_desc desc[0] ____cacheline_aligned_in_smp;
};

/* Used for the fill and completion queues for buffers */
struct xdp_umem_ring {
	struct xdp_ring ptrs;
	u64 desc[0] ____cacheline_aligned_in_smp;
};

struct xsk_queue {
	u64 chunk_mask;
	u64 size;
	u32 ring_mask;
	u32 nentries;
	u32 cached_prod;
	u32 cached_cons;
	struct xdp_ring *ring;
	u64 invalid_descs;
};

/* The structure of the shared state of the rings are the same as the
 * ring buffer in kernel/events/ring_buffer.c. For the Rx and completion
 * ring, the kernel is the producer and user space is the consumer. For
 * the Tx and fill rings, the kernel is the consumer and user space is
 * the producer.
 *
 * producer                         consumer
 *
 * if (LOAD ->consumer) {           LOAD ->producer
 *                    (A)           smp_rmb()       (C)
 *    STORE $data                   LOAD $data
 *    smp_wmb()       (B)           smp_mb()        (D)
 *    STORE ->producer              STORE ->consumer
 * }
 *
 * (A) pairs with (D), and (B) pairs with (C).
 *
 * Starting with (B), it protects the data from being written after
 * the producer pointer. If this barrier was missing, the consumer
 * could observe the producer pointer being set and thus load the data
 * before the producer has written the new data. The consumer would in
 * this case load the old data.
 *
 * (C) protects the consumer from speculatively loading the data before
 * the producer pointer actually has been read. If we do not have this
 * barrier, some architectures could load old data as speculative loads
 * are not discarded as the CPU does not know there is a dependency
 * between ->producer and data.
 *
 * (A) is a control dependency that separates the load of ->consumer
 * from the stores of $data. In case ->consumer indicates there is no
 * room in the buffer to store $data we do not. So no barrier is needed.
 *
 * (D) protects the load of the data to be observed to happen after the
 * store of the consumer pointer. If we did not have this memory
 * barrier, the producer could observe the consumer pointer being set
 * and overwrite the data with a new value before the consumer got the
 * chance to read the old value. The consumer would thus miss reading
 * the old entry and very likely read the new entry twice, once right
 * now and again after circling through the ring.
 */

/* The operations on the rings are the following:
 *
 * producer                           consumer
 *
 * RESERVE entries                    PEEK in the ring for entries
 * WRITE data into the ring           READ data from the ring
 * SUBMIT entries                     RELEASE entries
 *
 * The producer reserves one or more entries in the ring. It can then
 * fill in these entries and finally submit them so that they can be
 * seen and read by the consumer.
 *
 * The consumer peeks into the ring to see if the producer has written
 * any new entries. If so, the producer can then read these entries
 * and when it is done reading them release them back to the producer
 * so that the producer can use these slots to fill in new entries.
 *
 * The function names below reflect these operations.
 */

/* Functions that read and validate content from consumer rings. */

static inline bool xskq_cons_crosses_non_contig_pg(struct xdp_umem *umem,
						   u64 addr,
						   u64 length)
{
	bool cross_pg = (addr & (PAGE_SIZE - 1)) + length > PAGE_SIZE;
	bool next_pg_contig =
		(unsigned long)umem->pages[(addr >> PAGE_SHIFT)].addr &
			XSK_NEXT_PG_CONTIG_MASK;

	return cross_pg && !next_pg_contig;
}

static inline bool xskq_cons_is_valid_unaligned(struct xsk_queue *q,
						u64 addr,
						u64 length,
						struct xdp_umem *umem)
{
	u64 base_addr = xsk_umem_extract_addr(addr);

	addr = xsk_umem_add_offset_to_addr(addr);
	if (base_addr >= q->size || addr >= q->size ||
	    xskq_cons_crosses_non_contig_pg(umem, addr, length)) {
		q->invalid_descs++;
		return false;
	}

	return true;
}

static inline bool xskq_cons_is_valid_addr(struct xsk_queue *q, u64 addr)
{
	if (addr >= q->size) {
		q->invalid_descs++;
		return false;
	}

	return true;
}

static inline bool xskq_cons_read_addr(struct xsk_queue *q, u64 *addr,
				       struct xdp_umem *umem)
{
	struct xdp_umem_ring *ring = (struct xdp_umem_ring *)q->ring;

	while (q->cached_cons != q->cached_prod) {
		u32 idx = q->cached_cons & q->ring_mask;

		*addr = ring->desc[idx] & q->chunk_mask;

		if (umem->flags & XDP_UMEM_UNALIGNED_CHUNK_FLAG) {
			if (xskq_cons_is_valid_unaligned(q, *addr,
							 umem->chunk_size_nohr,
							 umem))
				return true;
			goto out;
		}

		if (xskq_cons_is_valid_addr(q, *addr))
			return true;

out:
		q->cached_cons++;
	}

	return false;
}

static inline bool xskq_cons_is_valid_desc(struct xsk_queue *q,
					   struct xdp_desc *d,
					   struct xdp_umem *umem)
{
	if (umem->flags & XDP_UMEM_UNALIGNED_CHUNK_FLAG) {
		if (!xskq_cons_is_valid_unaligned(q, d->addr, d->len, umem))
			return false;

		if (d->len > umem->chunk_size_nohr || d->options) {
			q->invalid_descs++;
			return false;
		}

		return true;
	}

	if (!xskq_cons_is_valid_addr(q, d->addr))
		return false;

	if (((d->addr + d->len) & q->chunk_mask) != (d->addr & q->chunk_mask) ||
	    d->options) {
		q->invalid_descs++;
		return false;
	}

	return true;
}

static inline bool xskq_cons_read_desc(struct xsk_queue *q,
				       struct xdp_desc *desc,
				       struct xdp_umem *umem)
{
	while (q->cached_cons != q->cached_prod) {
		struct xdp_rxtx_ring *ring = (struct xdp_rxtx_ring *)q->ring;
		u32 idx = q->cached_cons & q->ring_mask;

		*desc = ring->desc[idx];
		if (xskq_cons_is_valid_desc(q, desc, umem))
			return true;

		q->cached_cons++;
	}

	return false;
}

/* Functions for consumers */

static inline void __xskq_cons_release(struct xsk_queue *q)
{
	smp_mb(); /* D, matches A */
	WRITE_ONCE(q->ring->consumer, q->cached_cons);
}

static inline void __xskq_cons_peek(struct xsk_queue *q)
{
	/* Refresh the local pointer */
	q->cached_prod = READ_ONCE(q->ring->producer);
	smp_rmb(); /* C, matches B */
}

static inline void xskq_cons_get_entries(struct xsk_queue *q)
{
	__xskq_cons_release(q);
	__xskq_cons_peek(q);
}

static inline bool xskq_cons_has_entries(struct xsk_queue *q, u32 cnt)
{
	u32 entries = q->cached_prod - q->cached_cons;

	if (entries >= cnt)
		return true;

	__xskq_cons_peek(q);
	entries = q->cached_prod - q->cached_cons;

	return entries >= cnt;
}

static inline bool xskq_cons_peek_addr(struct xsk_queue *q, u64 *addr,
				       struct xdp_umem *umem)
{
	if (q->cached_prod == q->cached_cons)
		xskq_cons_get_entries(q);
	return xskq_cons_read_addr(q, addr, umem);
}

static inline bool xskq_cons_peek_desc(struct xsk_queue *q,
				       struct xdp_desc *desc,
				       struct xdp_umem *umem)
{
	if (q->cached_prod == q->cached_cons)
		xskq_cons_get_entries(q);
	return xskq_cons_read_desc(q, desc, umem);
}

static inline void xskq_cons_release(struct xsk_queue *q)
{
	/* To improve performance, only update local state here.
	 * Reflect this to global state when we get new entries
<<<<<<< HEAD
	 * from the ring in xskq_cons_get_entries().
=======
	 * from the ring in xskq_cons_get_entries() and whenever
	 * Rx or Tx processing are completed in the NAPI loop.
>>>>>>> 2c523b34
	 */
	q->cached_cons++;
}

static inline bool xskq_cons_is_full(struct xsk_queue *q)
{
	/* No barriers needed since data is not accessed */
	return READ_ONCE(q->ring->producer) - READ_ONCE(q->ring->consumer) ==
		q->nentries;
}

/* Functions for producers */

static inline bool xskq_prod_is_full(struct xsk_queue *q)
{
	u32 free_entries = q->nentries - (q->cached_prod - q->cached_cons);

	if (free_entries)
		return false;

	/* Refresh the local tail pointer */
	q->cached_cons = READ_ONCE(q->ring->consumer);
	free_entries = q->nentries - (q->cached_prod - q->cached_cons);

	return !free_entries;
}

static inline int xskq_prod_reserve(struct xsk_queue *q)
{
	if (xskq_prod_is_full(q))
		return -ENOSPC;

	/* A, matches D */
	q->cached_prod++;
	return 0;
}

static inline int xskq_prod_reserve_addr(struct xsk_queue *q, u64 addr)
{
	struct xdp_umem_ring *ring = (struct xdp_umem_ring *)q->ring;

	if (xskq_prod_is_full(q))
		return -ENOSPC;

	/* A, matches D */
	ring->desc[q->cached_prod++ & q->ring_mask] = addr;
	return 0;
}

static inline int xskq_prod_reserve_desc(struct xsk_queue *q,
					 u64 addr, u32 len)
{
	struct xdp_rxtx_ring *ring = (struct xdp_rxtx_ring *)q->ring;
	u32 idx;

	if (xskq_prod_is_full(q))
		return -ENOSPC;

	/* A, matches D */
	idx = q->cached_prod++ & q->ring_mask;
	ring->desc[idx].addr = addr;
	ring->desc[idx].len = len;

	return 0;
}

static inline void __xskq_prod_submit(struct xsk_queue *q, u32 idx)
{
	smp_wmb(); /* B, matches C */

	WRITE_ONCE(q->ring->producer, idx);
}

static inline void xskq_prod_submit(struct xsk_queue *q)
{
	__xskq_prod_submit(q, q->cached_prod);
}

static inline void xskq_prod_submit_addr(struct xsk_queue *q, u64 addr)
{
	struct xdp_umem_ring *ring = (struct xdp_umem_ring *)q->ring;
	u32 idx = q->ring->producer;

	ring->desc[idx++ & q->ring_mask] = addr;

	__xskq_prod_submit(q, idx);
}

static inline void xskq_prod_submit_n(struct xsk_queue *q, u32 nb_entries)
{
	__xskq_prod_submit(q, q->ring->producer + nb_entries);
}

static inline bool xskq_prod_is_empty(struct xsk_queue *q)
{
	/* No barriers needed since data is not accessed */
	return READ_ONCE(q->ring->consumer) == READ_ONCE(q->ring->producer);
}

/* For both producers and consumers */

static inline u64 xskq_nb_invalid_descs(struct xsk_queue *q)
{
	return q ? q->invalid_descs : 0;
}

void xskq_set_umem(struct xsk_queue *q, u64 size, u64 chunk_mask);
struct xsk_queue *xskq_create(u32 nentries, bool umem_queue);
void xskq_destroy(struct xsk_queue *q_ops);

/* Executed by the core when the entire UMEM gets freed */
void xsk_reuseq_destroy(struct xdp_umem *umem);

#endif /* _LINUX_XSK_QUEUE_H */<|MERGE_RESOLUTION|>--- conflicted
+++ resolved
@@ -271,12 +271,8 @@
 {
 	/* To improve performance, only update local state here.
 	 * Reflect this to global state when we get new entries
-<<<<<<< HEAD
-	 * from the ring in xskq_cons_get_entries().
-=======
 	 * from the ring in xskq_cons_get_entries() and whenever
 	 * Rx or Tx processing are completed in the NAPI loop.
->>>>>>> 2c523b34
 	 */
 	q->cached_cons++;
 }
