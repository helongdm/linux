--- conflicted
+++ resolved
@@ -69,12 +69,8 @@
 picochip	Picochip Ltd
 powervr	PowerVR (deprecated, use img)
 qca	Qualcomm Atheros, Inc.
-<<<<<<< HEAD
 qcom	Qualcomm Technologies, Inc
-=======
-qcom	Qualcomm, Inc.
 qnap	QNAP Systems, Inc.
->>>>>>> e2b15689
 ralink	Mediatek/Ralink Technology Corp.
 ramtron	Ramtron International
 realtek Realtek Semiconductor Corp.
