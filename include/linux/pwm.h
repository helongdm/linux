--- conflicted
+++ resolved
@@ -319,8 +319,10 @@
  * @duty_cycle: duty cycle of the PWM signal (in nanoseconds)
  */
 struct pwm_capture {
-	unsigned int period;
-	unsigned int duty_cycle;
+	u64 period;
+	u64 duty_cycle;
+	u64 phase;
+	enum pwm_time_unit time_unit;
 };
 
 /**
@@ -372,21 +374,6 @@
 	struct pwm_device *pwms;
 };
 
-<<<<<<< HEAD
-/**
- * struct pwm_capture - PWM capture data
- * @period: period of the PWM signal (in nanoseconds)
- * @duty_cycle: duty cycle of the PWM signal (in nanoseconds)
- */
-struct pwm_capture {
-	u64 period;
-	u64 duty_cycle;
-	u64 phase;
-	enum pwm_time_unit time_unit;
-};
-
-=======
->>>>>>> cb1f2dbc
 #if IS_ENABLED(CONFIG_PWM)
 /* PWM user APIs */
 struct pwm_device *pwm_request(int pwm_id, const char *label);
