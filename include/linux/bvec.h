--- conflicted
+++ resolved
@@ -151,13 +151,8 @@
 {
 	struct bio_vec *bv = &iter_all->bv;
 
-<<<<<<< HEAD
-	if (bv->bv_page) {
+	if (iter_all->done) {
 		bv->bv_page++;
-=======
-	if (iter_all->done) {
-		bv->bv_page = nth_page(bv->bv_page, 1);
->>>>>>> dc4060a5
 		bv->bv_offset = 0;
 	} else {
 		bv->bv_page = bvec->bv_page;
